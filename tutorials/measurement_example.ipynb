{
 "cells": [
  {
   "cell_type": "markdown",
   "metadata": {},
   "source": [
    "# Describing measurements"
   ]
  },
  {
   "cell_type": "code",
   "execution_count": null,
   "metadata": {},
   "outputs": [],
   "source": [
    "import numpy as np\n",
    "import pandas as pd\n",
    "import sympy\n",
    "\n",
    "import weldx\n",
    "import weldx.measurement as msm\n",
    "import weldx.transformations as tf\n",
    "from weldx import Q_\n",
    "from weldx import util"
   ]
  },
  {
   "cell_type": "markdown",
   "metadata": {},
   "source": [
    "## Overview\n",
    "In this short example we use welding voltage and current measurements to show how to describe and store measurements with associated measurement chains. This includes describing the measurement equipment and its metadata, describing all the relevant transformation steps from raw-data to the final output and the data itself. The final result is a `MeasurementChain` that should be easy to follow and represent the complete data processing pipeline."
   ]
  },
  {
   "cell_type": "markdown",
   "metadata": {},
   "source": [
    "## Generating the measurement data\n",
    "We start by creating some \"dummy\" datasets that represent the current and voltage measurements.\n",
    "In a real application, these would be the datasets that we would copy from our measurement equipment (e.g. downloaded form a HKS-WeldQAS, oscilloscope or similar systems).\n",
    "The values in these dataset represent the actual physical current and voltage data in A and V."
   ]
  },
  {
   "cell_type": "code",
   "execution_count": null,
   "metadata": {},
   "outputs": [],
   "source": [
    "time = pd.timedelta_range(start=\"0s\", end=\"10s\", freq=\"1ms\")"
   ]
  },
  {
   "cell_type": "code",
   "execution_count": null,
   "metadata": {},
   "outputs": [],
   "source": [
    "I_ts = util.sine(f=Q_(10, \"1/s\"), amp=Q_(20, \"A\"), bias=Q_(300, \"A\"))\n",
    "I = I_ts.interp_time(time)\n",
    "\n",
    "current_data = weldx.TimeSeries(data=I.data, time=time)\n",
    "current_data"
   ]
  },
  {
   "cell_type": "code",
   "execution_count": null,
   "metadata": {},
   "outputs": [],
   "source": [
    "U_ts = util.sine(f=Q_(10, \"1/s\"), amp=Q_(3, \"V\"), bias=Q_(40, \"V\"), phase=Q_(0.1, \"rad\"))\n",
    "U = U_ts.interp_time(time)\n",
    "\n",
    "voltage_data = weldx.TimeSeries(data=U.data, time=time)\n",
    "voltage_data"
   ]
  },
  {
   "cell_type": "markdown",
   "metadata": {},
   "source": [
    "It is important to note the type and structure of the `current_data` and `voltage_data` datasets:\n",
    "\n",
    "- they are created as `TimeSeries`\n",
    "- the data itself is a `pint.Quantity` i.e. a numpy array with associated unit. For the current measurement this is `ampere`, the voltage is given in `volt`. Using quantities is an important core concept of measurements !\n",
    "- each `TimeSeries` has a `time` dimension and coordinate using numpy datetime formats."
   ]
  },
  {
   "cell_type": "markdown",
   "metadata": {},
   "source": [
    "## Equipment and Software\n",
    "Next, let's define some of the equipment and software that is used throughout the measurement chain. \n",
    "We will use and add more information to these objects later.\n",
    "In out example, two types of hardware equipment are used:\n",
    "\n",
    "- The [`HKS P1000-S3`](https://hks-prozesstechnik.de/en/sensors-2/) is a standard welding process sensor that detects the welding voltage and current using a hall sensor. The result is output as two analog signals scaled to +/- 10 V.\n",
    "- The [`Beckhoff ELM3002-0000`](https://www.beckhoff.com/ELM3002/) is a fieldbus AD-converter terminal that picks up the analog signals of the HKS Sensor and transmits them digitally to the control software.\n",
    "\n",
    "The final piece involved in the measurement chain is the Software used to record, scale and save both the welding current and voltage measurements. We define the software version and name used during the example using built-in ASDF types."
   ]
  },
  {
   "cell_type": "code",
   "execution_count": null,
   "metadata": {},
   "outputs": [],
   "source": [
    "HKS_sensor = msm.MeasurementEquipment(name=\"HKS P1000-S3\")\n",
    "\n",
    "BH_ELM = msm.MeasurementEquipment(name=\"Beckhoff ELM3002-0000\")"
   ]
  },
  {
   "cell_type": "code",
   "execution_count": null,
   "metadata": {},
   "outputs": [],
   "source": [
    "from asdf.tags.core import Software\n",
    "\n",
    "twincat_scope = Software(name=\"Beckhoff TwinCAT ScopeView\", version=\"3.4.3143\")"
   ]
  },
  {
   "cell_type": "markdown",
   "metadata": {},
   "source": [
    "## Defining a measurement chain: current measurement\n",
    "Now we define the missing elements of our measurement chain and bundle everything together. A core concept of the chain are `signals` that go in and out of `transformations` which define mathematical operations of the signals, forming the chain.\n",
    "\n",
    "Each measurement chain starts with a source signal. This is the point where our physical process or quantity is initially detected by a sensor. Since every `MeasurementChain` needs at least a source, we need to provide the corresponding information when creating an instance of this class. \n",
    "As shown in the [tutorial about the measurement chain class](measurement_chain.ipynb), there are several ways to do this.\n",
    "Because we have already defined our source equipment, we will add the `SignalSource` to the `MeasurementEquipment` and use it to create our `MeasurementChain`. \n",
    "The necessary parameters to create the `SignalSource` are its `name`, the `output_signal` and the `source_error` representing the uncertainty attached to the signal source. \n",
    "\n",
    "For our current measurement, the source outputs an **analog Signal** of unit **V**. \n",
    "According to the spec sheet of the sensor the measurement error in this initial step is **0.1 %** which can be documented using the `Error` property (again using quantities)."
   ]
  },
  {
   "cell_type": "code",
   "execution_count": null,
   "metadata": {},
   "outputs": [],
   "source": [
    "current_source = msm.SignalSource(name=\"Current sensor\",\n",
    "                                  error=msm.Error(Q_(0.1, \"percent\")), \n",
    "                                  output_signal=msm.Signal(signal_type=\"analog\", unit=\"V\"))\n",
    "\n",
    "HKS_sensor.sources.append(current_source)"
   ]
  },
  {
   "cell_type": "markdown",
   "metadata": {},
   "source": [
    "Now we can create the current measurement chain. Since there is no recording of this measurement we do not provide any data. "
   ]
  },
  {
   "cell_type": "code",
   "execution_count": null,
   "metadata": {},
   "outputs": [],
   "source": [
    "welding_current_chain = msm.MeasurementChain.from_equipment(\n",
    "    name=\"welding current measurement chain\",\n",
    "    equipment=HKS_sensor,\n",
    ")"
   ]
  },
  {
   "cell_type": "markdown",
   "metadata": {},
   "source": [
    "The next step in the chain is picking up the analog voltage signal from our source with the Beckhoff AD converter terminal which transform the signal into an internal signed integer value. The formula describing this linear transformation with input `x` is\n",
    "```\n",
    "a * x + b\n",
    "32768 / (10 V) * x  + 0\n",
    "```\n",
    "We express this signal transformation as an analytical formula. Based on the above formula we also define the static parameters `a` and `b` in the `MathematicalExpression`. Note that we use quantities here as well !\n",
    "Since our result is a dimensionless integer `a` has the unit **1/V** and `b` is dimensionless which we indicate with `\"\"`."
   ]
  },
  {
   "cell_type": "code",
   "execution_count": null,
   "metadata": {},
   "outputs": [],
   "source": [
    "from weldx.asdf.tags.weldx.core.mathematical_expression import MathematicalExpression\n",
    "\n",
    "current_AD_func = MathematicalExpression(\n",
    "    expression=\"a * x + b\", \n",
    "    parameters= dict(a=Q_(32768.0 / 10.0, \"1/V\"),\n",
    "                     b=Q_(0.0, \"\"))\n",
    ")"
   ]
  },
  {
   "cell_type": "markdown",
   "metadata": {},
   "source": [
    "Now that we have the transform function we can define our `SignalTransformation`.\n",
    "Our new Transformation outputs a new **dimensionless** signal of type **digital**.\n",
    "The Beckhoff AD converter lists the measurement Error at **0.01 %**."
   ]
  },
  {
   "cell_type": "code",
   "execution_count": null,
   "metadata": {},
   "outputs": [],
   "source": [
    "current_AD_transform = msm.SignalTransformation(\n",
    "    name=\"AD current\",\n",
    "    func=current_AD_func,\n",
    "    type_transformation=\"AD\",\n",
    "    error=msm.Error(Q_(0.01, \"percent\")),\n",
    ")"
   ]
  },
  {
   "cell_type": "markdown",
   "metadata": {},
   "source": [
    "We add the transformation to our `MeasurementEquipment` representing the Beckhoff AD converter."
   ]
  },
  {
   "cell_type": "code",
   "execution_count": null,
   "metadata": {},
   "outputs": [],
   "source": [
    "BH_ELM.transformations.append(current_AD_transform)"
   ]
  },
  {
   "cell_type": "markdown",
   "metadata": {},
   "source": [
    "Next we use the equipment to add the transformation to the measurement chain."
   ]
  },
  {
   "cell_type": "code",
   "execution_count": null,
   "metadata": {},
   "outputs": [],
   "source": [
    "welding_current_chain.add_transformation_from_equipment(BH_ELM)"
   ]
  },
  {
   "cell_type": "markdown",
   "metadata": {},
   "source": [
    "Similar to the AD conversion, we add the final step of our signal processing chain: digitally converting the signal to the final physical representation of the welding current. The current calibration formula from our integer values to the real current values is as follows:\n",
    "```\n",
    "1000 A / 32768 * x  + 0 A\n",
    "```\n",
    "Put into a new `sympy` expression:"
   ]
  },
  {
   "cell_type": "code",
   "execution_count": null,
   "metadata": {},
   "outputs": [],
   "source": [
    "# define current output calibration expression and transformation\n",
    "current_calib_func = MathematicalExpression(\n",
    "    \"a * x + b\",\n",
    "    parameters=dict(a= Q_(1000.0 / 32768.0, \"A\"),\n",
    "                    b= Q_(0.0, \"A\"))\n",
    ")"
   ]
  },
  {
   "cell_type": "markdown",
   "metadata": {},
   "source": [
    "We create the final transformation step:\n",
    "\n",
    "- the output signal is our final current measurement representation\n",
    "- we add the our measurement data to this signal !\n",
    "- we add the software as a meta field to the signal transformation, since the `Software` class currently does not provide the option to store transformations and therefore can't be linked automatically by the `MeasurementChain`"
   ]
  },
  {
   "cell_type": "code",
   "execution_count": null,
   "metadata": {},
   "outputs": [],
   "source": [
    "current_calib_transform = msm.SignalTransformation(\n",
    "     name=\"calibration current\",\n",
    "     error=msm.Error(0.0),\n",
    "     func=current_calib_func,\n",
    "     meta=twincat_scope,\n",
    ")\n",
    "\n",
    "welding_current_chain.add_transformation(\n",
    "    transformation=current_calib_transform,\n",
    "    data=current_data\n",
    ")"
   ]
  },
  {
   "cell_type": "markdown",
   "metadata": {},
   "source": [
    "Now that our `MeasurementChain` is complete, we can visualize it using its `plot` function."
   ]
  },
  {
   "cell_type": "code",
   "execution_count": null,
   "metadata": {},
   "outputs": [],
   "source": [
    "welding_current_chain.plot()"
   ]
  },
  {
   "cell_type": "markdown",
   "metadata": {},
   "source": [
    "Finally the `Measurement` is our measurement chain with another link to the data."
   ]
  },
  {
   "cell_type": "code",
   "execution_count": null,
   "metadata": {},
   "outputs": [],
   "source": [
    "welding_current = msm.Measurement(\n",
    "    name=\"welding current measurement\",\n",
    "    data=[current_data],\n",
    "    measurement_chain=welding_current_chain,\n",
    ")"
   ]
  },
  {
   "cell_type": "markdown",
   "metadata": {},
   "source": [
    "## voltage measurement\n",
    "We follow the same procedure described in the current measurement here :-)"
   ]
  },
  {
   "cell_type": "code",
   "execution_count": null,
   "metadata": {},
   "outputs": [],
   "source": [
    "voltage_source = msm.SignalSource(name=\"Voltage sensor\",\n",
    "                                  error=msm.Error(Q_(0.1, \"percent\")), \n",
    "                                  output_signal=msm.Signal(signal_type=\"analog\", unit=\"V\"))\n",
    "\n",
    "HKS_sensor.sources.append(voltage_source)\n",
    "\n",
    "welding_voltage_chain = msm.MeasurementChain.from_equipment(\n",
    "    name=\"welding voltage measurement\",\n",
    "    equipment=HKS_sensor,\n",
    "    source_name=\"Voltage sensor\"\n",
    ") \n",
    "\n",
    "\n",
    "voltage_ad_func = MathematicalExpression(\n",
    "    \"a * x + b\",\n",
    "    parameters=dict(a = Q_(32768.0 / 10.0, \"1/V\"),\n",
    "                    b = Q_(0.0, \"\"))\n",
    ")\n",
    "\n",
    "voltage_AD_transform = msm.SignalTransformation(\n",
    "     name=\"AD voltage\",\n",
    "     error=msm.Error(Q_(0.01, \"percent\")),\n",
    "     func=voltage_ad_func,\n",
    "     type_transformation=\"AD\",\n",
    ")\n",
    "\n",
    "BH_ELM.transformations.append(voltage_AD_transform)\n",
    "\n",
    "welding_voltage_chain.add_transformation_from_equipment(\n",
    "    equipment=BH_ELM,\n",
    "    transformation_name=\"AD voltage\"\n",
    ")\n",
    "\n",
    "\n",
    "# define voltage output calibration expression and transformation\n",
    "voltage_calib_func = MathematicalExpression(\n",
    "    expression=\"a * x + b\",\n",
    "    parameters=dict(a = Q_(100.0 / 32768.0, \"V\"),\n",
    "                    b = Q_(0.0, \"V\"))\n",
    ")\n",
    "\n",
    "voltage_calib_transform = msm.SignalTransformation(\n",
    "     name=\"calibration voltage\",\n",
    "     error=msm.Error(0.0),\n",
    "     func=voltage_calib_func,\n",
    "     meta=twincat_scope,\n",
    ")\n",
    "\n",
    "welding_voltage_chain.add_transformation(\n",
    "    transformation=voltage_calib_transform,\n",
    "    data=voltage_data,\n",
    ")\n",
    "\n",
    "\n",
    "welding_voltage = msm.Measurement(\n",
    "    name=\"welding voltage measurement\",\n",
    "    data=[voltage_data],\n",
    "    measurement_chain=welding_voltage_chain,\n",
    ")\n",
    "welding_voltage_chain.plot()"
   ]
  },
  {
   "cell_type": "markdown",
   "metadata": {
    "nbsphinx": "hidden"
   },
   "source": [
    "## Coordinate Systems\n",
    "\n",
    "Most data does not make much sense without being able to determine where it was recorded in relation to a specimen or other measurement spots. Therefore, we define coordinate systems and their orientations towards each other. The basic principles are already explained in the transformation tutorials, so we will just define some coordinate systems without further explanation. To keep things simple, no time dependent coordinates are considered."
   ]
  },
  {
   "cell_type": "code",
   "execution_count": null,
   "metadata": {
    "nbsphinx": "hidden"
   },
   "outputs": [],
   "source": [
    "lcs_specimen_in_root = tf.LocalCoordinateSystem(\n",
    "    coordinates=Q_(np.asarray([100, 75, 0]), \"mm\")\n",
    ")\n",
    "lcs_flange_in_root = tf.LocalCoordinateSystem(\n",
    "    orientation=tf.WXRotation.from_euler(\"x\",np.pi / 2).as_matrix(),\n",
    "    coordinates=Q_(np.asarray([115, -10, 140]), \"mm\"),\n",
    ")\n",
    "lcs_torch_in_flange = tf.LocalCoordinateSystem(\n",
    "    coordinates=Q_(np.asarray([100, 75, 0]), \"mm\")\n",
    ")\n",
    "\n",
    "coordinate_systems = tf.CoordinateSystemManager(\"root\")\n",
    "coordinate_systems.add_cs(\"specimen\", \"root\", lcs_specimen_in_root)\n",
    "coordinate_systems.add_cs(\"flange\", \"root\", lcs_flange_in_root)\n",
    "coordinate_systems.add_cs(\"torch\", \"flange\", lcs_torch_in_flange)"
   ]
  },
  {
   "cell_type": "markdown",
   "metadata": {
    "nbsphinx": "hidden"
   },
   "source": [
    "> **TODO:** Connect data to coordinate systems"
   ]
  },
  {
   "cell_type": "markdown",
   "metadata": {},
   "source": [
    "## Writing to ASDF\n",
    "Once we have define all object we can write them to a ASDF file. To make the file easier to read we place some elements earlier in the tree."
   ]
  },
  {
   "cell_type": "code",
   "execution_count": null,
   "metadata": {},
   "outputs": [],
   "source": [
    "equipment = [HKS_sensor, BH_ELM]\n",
    "measurement_data = [current_data, voltage_data]\n",
    "measurements = [welding_current, welding_voltage]\n",
    "\n",
    "tree = {\n",
    "    #\"coordinate_systems\": coordinate_systems,\n",
    "    \"equipment\": equipment,\n",
    "    \"data\": measurement_data,\n",
    "    \"measurements\": measurements,\n",
    "}\n",
    "file = weldx.WeldxFile(tree=tree)"
   ]
  },
  {
   "cell_type": "code",
   "execution_count": null,
   "metadata": {
    "pycharm": {
     "name": "#%%\n"
    }
   },
   "outputs": [],
   "source": [
    "file.show_asdf_header()"
   ]
  },
  {
   "cell_type": "code",
   "execution_count": null,
   "metadata": {},
   "outputs": [],
   "source": []
  }
 ],
 "metadata": {
  "kernelspec": {
   "display_name": "weldx",
   "language": "python",
   "name": "weldx"
  },
  "language_info": {
   "codemirror_mode": {
    "name": "ipython",
    "version": 3
   },
   "file_extension": ".py",
   "mimetype": "text/x-python",
   "name": "python",
   "nbconvert_exporter": "python",
   "pygments_lexer": "ipython3",
<<<<<<< HEAD
   "version": "3.9.4"
=======
   "version": "3.9.2"
>>>>>>> 3f2e32e3
  }
 },
 "nbformat": 4,
 "nbformat_minor": 4
}<|MERGE_RESOLUTION|>--- conflicted
+++ resolved
@@ -532,11 +532,7 @@
    "name": "python",
    "nbconvert_exporter": "python",
    "pygments_lexer": "ipython3",
-<<<<<<< HEAD
    "version": "3.9.4"
-=======
-   "version": "3.9.2"
->>>>>>> 3f2e32e3
   }
  },
  "nbformat": 4,
