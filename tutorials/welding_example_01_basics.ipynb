{
 "cells": [
  {
   "cell_type": "markdown",
   "metadata": {},
   "source": [
    "# Welding Example #01: Basics\n",
    "The goal of this small example is to introduce the main functionalities and interfaces to create and describe a simple welding application using the WelDX package."
   ]
  },
  {
   "cell_type": "markdown",
   "metadata": {},
   "source": [
    "## Imports"
   ]
  },
  {
   "cell_type": "code",
   "execution_count": null,
   "metadata": {
    "nbsphinx": "hidden"
   },
   "outputs": [],
   "source": [
    "# enable interactive plots on Jupyterlab with ipympl and jupyterlab-matplotlib installed\n",
    "# %matplotlib widget"
   ]
  },
  {
   "cell_type": "code",
   "execution_count": null,
   "metadata": {},
   "outputs": [],
   "source": [
    "import numpy as np\n",
    "import pandas as pd\n",
    "\n",
    "from weldx import (\n",
    "    Q_,\n",
    "    CoordinateSystemManager,\n",
    "    Geometry,\n",
    "    LinearHorizontalTraceSegment,\n",
    "    LocalCoordinateSystem,\n",
    "    Trace,\n",
    "    WeldxFile,\n",
    "    WXRotation,\n",
    "    get_groove,\n",
    ")"
   ]
  },
  {
   "cell_type": "markdown",
   "metadata": {},
   "source": [
    "## create a simple welding groove shape\n",
    "We start of defining our welding application example by defining the base groove shape. For this examples we assume the groove shape to be constant along the entire workpiece.\n",
    "\n",
    "The groove shall have the following attributes:\n",
    "\n",
    "- a workpiece thickness of 5 mm\n",
    "- a single sided V-Groove but weld with 50 degree groove angle\n",
    "- root gap and face of 1 mm\n",
    "\n",
    "To generate the groove shape, we can use the `get_groove` function of the of `iso_groove` that implements all groove types and shapes defined in *ISO 9692-1:2013*. For all available groove types and options take a look at the extensive docstring of `get_groove` and the groove_type tutorial notebook.\n",
    "\n",
    "Be aware that we must pass along all groove parameters as Quantities with a specified unit using the default `Q_` type imported above. All units are automatically converted to SI units for most mathematical operations in the background so we can specify parameters in any appropriate unit we desire."
   ]
  },
  {
   "cell_type": "code",
   "execution_count": null,
   "metadata": {},
   "outputs": [],
   "source": [
    "groove = get_groove(\n",
    "    groove_type=\"VGroove\",\n",
    "    workpiece_thickness=Q_(5, \"mm\"),\n",
    "    groove_angle=Q_(50, \"deg\"),\n",
    "    root_face=Q_(1, \"mm\"),\n",
    "    root_gap=Q_(1, \"mm\"),\n",
    ")"
   ]
  },
  {
   "cell_type": "markdown",
   "metadata": {},
   "source": [
    "Using the `plot` function of the created groove instance gives a quick overview of the created geometry."
   ]
  },
  {
   "cell_type": "code",
   "execution_count": null,
   "metadata": {},
   "outputs": [],
   "source": [
    "groove.plot(raster_width=\"0.2mm\")"
   ]
  },
  {
   "cell_type": "markdown",
   "metadata": {},
   "source": [
    "## create 3d workpiece geometry\n",
    "Once we have created our desired 2d groove shape, we can simply extend the groove shape into 3d-space to create a volumetric workpiece.\n",
    "\n",
    "To do this, two steps are missing:\n",
    "\n",
    "1. we have to decide on a weld seam length first (we will use 300 mm in this example)\n",
    "2. create a trace object that defines the path of our element through space. (we use a simple linear trace in this example)"
   ]
  },
  {
   "cell_type": "code",
   "execution_count": null,
   "metadata": {},
   "outputs": [],
   "source": [
    "# define the weld seam length in mm\n",
    "seam_length = Q_(300, \"mm\")\n",
    "\n",
    "# create a linear trace segment a the complete weld seam trace\n",
    "trace_segment = LinearHorizontalTraceSegment(seam_length)\n",
    "trace = Trace(trace_segment)"
   ]
  },
  {
   "cell_type": "markdown",
   "metadata": {},
   "source": [
    "Once we have defined the trace object, we can create the workpiece geometry by combining the groove profile with the trace."
   ]
  },
  {
   "cell_type": "code",
   "execution_count": null,
   "metadata": {},
   "outputs": [],
   "source": [
    "# create 3d workpiece geometry from the groove profile and trace objects\n",
    "geometry = Geometry(groove.to_profile(width_default=Q_(5, \"mm\")), trace)"
   ]
  },
  {
   "cell_type": "markdown",
   "metadata": {},
   "source": [
    "To visualize the geometry we simply call its `plot` function. Since it internally rasterizes the data, we need to provide the raster widths:"
   ]
  },
  {
   "cell_type": "code",
   "execution_count": null,
   "metadata": {},
   "outputs": [],
   "source": [
    "# rasterize geometry\n",
    "profile_raster_width = \"2mm\"  # resolution of each profile in mm\n",
    "trace_raster_width = \"30mm\"  # space between profiles in mm"
   ]
  },
  {
   "cell_type": "markdown",
   "metadata": {},
   "source": [
    "Here is the plot:"
   ]
  },
  {
   "cell_type": "code",
   "execution_count": null,
   "metadata": {
    "nbsphinx": "hidden"
   },
   "outputs": [],
   "source": [
    "def ax_setup(ax):\n",
    "    ax.legend()\n",
    "    ax.set_xlabel(\"x / mm\")\n",
    "    ax.set_ylabel(\"y / mm\")\n",
    "    ax.set_zlabel(\"z / mm\")\n",
    "    ax.view_init(30, -10)\n",
    "    ax.set_ylim([-5.5, 5.5])\n",
    "    ax.set_zlim([0, 13])\n",
    "\n",
    "\n",
    "color_dict = {\n",
    "    \"tcp_contact\": (255, 0, 0),\n",
    "    \"tcp_wire\": (0, 150, 0),\n",
    "    \"T1\": (255, 0, 150),\n",
    "    \"T2\": (255, 150, 150),\n",
    "    \"T3\": (255, 150, 0),\n",
    "    \"specimen\": (153, 153, 153),\n",
    "}"
   ]
  },
  {
   "cell_type": "code",
   "execution_count": null,
   "metadata": {},
   "outputs": [],
   "source": [
    "geometry.plot(\n",
    "    profile_raster_width,\n",
    "    trace_raster_width,\n",
    "    backend=\"k3d\",\n",
    ")\n",
    "# ax_setup(ax)"
   ]
  },
  {
   "cell_type": "markdown",
   "metadata": {},
   "source": [
    "## Setup the Coordinate System Manager (CSM)\n",
    "Once we have created the 3d geometry it is now time to describe the movement of the wire during the welding process. To handle different moving coordinate systems and objects we use the CoordinateSystemManager.\n",
    "\n",
    "Start by creating a new instance of the CSM. When setting up a CSM instance we have to supply a name that indicates the reference coordinate system which is a static Cartesian coordinate system that defines an origin."
   ]
  },
  {
   "cell_type": "code",
   "execution_count": null,
   "metadata": {},
   "outputs": [],
   "source": [
    "# crete a new coordinate system manager with default base coordinate system\n",
    "csm = CoordinateSystemManager(\"base\")"
   ]
  },
  {
   "cell_type": "markdown",
   "metadata": {},
   "source": [
    "The trace we created earlier to extend the groove shape into 3d has its own associated coordinate system that starts in the origin of the groove (see point (0,0) in our first plot of the groove profile) and has the x-axis running along the direction of the weld seam by convention.\n",
    "\n",
    "We simply add the trace coordinate system to our coordinate system manager defining it as the *workpiece* coordinate system."
   ]
  },
  {
   "cell_type": "code",
   "execution_count": null,
   "metadata": {},
   "outputs": [],
   "source": [
    "# add the workpiece coordinate system\n",
    "csm.add_cs(\n",
    "    coordinate_system_name=\"workpiece\",\n",
    "    reference_system_name=\"base\",\n",
    "    lcs=trace.coordinate_system,\n",
    ")"
   ]
  },
  {
   "cell_type": "markdown",
   "metadata": {},
   "source": [
    "Now that we have added the workpiece coordinate system to the CSM, we can attach a rasterized representation of our geometry to it:"
   ]
  },
  {
   "cell_type": "code",
   "execution_count": null,
   "metadata": {},
   "outputs": [],
   "source": [
    "csm.assign_data(\n",
    "    geometry.spatial_data(profile_raster_width, trace_raster_width),\n",
    "    \"specimen\",\n",
    "    \"workpiece\",\n",
    ")"
   ]
  },
  {
   "cell_type": "markdown",
   "metadata": {},
   "source": [
    "## generate the tcp movement of the wire tip"
   ]
  },
  {
   "cell_type": "markdown",
   "metadata": {},
   "source": [
    "For this example, we want the tip of the wire (i.e. the robot TCP during welding) to move along the center of the groove at 2 mm from the bottom of the workpiece with a speed of 10 mm/s.\n",
    "\n",
    "We begin by defining the start and end points relative to our workpiece coordinate system. Note that the z-axis of the workpiece coordinate system is pointing upwards (see Figure 1). Hence we use a positive offset of 2 mm in z direction from our workpiece. For the x-axis we start the weld 5 mm into the weldseam and 5 mm before reaching the end of the weldseam."
   ]
  },
  {
   "cell_type": "code",
   "execution_count": null,
   "metadata": {},
   "outputs": [],
   "source": [
    "tcp_start_point = Q_([5.0, 0.0, 2.0], \"mm\")\n",
    "tcp_end_point = Q_([-5.0, 0.0, 2.0], \"mm\") + np.append(seam_length, Q_([0, 0], \"mm\"))"
   ]
  },
  {
   "cell_type": "markdown",
   "metadata": {},
   "source": [
    "To completely describe the TCP movement in space __and__ time we need to supply time information for the start and end point. Lets say the weld starts on 2020-04-20 10:00:00. We calculate the time"
   ]
  },
  {
   "cell_type": "code",
   "execution_count": null,
   "metadata": {},
   "outputs": [],
   "source": [
    "v_weld = Q_(10, \"mm/s\")\n",
    "s_weld = (tcp_end_point - tcp_start_point)[0]  # length of the weld\n",
    "t_weld = s_weld / v_weld\n",
    "\n",
    "t_start = pd.Timedelta(\"0s\")\n",
    "t_end = pd.Timedelta(str(t_weld.to_base_units()))"
   ]
  },
  {
   "cell_type": "markdown",
   "metadata": {},
   "source": [
    "The two points and timestamps are enough to create the linear moving coordinate system. We can interpolate the movement with a higher resolution later."
   ]
  },
  {
   "cell_type": "markdown",
   "metadata": {},
   "source": [
    "The orientation of the wire has the z coordinate facing downwards towards the workpiece. The workpiece z-coordinate is facing upwards. We add a constant 180 degree rotation around the x-axis to orientate the wire coordinate system correctly. Orientations can be described using the scipy Rotation objects"
   ]
  },
  {
   "cell_type": "code",
   "execution_count": null,
   "metadata": {},
   "outputs": [],
   "source": [
    "rot = WXRotation.from_euler(seq=\"x\", angles=180, degrees=True)"
   ]
  },
  {
   "cell_type": "markdown",
   "metadata": {},
   "source": [
    "With the defined coordinates, the constant orientation and the associated times we can create the coordinate system for the wire tcp."
   ]
  },
  {
   "cell_type": "code",
   "execution_count": null,
   "metadata": {},
   "outputs": [],
   "source": [
    "coords = np.stack([tcp_start_point, tcp_end_point])\n",
    "\n",
    "tcp_wire = LocalCoordinateSystem(\n",
    "    coordinates=coords, orientation=rot, time=[t_start, t_end]\n",
    ")"
   ]
  },
  {
   "cell_type": "markdown",
   "metadata": {},
   "source": [
    "Add the new coordinate system to the coordinate system manager relative to the workpiece."
   ]
  },
  {
   "cell_type": "code",
   "execution_count": null,
   "metadata": {},
   "outputs": [],
   "source": [
    "# add the workpiece coordinate system\n",
    "csm.add_cs(\n",
    "    coordinate_system_name=\"tcp_wire\",\n",
    "    reference_system_name=\"workpiece\",\n",
    "    lcs=tcp_wire,\n",
    ")"
   ]
  },
  {
   "cell_type": "markdown",
   "metadata": {},
   "source": [
    "Lets say The wire extends 10 mm from the contact tip. We can add the contact tip as another point using the coordinate system manager. To simplify things we now use the _tcp_wire_ coordinate system as reference. All we need to add is the z-offset along the wire. Note that we have to provide a negative offset along the z-axis since the _wire-tcp_ z-axis is pointing downwards."
   ]
  },
  {
   "cell_type": "code",
   "execution_count": null,
   "metadata": {},
   "outputs": [],
   "source": [
    "tcp_contact = LocalCoordinateSystem(coordinates=Q_([0, 0, -10], \"mm\"))"
   ]
  },
  {
   "cell_type": "code",
   "execution_count": null,
   "metadata": {},
   "outputs": [],
   "source": [
    "# add the workpiece coordinate system\n",
    "csm.add_cs(\n",
    "    coordinate_system_name=\"tcp_contact\",\n",
    "    reference_system_name=\"tcp_wire\",\n",
    "    lcs=tcp_contact,\n",
    ")"
   ]
  },
  {
   "cell_type": "markdown",
   "metadata": {},
   "source": [
    "We can create a simple plot of the relations between our our coordinate systems"
   ]
  },
  {
   "cell_type": "code",
   "execution_count": null,
   "metadata": {},
   "outputs": [],
   "source": [
    "csm"
   ]
  },
  {
   "cell_type": "markdown",
   "metadata": {},
   "source": [
    "## plot the TCP trajectory\n",
    "To examine the movement of our wire TCP and contact tip, lets create a simple plot. We only have a linear movement so we don't have to add additional timestamps to the moving coordinate systems to increase the resolution of the traces."
   ]
  },
  {
   "cell_type": "code",
   "execution_count": null,
   "metadata": {},
   "outputs": [],
   "source": [
    "csm.plot(\n",
    "    coordinate_systems=[\"tcp_contact\", \"tcp_wire\"],\n",
    "    colors=color_dict,\n",
    "    backend=\"k3d\",\n",
    ")\n",
    "# ax_setup(ax)"
   ]
  },
  {
   "cell_type": "markdown",
   "metadata": {},
   "source": [
    "## Add static temperature measurement points\n",
    "With everything setup we can now start adding some measurements with associated points in space. We add a temperature measurements __T1, T2, T3__ to the surface of the weld seam."
   ]
  },
  {
   "cell_type": "code",
   "execution_count": null,
   "metadata": {},
   "outputs": [],
   "source": [
    "# add the workpiece coordinate system\n",
    "csm.add_cs(\"T1\", \"workpiece\", LocalCoordinateSystem(coordinates=Q_([200, 3, 5], \"mm\")))\n",
    "csm.add_cs(\"T2\", \"T1\", LocalCoordinateSystem(coordinates=Q_([0, 1, 0], \"mm\")))\n",
    "csm.add_cs(\"T3\", \"T2\", LocalCoordinateSystem(coordinates=Q_([0, 1, 0], \"mm\")))"
   ]
  },
  {
   "cell_type": "code",
   "execution_count": null,
   "metadata": {},
   "outputs": [],
   "source": [
    "csm.plot(\n",
    "    coordinate_systems=[\"tcp_contact\", \"tcp_wire\", \"T1\", \"T2\", \"T3\"],\n",
    "    reference_system=\"workpiece\",\n",
    "    colors=color_dict,\n",
    "    backend=\"k3d\",\n",
    ")\n",
    "# ax_setup(ax)"
   ]
  },
  {
   "cell_type": "code",
   "execution_count": null,
   "metadata": {},
   "outputs": [],
   "source": [
    "csm"
   ]
  },
  {
   "cell_type": "markdown",
   "metadata": {
    "nbsphinx": "hidden"
   },
   "source": [
    "## K3D Visualization"
   ]
  },
  {
   "cell_type": "code",
   "execution_count": null,
   "metadata": {
    "nbsphinx": "hidden"
   },
   "outputs": [],
   "source": [
    "csm.plot(\n",
    "    backend=\"k3d\",\n",
    "    coordinate_systems=[\"tcp_contact\", \"tcp_wire\", \"T1\", \"T2\", \"T3\"],\n",
    "    colors=color_dict,\n",
    "    limits=(0, 0, 0, 300, 100, 100),\n",
    "    show_vectors=False,\n",
    "    show_traces=True,\n",
    "    show_data_labels=False,\n",
    "    show_labels=False,\n",
    "    show_origins=True,\n",
    ")"
   ]
  },
  {
   "cell_type": "markdown",
   "metadata": {},
   "source": [
    "## using ASDF\n",
    "Now we write all of our structured data to an ASDF file and have a look at the ASDF header."
   ]
  },
  {
   "cell_type": "code",
   "execution_count": null,
   "metadata": {},
   "outputs": [],
   "source": [
    "tree = {\"workpiece\": {\"groove\": groove, \"length\": seam_length}, \"CSM\": csm}"
   ]
  },
  {
   "cell_type": "code",
   "execution_count": null,
   "metadata": {},
   "outputs": [],
   "source": [
    "file = WeldxFile(tree=tree, mode=\"rw\")"
   ]
  },
  {
   "cell_type": "code",
   "execution_count": null,
   "metadata": {},
   "outputs": [],
   "source": [
    "file.header()"
   ]
  },
  {
   "cell_type": "code",
   "execution_count": null,
   "metadata": {},
   "outputs": [],
   "source": []
  }
 ],
 "metadata": {
  "kernelspec": {
   "display_name": "",
   "language": "python",
   "name": ""
  },
  "language_info": {
   "codemirror_mode": {
    "name": "ipython",
    "version": 3
   },
   "file_extension": ".py",
   "mimetype": "text/x-python",
   "name": "python",
   "nbconvert_exporter": "python",
   "pygments_lexer": "ipython3",
<<<<<<< HEAD
   "version": "3.9.7"
=======
   "version": "3.8.12"
>>>>>>> 32d8ced8
  }
 },
 "nbformat": 4,
 "nbformat_minor": 4
}<|MERGE_RESOLUTION|>--- conflicted
+++ resolved
@@ -584,11 +584,7 @@
    "name": "python",
    "nbconvert_exporter": "python",
    "pygments_lexer": "ipython3",
-<<<<<<< HEAD
-   "version": "3.9.7"
-=======
    "version": "3.8.12"
->>>>>>> 32d8ced8
   }
  },
  "nbformat": 4,
