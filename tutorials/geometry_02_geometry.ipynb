--- conflicted
+++ resolved
@@ -25,27 +25,6 @@
    "cell_type": "code",
    "execution_count": null,
    "metadata": {
-<<<<<<< HEAD
-    "jupyter": {
-     "outputs_hidden": false
-    },
-    "nbsphinx": "hidden",
-    "pycharm": {
-     "name": "#%%\n"
-    }
-   },
-   "outputs": [],
-   "source": [
-    "# if the package is not installed in your python environment, run this to execute the notebook directly from inside the GitHub repository\n",
-    "%cd -q .."
-   ]
-  },
-  {
-   "cell_type": "code",
-   "execution_count": null,
-   "metadata": {
-=======
->>>>>>> a51fb629
     "jupyter": {
      "outputs_hidden": false
     },
@@ -97,6 +76,7 @@
    "cell_type": "code",
    "execution_count": null,
    "metadata": {
+    "collapsed": false,
     "jupyter": {
      "outputs_hidden": false
     },
@@ -122,6 +102,7 @@
    "cell_type": "code",
    "execution_count": null,
    "metadata": {
+    "collapsed": false,
     "jupyter": {
      "outputs_hidden": false
     },
@@ -156,6 +137,7 @@
    "cell_type": "code",
    "execution_count": null,
    "metadata": {
+    "collapsed": false,
     "jupyter": {
      "outputs_hidden": false
     },
@@ -179,6 +161,7 @@
    "cell_type": "code",
    "execution_count": null,
    "metadata": {
+    "collapsed": false,
     "jupyter": {
      "outputs_hidden": false
     },
@@ -203,6 +186,7 @@
    "cell_type": "code",
    "execution_count": null,
    "metadata": {
+    "collapsed": false,
     "jupyter": {
      "outputs_hidden": false
     },
@@ -252,6 +236,7 @@
    "cell_type": "code",
    "execution_count": null,
    "metadata": {
+    "collapsed": false,
     "jupyter": {
      "outputs_hidden": false
     },
@@ -278,6 +263,7 @@
    "cell_type": "code",
    "execution_count": null,
    "metadata": {
+    "collapsed": false,
     "jupyter": {
      "outputs_hidden": false
     },
@@ -334,6 +320,7 @@
    "cell_type": "code",
    "execution_count": null,
    "metadata": {
+    "collapsed": false,
     "jupyter": {
      "outputs_hidden": false
     },
@@ -372,6 +359,7 @@
    "cell_type": "code",
    "execution_count": null,
    "metadata": {
+    "collapsed": false,
     "jupyter": {
      "outputs_hidden": false
     },
@@ -430,6 +418,7 @@
    "cell_type": "code",
    "execution_count": null,
    "metadata": {
+    "collapsed": false,
     "jupyter": {
      "outputs_hidden": false
     },
@@ -461,6 +450,7 @@
    "cell_type": "code",
    "execution_count": null,
    "metadata": {
+    "collapsed": false,
     "jupyter": {
      "outputs_hidden": false
     },
@@ -502,7 +492,7 @@
    "name": "python",
    "nbconvert_exporter": "python",
    "pygments_lexer": "ipython3",
-   "version": "3.9.2"
+   "version": "3.8.8"
   }
  },
  "nbformat": 4,
