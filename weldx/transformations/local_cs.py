--- conflicted
+++ resolved
@@ -446,167 +446,6 @@
     @classmethod
     def from_axis_vectors(
         cls,
-<<<<<<< HEAD
-        orientation,
-        coordinates=None,
-        time: types_time_like = None,
-        time_ref: types_timestamp_like = None,
-    ) -> "LocalCoordinateSystem":
-        """Construct a local coordinate system from orientation matrix.
-
-        Parameters
-        ----------
-        orientation :
-            Orthogonal transformation matrix
-        coordinates :
-            Coordinates of the origin (Default value = None)
-        time :
-            Time data for time dependent coordinate systems (Default value = None)
-        time_ref :
-            Optional reference timestamp if ``time`` is a time delta.
-
-        Returns
-        -------
-        LocalCoordinateSystem
-            Local coordinate system
-
-        """
-        return cls(orientation, coordinates=coordinates, time=time, time_ref=time_ref)
-
-    @classmethod
-    def from_xyz(
-        cls,
-        vec_x,
-        vec_y,
-        vec_z,
-        coordinates=None,
-        time: types_time_like = None,
-        time_ref: types_timestamp_like = None,
-    ) -> "LocalCoordinateSystem":
-        """Construct a local coordinate system from 3 vectors defining the orientation.
-
-        Parameters
-        ----------
-        vec_x :
-            Vector defining the x-axis
-        vec_y :
-            Vector defining the y-axis
-        vec_z :
-            Vector defining the z-axis
-        coordinates :
-            Coordinates of the origin (Default value = None)
-        time :
-            Time data for time dependent coordinate systems (Default value = None)
-        time_ref :
-            Optional reference timestamp if ``time`` is a time delta.
-
-        Returns
-        -------
-        LocalCoordinateSystem
-            Local coordinate system
-
-        """
-        vec_x = ut.to_float_array(vec_x)
-        vec_y = ut.to_float_array(vec_y)
-        vec_z = ut.to_float_array(vec_z)
-
-        orientation = np.concatenate((vec_x, vec_y, vec_z), axis=vec_x.ndim - 1)
-        orientation = np.reshape(orientation, (*vec_x.shape, 3))
-        orientation = orientation.swapaxes(orientation.ndim - 1, orientation.ndim - 2)
-        return cls(orientation, coordinates=coordinates, time=time, time_ref=time_ref)
-
-    @classmethod
-    def from_xy_and_orientation(
-        cls,
-        vec_x,
-        vec_y,
-        positive_orientation=True,
-        coordinates=None,
-        time: types_time_like = None,
-        time_ref: types_timestamp_like = None,
-    ) -> "LocalCoordinateSystem":
-        """Construct a coordinate system from 2 vectors and an orientation.
-
-        Parameters
-        ----------
-        vec_x :
-            Vector defining the x-axis
-        vec_y :
-            Vector defining the y-axis
-        positive_orientation :
-            Set to True if the orientation should
-            be positive and to False if not (Default value = True)
-        coordinates :
-            Coordinates of the origin (Default value = None)
-        time :
-            Time data for time dependent coordinate systems (Default value = None)
-        time_ref :
-            Optional reference timestamp if ``time`` is a time delta.
-
-        Returns
-        -------
-        LocalCoordinateSystem
-            Local coordinate system
-
-        """
-        vec_z = cls._calculate_orthogonal_axis(vec_x, vec_y) * cls._sign_orientation(
-            positive_orientation
-        )
-
-        return cls.from_xyz(vec_x, vec_y, vec_z, coordinates, time, time_ref=time_ref)
-
-    @classmethod
-    def from_yz_and_orientation(
-        cls,
-        vec_y,
-        vec_z,
-        positive_orientation=True,
-        coordinates=None,
-        time: types_time_like = None,
-        time_ref: types_timestamp_like = None,
-    ) -> "LocalCoordinateSystem":
-        """Construct a coordinate system from 2 vectors and an orientation.
-
-        Parameters
-        ----------
-        vec_y :
-            Vector defining the y-axis
-        vec_z :
-            Vector defining the z-axis
-        positive_orientation :
-            Set to True if the orientation should
-            be positive and to False if not (Default value = True)
-        coordinates :
-            Coordinates of the origin (Default value = None)
-        time :
-            Time data for time dependent coordinate systems (Default value = None)
-        time_ref :
-            Optional reference timestamp if ``time`` is a time delta.
-
-        Returns
-        -------
-        LocalCoordinateSystem
-            Local coordinate system
-
-        """
-        vec_x = cls._calculate_orthogonal_axis(vec_y, vec_z) * cls._sign_orientation(
-            positive_orientation
-        )
-
-        return cls.from_xyz(vec_x, vec_y, vec_z, coordinates, time, time_ref=time_ref)
-
-    @classmethod
-    def from_xz_and_orientation(
-        cls,
-        vec_x,
-        vec_z,
-        positive_orientation=True,
-        coordinates=None,
-        time: types_time_like = None,
-        time_ref: types_timestamp_like = None,
-    ) -> "LocalCoordinateSystem":
-        """Construct a coordinate system from 2 vectors and an orientation.
-=======
         x: types_coordinates = None,
         y: types_coordinates = None,
         z: types_coordinates = None,
@@ -618,7 +457,6 @@
 
         If only two axes are provided, the third one is calculated under the assumption
         of a positively oriented coordinate system (right hand system).
->>>>>>> 10607161
 
         Parameters
         ----------
