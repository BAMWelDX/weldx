"""Contains methods and classes for coordinate transformations."""

from __future__ import annotations

import warnings
from copy import deepcopy
from typing import TYPE_CHECKING, List, Tuple, Union, Any

import numpy as np
import pandas as pd
import pint
import xarray as xr
from scipy.spatial.transform import Rotation as Rot

import weldx.util as ut
from weldx.core import TimeSeries
from weldx.time import Time, TimeDependent, types_time_like, types_timestamp_like
from weldx.transformations.types import types_coordinates, types_orientation
from weldx.transformations.util import normalize

if TYPE_CHECKING:  # pragma: no cover
    import matplotlib.axes

__all__ = ("LocalCoordinateSystem",)


class LocalCoordinateSystem(TimeDependent):
    """Defines a local cartesian coordinate system in 3d.

    Notes
    -----
    Learn how to use this class by reading the
    :doc:`Tutorial <../tutorials/transformations_01_coordinate_systems>`.

    """

    def __init__(
        self,
        orientation: types_orientation = None,
        coordinates: Union[types_coordinates, TimeSeries] = None,
        time: types_time_like = None,
        time_ref: types_timestamp_like = None,
        construction_checks: bool = True,
    ):
        """Construct a cartesian coordinate system.

        Parameters
        ----------
        orientation :
            Matrix of 3 orthogonal column vectors which represent
            the coordinate systems orientation. Keep in mind, that the columns of the
            corresponding orientation matrix is equal to the normalized orientation
            vectors. So each orthogonal transformation matrix can also be
            provided as orientation.
            Passing a scipy.spatial.transform.Rotation object is also supported.
        coordinates :
            Coordinates of the origin.
        time :
            Time data for time dependent coordinate systems. If the provided coordinates
            and orientations contain only a single value, the coordinate system is
            considered to be static and the provided value won't be stored. If this
            happens, a warning will be emitted.
        time_ref :
            Optional reference timestamp if ``time`` is a time delta.
        construction_checks :
            If 'True', the validity of the data will be verified

        Returns
        -------
        LocalCoordinateSystem
            Cartesian coordinate system

        """
        time = self._build_time(coordinates, time, time_ref)
        orientation = self._build_orientation(orientation, time)
        coordinates = self._build_coordinates(coordinates, time)

        if (
            time is not None
            and "time" not in orientation.coords
            and (
                isinstance(coordinates, TimeSeries) or "time" not in coordinates.coords
            )
        ):
            warnings.warn(
                "Provided time is dropped because of the given coordinates and "
                "orientation."
            )

        if construction_checks:
            self._check_coordinates(coordinates)
            orientation = self._check_and_normalize_orientation(orientation)

        orientation, coordinates = self._unify_time_axis(orientation, coordinates)

        orientation.name = "orientation"
        dataset_items = [orientation]

        self._coord_ts = None
        if isinstance(coordinates, TimeSeries):
            self._coord_ts = coordinates
        else:
            coordinates.name = "coordinates"
            dataset_items.append(coordinates)

        self._dataset = xr.merge(dataset_items, join="exact")

        self._time_ref = time.reference_time if isinstance(time, Time) else None
        if "time" in self._dataset and self._time_ref is not None:
            self._dataset.weldx.time_ref = self._time_ref

    def __repr__(self):
        """Give __repr_ output in xarray format."""
        # todo: rewrite if expressions are fully supported
        return self._dataset.__repr__().replace(
            "<xarray.Dataset", "<LocalCoordinateSystem"
        )

    def __add__(self, rhs_cs: "LocalCoordinateSystem") -> "LocalCoordinateSystem":
        """Add 2 coordinate systems.

        Generates a new coordinate system by treating the left-hand side
        coordinate system as being defined in the right hand-side coordinate
        system.
        The transformations from the base coordinate system to the new
        coordinate system are equivalent to the combination of the
        transformations from both added coordinate systems:

        R_n = R_r * R_l
        T_n = R_r * T_l + T_r

        R_r and T_r are rotation matrix and translation vector of the
        right-hand side coordinate system, R_l and T_l of the left-hand side
        coordinate system and R_n and T_n of the resulting coordinate system.

        If the left-hand side system has a time component, the data of the right-hand
        side system will be interpolated to the same times, before the previously shown
        operations are performed per point in time. In case, that the left-hand side
        system has no time component, but the right-hand side does, the resulting system
        has the same time components as the right-hand side system.

        Parameters
        ----------
        rhs_cs :
            Right-hand side coordinate system

        Returns
        -------
        LocalCoordinateSystem
            Resulting coordinate system.

        """
        lhs_cs = self

        if isinstance(lhs_cs.coordinates, TimeSeries) or isinstance(
            rhs_cs.coordinates, TimeSeries
        ):
            raise Exception(
                "Addition of coordinate systems that use a 'TimeSeries' as coordinates "
                "is not supported. Use 'interp_time' to create discrete values."
            )

        # handle time
        time = lhs_cs.time
        if time is None:
            time = rhs_cs.time

        # handle reference times
        if (
            lhs_cs.reference_time != rhs_cs.reference_time
            and lhs_cs.has_reference_time
            and rhs_cs.has_reference_time
        ):
            if lhs_cs.reference_time < rhs_cs.reference_time:
                time_ref = lhs_cs.reference_time
                rhs_cs = deepcopy(rhs_cs)
                rhs_cs.reset_reference_time(time_ref)
            else:
                time_ref = rhs_cs.reference_time
                lhs_cs = deepcopy(lhs_cs)
                lhs_cs.reset_reference_time(time_ref)
        elif not lhs_cs.has_reference_time:
            time_ref = rhs_cs.reference_time
        else:
            time_ref = lhs_cs.reference_time

        # interpolate rhs time to match lhs
        rhs_cs = rhs_cs.interp_time(lhs_cs.time, time_ref)

        # calculate resulting orientation and coordinates
        orientation = ut.xr_matmul(
            rhs_cs.orientation, lhs_cs.orientation, dims_a=["c", "v"]
        )
        coordinates = (
            ut.xr_matmul(rhs_cs.orientation, lhs_cs.coordinates, ["c", "v"], ["c"])
            + rhs_cs.coordinates
        )
        return LocalCoordinateSystem(orientation, coordinates, time_ref=time_ref)

    def __sub__(self, rhs_cs: "LocalCoordinateSystem") -> "LocalCoordinateSystem":
        """Subtract 2 coordinate systems.

        Generates a new coordinate system from two local coordinate systems
        with the same reference coordinate system. The resulting system is
        equivalent to the left-hand side system but with the right-hand side
        as reference coordinate system.
        This is achieved by the following transformations:

        R_n = R_r^(-1) * R_l
        T_n = R_r^(-1) * (T_l - T_r)

        R_r and T_r are rotation matrix and translation vector of the
        right-hand side coordinate system, R_l and T_l of the left-hand side
        coordinate system and R_n and T_n of the resulting coordinate system.

        If the left-hand side system has a time component, the data of the right-hand
        side system will be interpolated to the same times, before the previously shown
        operations are performed per point in time. In case, that the left-hand side
        system has no time component, but the right-hand side does, the resulting system
        has the same time components as the right-hand side system.

        Parameters
        ----------
        rhs_cs :
            Right-hand side coordinate system

        Returns
        -------
        LocalCoordinateSystem
            Resulting coordinate system.

        """
        rhs_cs_inv = rhs_cs.invert()
        return self + rhs_cs_inv

    def __eq__(self, other: Any) -> bool:
        """Check equality of LocalCoordinateSystems."""
        if not isinstance(other, LocalCoordinateSystem):
            return NotImplemented

        def _comp_coords():
            if not isinstance(self.coordinates, type(other.coordinates)):
                return False
            if isinstance(self.coordinates, TimeSeries):
                return self.coordinates == other.coordinates
            return self.coordinates.identical(other.coordinates)

        return (
            self.orientation.identical(other.orientation)
            and _comp_coords()
            and self.reference_time == other.reference_time
        )

    @staticmethod
    def _build_orientation(
        orientation: types_orientation,
        time: Time = None,
    ) -> xr.DataArray:
        """Create xarray orientation from different formats and time-inputs."""
        if orientation is None:
            orientation = np.eye(3)

        if not isinstance(orientation, xr.DataArray):
            if isinstance(orientation, Rot):
                orientation = orientation.as_matrix()
            elif not isinstance(orientation, np.ndarray):
                orientation = np.array(orientation)
            orientation = ut.xr_3d_matrix(orientation, time)

        # make sure we have correct "time" format
        orientation = orientation.weldx.time_ref_restore()

        return orientation

    @classmethod
    def _build_coordinates(
        cls, coordinates, time: Time = None
    ) -> Union[xr.DataArray, TimeSeries]:
        """Create xarray coordinates from different formats and time-inputs."""
        if isinstance(coordinates, TimeSeries):
            if coordinates.is_expression:
                return coordinates
            coordinates = cls._coords_from_discrete_time_series(coordinates)

        if coordinates is None:
            coordinates = np.zeros(3)

        if not isinstance(coordinates, xr.DataArray):
            if not isinstance(coordinates, (np.ndarray, pint.Quantity)):
                coordinates = np.array(coordinates)
            coordinates = ut.xr_3d_vector(coordinates, time)

        # make sure we have correct "time" format
        coordinates = coordinates.weldx.time_ref_restore()

        return coordinates

    @staticmethod
    def _build_time(
        coordinates: Union[types_coordinates, TimeSeries],
        time: types_time_like,
        time_ref: types_timestamp_like,
    ) -> Union[Time, None]:
        if time is None:
            if isinstance(coordinates, TimeSeries) and coordinates.is_discrete:
                time = coordinates.time
            # this branch is relevant if coordinates and orientations are xarray types
            elif time_ref is not None:
                time = time_ref

        return Time(time, time_ref) if time is not None else None

    @staticmethod
    def _check_and_normalize_orientation(orientation: xr.DataArray) -> xr.DataArray:
        """Check if the orientation has the correct format and normalize it."""
        ut.xr_check_coords(
            orientation,
            dict(
                c={"values": ["x", "y", "z"]},
                v={"values": [0, 1, 2]},
                time={"dtype": "timedelta64", "optional": True},
            ),
        )

        orientation = xr.apply_ufunc(
            normalize,
            orientation,
            input_core_dims=[["c"]],
            output_core_dims=[["c"]],
        )

        # vectorize test if orthogonal
        if not ut.xr_is_orthogonal_matrix(orientation, dims=["c", "v"]):
            raise ValueError("Orientation vectors must be orthogonal")

        return orientation

    @staticmethod
    def _check_coordinates(coordinates: Union[xr.DataArray, TimeSeries]):
        """Check if the coordinates have the correct format."""
        if isinstance(coordinates, xr.DataArray):
            ut.xr_check_coords(
                coordinates,
                dict(
                    c={"values": ["x", "y", "z"]},
                    time={"dtype": "timedelta64", "optional": True},
                ),
            )
        else:
            # todo: check time series shape
            pass

    @staticmethod
    def _coords_from_discrete_time_series(time_series):
        """Return compatible coordinates from a discrete `TimeSeries`."""
        if time_series.shape[1] != 3:
            raise ValueError(
                "The shape of the TimeSeries must be (n, 3). It actually is: "
                f"{time_series.shape}"
            )
        coordinates = time_series.data_array
        # This is a workaround to remove the warning about stripped units. This line
        # should be removed once we add/require units in the lcs
        # Additionally, the correct unit should be checked for TimeSeries
        # (also expressions)
        coordinates.data = coordinates.data.to("mm").m

        c_dict = dict(c=["x", "y", "z"])
        if coordinates.data.shape[0] == 1:
            return xr.DataArray(coordinates.data.reshape(3), dims=["c"], coords=c_dict)
        return coordinates.rename({coordinates.dims[1]: "c"}).assign_coords(c_dict)

    @staticmethod
    def _unify_time_axis(
        orientation: xr.DataArray, coordinates: Union[xr.DataArray, TimeSeries]
    ) -> Tuple:
        """Unify time axis of orientation and coordinates if both are DataArrays."""
        if (
            not isinstance(coordinates, TimeSeries)
            and ("time" in orientation.coords)
            and ("time" in coordinates.coords)
            and (not np.all(orientation.time.data == coordinates.time.data))
        ):
            time_union = Time.union([orientation.time, coordinates.time])
            orientation = ut.xr_interp_orientation_in_time(orientation, time_union)
            coordinates = ut.xr_interp_coordinates_in_time(coordinates, time_union)

        return (orientation, coordinates)

    @classmethod
    def from_euler(
        cls,
        sequence,
        angles,
        degrees=False,
        coordinates=None,
        time: types_time_like = None,
        time_ref: types_timestamp_like = None,
    ) -> "LocalCoordinateSystem":
        """Construct a local coordinate system from an euler sequence.

        This function uses scipy.spatial.transform.Rotation.from_euler method to define
        the coordinate systems orientation. Take a look at it's documentation, if some
        information is missing here. The related parameter docs are a copy of the scipy
        documentation.

        Parameters
        ----------
        sequence :
            Specifies sequence of axes for rotations. Up to 3 characters
            belonging to the set {‘X’, ‘Y’, ‘Z’} for intrinsic rotations,
            or {‘x’, ‘y’, ‘z’} for extrinsic rotations.
            Extrinsic and intrinsic rotations cannot be mixed in one function call.
        angles :
            Euler angles specified in radians (degrees is False) or degrees
            (degrees is True). For a single character seq, angles can be:
            - a single value
            - array_like with shape (N,), where each angle[i] corresponds to a single
            rotation
            - array_like with shape (N, 1), where each angle[i, 0] corresponds to a
            single rotation
            For 2- and 3-character wide seq, angles can be:
            - array_like with shape (W,) where W is the width of seq, which corresponds
            to a single rotation with W axes
            - array_like with shape (N, W) where each angle[i] corresponds to a sequence
            of Euler angles describing a single rotation
        degrees :
            If True, then the given angles are assumed to be in degrees.
            Default is False.
        coordinates :
            Coordinates of the origin (Default value = None)
        time :
            Time data for time dependent coordinate systems (Default value = None)
        time_ref :
            Optional reference timestamp if ``time`` is a time delta.

        Returns
        -------
        LocalCoordinateSystem
            Local coordinate system

        """
        orientation = Rot.from_euler(sequence, angles, degrees)
        return cls(orientation, coordinates=coordinates, time=time, time_ref=time_ref)

    @classmethod
    def from_orientation(
        cls,
        orientation,
        coordinates=None,
        time: types_time_like = None,
        time_ref: types_timestamp_like = None,
    ) -> "LocalCoordinateSystem":
        """Construct a local coordinate system from orientation matrix.

        Parameters
        ----------
        orientation :
            Orthogonal transformation matrix
        coordinates :
            Coordinates of the origin (Default value = None)
        time :
            Time data for time dependent coordinate systems (Default value = None)
        time_ref :
            Optional reference timestamp if ``time`` is a time delta.

        Returns
        -------
        LocalCoordinateSystem
            Local coordinate system

        """
        return cls(orientation, coordinates=coordinates, time=time, time_ref=time_ref)

    @classmethod
    def from_xyz(
        cls,
        vec_x,
        vec_y,
        vec_z,
        coordinates=None,
        time: types_time_like = None,
        time_ref: types_timestamp_like = None,
    ) -> "LocalCoordinateSystem":
        """Construct a local coordinate system from 3 vectors defining the orientation.

        Parameters
        ----------
        vec_x :
            Vector defining the x-axis
        vec_y :
            Vector defining the y-axis
        vec_z :
            Vector defining the z-axis
        coordinates :
            Coordinates of the origin (Default value = None)
        time :
            Time data for time dependent coordinate systems (Default value = None)
        time_ref :
            Optional reference timestamp if ``time`` is a time delta.

        Returns
        -------
        LocalCoordinateSystem
            Local coordinate system

        """
        vec_x = ut.to_float_array(vec_x)
        vec_y = ut.to_float_array(vec_y)
        vec_z = ut.to_float_array(vec_z)

        orientation = np.concatenate((vec_x, vec_y, vec_z), axis=vec_x.ndim - 1)
        orientation = np.reshape(orientation, (*vec_x.shape, 3))
        orientation = orientation.swapaxes(orientation.ndim - 1, orientation.ndim - 2)
        return cls(orientation, coordinates=coordinates, time=time, time_ref=time_ref)

    @classmethod
    def from_xy_and_orientation(
        cls,
        vec_x,
        vec_y,
        positive_orientation=True,
        coordinates=None,
        time: types_time_like = None,
        time_ref: types_timestamp_like = None,
    ) -> "LocalCoordinateSystem":
        """Construct a coordinate system from 2 vectors and an orientation.

        Parameters
        ----------
        vec_x :
            Vector defining the x-axis
        vec_y :
            Vector defining the y-axis
        positive_orientation :
            Set to True if the orientation should
            be positive and to False if not (Default value = True)
        coordinates :
            Coordinates of the origin (Default value = None)
        time :
            Time data for time dependent coordinate systems (Default value = None)
        time_ref :
            Optional reference timestamp if ``time`` is a time delta.

        Returns
        -------
        LocalCoordinateSystem
            Local coordinate system

        """
        vec_z = cls._calculate_orthogonal_axis(vec_x, vec_y) * cls._sign_orientation(
            positive_orientation
        )

        return cls.from_xyz(vec_x, vec_y, vec_z, coordinates, time, time_ref=time_ref)

    @classmethod
    def from_yz_and_orientation(
        cls,
        vec_y,
        vec_z,
        positive_orientation=True,
        coordinates=None,
        time: types_time_like = None,
        time_ref: types_timestamp_like = None,
    ) -> "LocalCoordinateSystem":
        """Construct a coordinate system from 2 vectors and an orientation.

        Parameters
        ----------
        vec_y :
            Vector defining the y-axis
        vec_z :
            Vector defining the z-axis
        positive_orientation :
            Set to True if the orientation should
            be positive and to False if not (Default value = True)
        coordinates :
            Coordinates of the origin (Default value = None)
        time :
            Time data for time dependent coordinate systems (Default value = None)
        time_ref :
            Optional reference timestamp if ``time`` is a time delta.

        Returns
        -------
        LocalCoordinateSystem
            Local coordinate system

        """
        vec_x = cls._calculate_orthogonal_axis(vec_y, vec_z) * cls._sign_orientation(
            positive_orientation
        )

        return cls.from_xyz(vec_x, vec_y, vec_z, coordinates, time, time_ref=time_ref)

    @classmethod
    def from_xz_and_orientation(
        cls,
        vec_x,
        vec_z,
        positive_orientation=True,
        coordinates=None,
        time: types_time_like = None,
        time_ref: types_timestamp_like = None,
    ) -> "LocalCoordinateSystem":
        """Construct a coordinate system from 2 vectors and an orientation.

        Parameters
        ----------
        vec_x :
            Vector defining the x-axis
        vec_z :
            Vector defining the z-axis
        positive_orientation :
            Set to True if the orientation should
            be positive and to False if not (Default value = True)
        coordinates :
            Coordinates of the origin (Default value = None)
        time :
            Time data for time dependent coordinate systems (Default value = None)
        time_ref :
            Optional reference timestamp if ``time`` is a time delta.

        Returns
        -------
        LocalCoordinateSystem
            Local coordinate system

        """
        vec_y = cls._calculate_orthogonal_axis(vec_z, vec_x) * cls._sign_orientation(
            positive_orientation
        )

        return cls.from_xyz(vec_x, vec_y, vec_z, coordinates, time, time_ref=time_ref)

    @staticmethod
    def _sign_orientation(positive_orientation):
        """Get -1 or 1 depending on the coordinate systems orientation.

        Parameters
        ----------
        positive_orientation :
            Set to True if the orientation should
            be positive and to False if not

        Returns
        -------
        int
            1 if the coordinate system has positive orientation,
            -1 otherwise

        """
        if positive_orientation:
            return 1
        return -1

    @staticmethod
    def _calculate_orthogonal_axis(a_0, a_1):
        """Calculate an axis which is orthogonal to two other axes.

        The calculated axis has a positive orientation towards the other 2
        axes.

        Parameters
        ----------
        a_0 :
            First axis
        a_1 :
            Second axis

        Returns
        -------
        numpy.ndarray
            Orthogonal axis

        """
        return np.cross(a_0, a_1)

    @property
    def orientation(self) -> xr.DataArray:
        """Get the coordinate systems orientation matrix.

        Returns
        -------
        xarray.DataArray
            Orientation matrix

        """
        return self.dataset.orientation

    @property
    def coordinates(self) -> Union[xr.DataArray, TimeSeries]:
        """Get the coordinate systems coordinates.

        Returns
        -------
        xarray.DataArray
            Coordinates of the coordinate system

        """
        if self._coord_ts is not None:
            return self._coord_ts
        return self.dataset.coordinates

    @property
    def is_time_dependent(self) -> bool:
        """Return `True` if the coordinate system is time dependent.

        Returns
        -------
        bool :
            `True` if the coordinate system is time dependent, `False` otherwise.

        """
        return self.time is not None or self._coord_ts is not None

    @property
    def has_reference_time(self) -> bool:
        """Return `True` if the coordinate system has a reference time.

        Returns
        -------
        bool :
            `True` if the coordinate system has a reference time, `False` otherwise.

        """
        return self.reference_time is not None

    @property
    def reference_time(self) -> Union[pd.Timestamp, None]:
        """Get the coordinate systems reference time.

        Returns
        -------
        pandas.Timestamp:
            The coordinate systems reference time

        """
        if isinstance(self.coordinates, TimeSeries):
            return self._time_ref
        return self._dataset.weldx.time_ref

<<<<<<< HEAD
=======
    @property  # type: ignore[misc] # false report
    @deprecated(
        "0.4.1",
        "0.5.0",
        "Use the interfaces of the 'Time' class that is now returned by the 'time' "
        "property",
    )
    def datetimeindex(self) -> Union[pd.DatetimeIndex, None]:
        """Get the time as 'pandas.DatetimeIndex'.

        If the coordinate system has no reference time, 'None' is returned.

        Returns
        -------
        Union[pandas.DatetimeIndex, None]:
            The coordinate systems time as 'pandas.DatetimeIndex'

        """
        if not self.has_reference_time:
            return None
        return self.time + self.reference_time

>>>>>>> 7e545f01
    @property
    def time(self) -> Union[Time, None]:
        """Get the time union of the local coordinate system (None if system is static).

        Returns
        -------
        xarray.DataArray
            Time-like data array representing the time union of the LCS

        """
        if "time" in self._dataset.coords:
            return Time(self._dataset.time, self.reference_time)
        return None

<<<<<<< HEAD
=======
    @property  # type: ignore[misc] # false report
    @deprecated(
        "0.4.1",
        "0.5.0",
        "Use the interfaces of the 'Time' class that is now returned by the 'time' "
        "property",
    )
    def time_quantity(self) -> pint.Quantity:
        """Get the time as 'pint.Quantity'.

        Returns
        -------
        pint.Quantity:
            The coordinate systems time as 'pint.Quantity'

        """
        return Time(self.time, self.reference_time).as_quantity()

>>>>>>> 7e545f01
    @property
    def dataset(self) -> xr.Dataset:
        """Get the underlying xarray.Dataset with ordered dimensions.

        Returns
        -------
        xarray.Dataset
            xarray Dataset with coordinates and orientation as DataVariables.

        """
        return self._dataset.transpose(..., "c", "v")

    @property
    def is_unity_translation(self) -> bool:
        """Return true if the LCS has a zero translation/coordinates value."""
        if isinstance(self.coordinates, TimeSeries):
            return False
        coords = (
            self.coordinates.data.magnitude
            if isinstance(self.coordinates.data, pint.Quantity)
            else self.coordinates.data
        )
        return coords.shape[-1] == 3 and np.allclose(coords, np.zeros(3))

    @property
    def is_unity_rotation(self) -> bool:
        """Return true if the LCS represents a unity rotation/orientations value."""
        return self.orientation.shape[-2:] == (3, 3) and np.allclose(
            self.orientation.values, np.eye(3)
        )

    def as_euler(
        self, seq: str = "xyz", degrees: bool = False
    ) -> np.ndarray:  # pragma: no cover
        """Return Euler angle representation of the coordinate system orientation.

        Parameters
        ----------
        seq :
            Euler rotation sequence as described in
            https://docs.scipy.org/doc/scipy/reference/generated/scipy.spatial
            .transform.Rotation.as_euler.html
        degrees :
            Returned angles are in degrees if True, else they are in radians.
            Default is False.

        Returns
        -------
        numpy.ndarray
            Array of euler angles.

        """
        return self.as_rotation().as_euler(seq=seq, degrees=degrees)

    def as_rotation(self) -> Rot:  # pragma: no cover
        """Get a scipy.Rotation object from the coordinate system orientation.

        Returns
        -------
        scipy.spatial.transform.Rotation
            Scipy rotation object representing the orientation.

        """
        return Rot.from_matrix(self.orientation.values)

    def interp_time(
        self,
        time: types_time_like,
        time_ref: types_timestamp_like = None,
    ) -> LocalCoordinateSystem:
        """Interpolates the data in time.

        Parameters
        ----------
        time :
            Series of times.
            If passing "None" no interpolation will be performed.
        time_ref:
            The reference timestamp

        Returns
        -------
        LocalCoordinateSystem
            Coordinate system with interpolated data

        """
        if (not self.is_time_dependent) or (time is None):
            return self

        time = Time(time, time_ref)

        if self.has_reference_time != time.is_absolute:
            raise TypeError(
                "Only 1 reference time provided for time dependent coordinate "
                "system. Either the reference time of the coordinate system or the "
                "one passed to the function is 'None'. Only cases where the "
                "reference times are both 'None' or both contain a timestamp are "
                "allowed. Also check that the reference time has the correct type."
            )

        orientation = ut.xr_interp_orientation_in_time(self.orientation, time)

        if isinstance(self.coordinates, TimeSeries):
            time_interp = Time(time, self.reference_time)
            coordinates = self._coords_from_discrete_time_series(
                self.coordinates.interp_time(time_interp)
            )
            if self.has_reference_time:
                coordinates.weldx.time_ref = self.reference_time
        else:
            coordinates = ut.xr_interp_coordinates_in_time(self.coordinates, time)

        return LocalCoordinateSystem(orientation, coordinates, time)

    def invert(self) -> "LocalCoordinateSystem":
        """Get a local coordinate system defining the parent in the child system.

        Inverse is defined as orientation_new=orientation.T,
        coordinates_new=orientation.T*(-coordinates)

        Returns
        -------
        LocalCoordinateSystem
            Inverted coordinate system.

        """
        if isinstance(self.coordinates, TimeSeries):
            raise Exception(
                "Can not invert coordinates that are described by an expression. "
                "Use 'interp_time' to create discrete values."
            )
        orientation = ut.xr_transpose_matrix_data(self.orientation, dim1="c", dim2="v")
        coordinates = ut.xr_matmul(
            self.orientation,
            self.coordinates * -1,
            dims_a=["c", "v"],
            dims_b=["c"],
            trans_a=True,
        )
        return LocalCoordinateSystem(
            orientation, coordinates, self.time, self.reference_time
        )

    def plot(
        self,
        axes: matplotlib.axes.Axes = None,
        color: str = None,
        label: str = None,
        time: types_time_like = None,
        time_ref: types_timestamp_like = None,
        time_index: int = None,
        scale_vectors: Union[float, List, np.ndarray] = None,
        show_origin: bool = True,
        show_trace: bool = True,
        show_vectors: bool = True,
    ):
        """Plot the coordinate system.

        Parameters
        ----------
        axes : matplotlib.axes.Axes
            The target matplotlib axes object that should be drawn to. If `None` is
            provided, a new one will be created.
        color : str
            The color of the coordinate system. The string must be a valid matplotlib
            color format. See:
            https://matplotlib.org/3.1.0/api/colors_api.html#module-matplotlib.colors
        label : str
            The name of the coordinate system
        time : pandas.DatetimeIndex, pandas.TimedeltaIndex, List[pandas.Timestamp], or \
               LocalCoordinateSystem
            The time steps that should be plotted. Missing time steps in the data will
            be interpolated.
        time_ref : pandas.Timestamp
            A reference timestamp that can be provided if the ``time`` parameter is a
            `pandas.TimedeltaIndex`
        time_index: int
            If the coordinate system is time dependent, this parameter can be used to
            to select a specific key frame by its index.
        scale_vectors :
            A scaling factor or array to adjust the vector length
        show_origin: bool
            If `True`, a small dot with the assigned color will mark the coordinate
            systems' origin.
        show_trace : bool
            If `True`, the trace of time dependent coordinate systems is plotted.
        show_vectors : bool
            If `True`, the coordinate cross of time dependent coordinate systems is
            plotted.

        """
        from weldx.visualization import plot_local_coordinate_system_matplotlib

        plot_local_coordinate_system_matplotlib(
            self,
            axes=axes,
            color=color,
            label=label,
            time=time,
            time_ref=time_ref,
            time_index=time_index,
            scale_vectors=scale_vectors,
            show_origin=show_origin,
            show_trace=show_trace,
            show_vectors=show_vectors,
        )

    def reset_reference_time(self, time_ref_new: pd.Timestamp):
        """Reset the reference time of the coordinate system.

        The time values of the coordinate system are adjusted to the new reference time.
        If no reference time has been set before, the time values will remain
        unmodified. This assumes that the current time delta values are already
        referring to the new reference time.

        Parameters
        ----------
        time_ref_new: pandas.Timestamp
            The new reference time

        """
        self._time_ref = time_ref_new
        self._dataset.weldx.time_ref = time_ref_new<|MERGE_RESOLUTION|>--- conflicted
+++ resolved
@@ -741,31 +741,6 @@
             return self._time_ref
         return self._dataset.weldx.time_ref
 
-<<<<<<< HEAD
-=======
-    @property  # type: ignore[misc] # false report
-    @deprecated(
-        "0.4.1",
-        "0.5.0",
-        "Use the interfaces of the 'Time' class that is now returned by the 'time' "
-        "property",
-    )
-    def datetimeindex(self) -> Union[pd.DatetimeIndex, None]:
-        """Get the time as 'pandas.DatetimeIndex'.
-
-        If the coordinate system has no reference time, 'None' is returned.
-
-        Returns
-        -------
-        Union[pandas.DatetimeIndex, None]:
-            The coordinate systems time as 'pandas.DatetimeIndex'
-
-        """
-        if not self.has_reference_time:
-            return None
-        return self.time + self.reference_time
-
->>>>>>> 7e545f01
     @property
     def time(self) -> Union[Time, None]:
         """Get the time union of the local coordinate system (None if system is static).
@@ -780,27 +755,6 @@
             return Time(self._dataset.time, self.reference_time)
         return None
 
-<<<<<<< HEAD
-=======
-    @property  # type: ignore[misc] # false report
-    @deprecated(
-        "0.4.1",
-        "0.5.0",
-        "Use the interfaces of the 'Time' class that is now returned by the 'time' "
-        "property",
-    )
-    def time_quantity(self) -> pint.Quantity:
-        """Get the time as 'pint.Quantity'.
-
-        Returns
-        -------
-        pint.Quantity:
-            The coordinate systems time as 'pint.Quantity'
-
-        """
-        return Time(self.time, self.reference_time).as_quantity()
-
->>>>>>> 7e545f01
     @property
     def dataset(self) -> xr.Dataset:
         """Get the underlying xarray.Dataset with ordered dimensions.
