"""Contains methods and classes for coordinate transformations."""

from __future__ import annotations

import warnings
from copy import deepcopy
from typing import TYPE_CHECKING, List, Union

import numpy as np
import pandas as pd
import pint
import xarray as xr
from scipy.spatial.transform import Rotation as Rot

import weldx.util as ut

from .types import (
    types_coordinates,
    types_orientation,
    types_time_and_lcs,
    types_timeindex,
)
from .util import build_time_index, normalize

if TYPE_CHECKING:  # pragma: no cover
    import matplotlib.axes

__all__ = ("LocalCoordinateSystem",)


class LocalCoordinateSystem:
    """Defines a local cartesian coordinate system in 3d.

    Notes
    -----
    Learn how to use this class by reading the
    :doc:`Tutorial <../tutorials/transformations_01_coordinate_systems>`.

    """

    def __init__(
        self,
        orientation: types_orientation = None,
        coordinates: types_coordinates = None,
        time: types_timeindex = None,
        time_ref: pd.Timestamp = None,
        construction_checks: bool = True,
    ):
        """Construct a cartesian coordinate system.

        Parameters
        ----------
        orientation :
            Matrix of 3 orthogonal column vectors which represent
            the coordinate systems orientation. Keep in mind, that the columns of the
            corresponding orientation matrix is equal to the normalized orientation
            vectors. So each orthogonal transformation matrix can also be
            provided as orientation.
            Passing a scipy.spatial.transform.Rotation object is also supported.
        coordinates :
            Coordinates of the origin
        time :
            Time data for time dependent coordinate systems. If the provided coordinates
            and orientations contain only a single value, the coordinate system is
            considered to be static and the provided value won't be stored. If this
            happens, a warning will be emitted.
        time_ref :
            Reference Timestamp to use if time is Timedelta or pint.Quantity.
        construction_checks :
            If 'True', the validity of the data will be verified

        Returns
        -------
        LocalCoordinateSystem
            Cartesian coordinate system

        """
        if orientation is None:
            orientation = np.array([[1, 0, 0], [0, 1, 0], [0, 0, 1]])
        if coordinates is None:
            coordinates = np.array([0, 0, 0])

        time, time_ref = build_time_index(time, time_ref)
        orientation = self._build_orientation(orientation, time)
        coordinates = self._build_coordinates(coordinates, time)

        if time is not None and not (
            "time" in coordinates.coords or "time" in orientation.coords
        ):
            warnings.warn(
                "Neither the coordinates nor the orientation are time dependent. "
                "Provided time is dropped"
            )

        if construction_checks:
<<<<<<< HEAD
            self._check_coordinates(coordinates)
            orientation = self._check_and_normalize_orientation(orientation)

        orientation, coordinates = self._unify_time_axis(orientation, coordinates)

        orientation.name = "orientation"
        dataset_items = [orientation]

        self._coord_ts = None
        if isinstance(coordinates, TimeSeries):
            self._coord_ts = coordinates
        else:
            coordinates.name = "coordinates"
            dataset_items.append(coordinates)

        self._time_ref = time_ref
        self._dataset = xr.merge(dataset_items, join="exact")
        if "time" in self._dataset and time_ref is not None:
            self._dataset.weldx.time_ref = time_ref

    @staticmethod
    def _build_orientation(
        orientation: types_orientation,
        time: pd.DatetimeIndex = None,
    ):
        """Create xarray orientation from different formats and time-inputs.
        Parameters
        ----------
        orientation :
            Orientation object or data.
        time :
            Valid time index formatted with `_build_time_index`.
        Returns
        -------
        xarray.DataArray
        """
        if orientation is None:
            orientation = np.array([[1, 0, 0], [0, 1, 0], [0, 0, 1]])
        if not isinstance(orientation, xr.DataArray):
            time_orientation = None
            if isinstance(orientation, Rot):
                orientation = orientation.as_matrix()
            elif not isinstance(orientation, np.ndarray):
                orientation = np.array(orientation)

            if orientation.ndim == 3:
                time_orientation = time
            orientation = ut.xr_3d_matrix(orientation, time_orientation)

        # make sure we have correct "time" format
        orientation = orientation.weldx.time_ref_restore()

        return orientation

    @staticmethod
    def _build_coordinates(coordinates, time: pd.DatetimeIndex = None):
        """Create xarray coordinates from different formats and time-inputs.
        Parameters
        ----------
        coordinates:
            Coordinates data.
        time:
            Valid time index formatted with `_build_time_index`.

        Returns
        -------
        xarray.DataArray
        """
        if isinstance(coordinates, TimeSeries):
            return coordinates
        if coordinates is None:
            coordinates = np.array([0, 0, 0])
        if not isinstance(coordinates, xr.DataArray):
            time_coordinates = None
            if not isinstance(coordinates, (np.ndarray, pint.Quantity)):
                coordinates = np.array(coordinates)
            if coordinates.ndim == 2:
                time_coordinates = time
            coordinates = ut.xr_3d_vector(coordinates, time_coordinates)

        # make sure we have correct "time" format
        coordinates = coordinates.weldx.time_ref_restore()

        return coordinates

    @staticmethod
    def _check_and_normalize_orientation(orientation: xr.DataArray) -> xr.DataArray:
        """Check if the orientation has the correct format and normalize it."""
        ut.xr_check_coords(
            orientation,
            dict(
                c={"values": ["x", "y", "z"]},
                v={"values": [0, 1, 2]},
                time={"dtype": "timedelta64", "optional": True},
            ),
        )

        orientation = xr.apply_ufunc(
            normalize,
            orientation,
            input_core_dims=[["c"]],
            output_core_dims=[["c"]],
        )

        # vectorize test if orthogonal
        if not ut.xr_is_orthogonal_matrix(orientation, dims=["c", "v"]):
            raise ValueError("Orientation vectors must be orthogonal")

        return orientation

    @staticmethod
    def _check_coordinates(coordinates: Union[xr.DataArray, TimeSeries]):
        """Check if the coordinates have the correct format."""
        if isinstance(coordinates, xr.DataArray):
=======
>>>>>>> 602d992a
            ut.xr_check_coords(
                coordinates,
                dict(
                    c={"values": ["x", "y", "z"]},
                    time={"dtype": "timedelta64", "optional": True},
                ),
            )

            ut.xr_check_coords(
                orientation,
                dict(
                    c={"values": ["x", "y", "z"]},
                    v={"values": [0, 1, 2]},
                    time={"dtype": "timedelta64", "optional": True},
                ),
            )

            orientation = xr.apply_ufunc(
                normalize,
                orientation,
                input_core_dims=[["c"]],
                output_core_dims=[["c"]],
            )

            # vectorize test if orthogonal
            if not ut.xr_is_orthogonal_matrix(orientation, dims=["c", "v"]):
                raise ValueError("Orientation vectors must be orthogonal")

        # unify time axis
        if (
            ("time" in orientation.coords)
            and ("time" in coordinates.coords)
            and (not np.all(orientation.time.data == coordinates.time.data))
        ):
            time_union = ut.get_time_union([orientation, coordinates])
            orientation = ut.xr_interp_orientation_in_time(orientation, time_union)
            coordinates = ut.xr_interp_coordinates_in_time(coordinates, time_union)

        coordinates.name = "coordinates"
        orientation.name = "orientation"

        self._dataset = xr.merge([coordinates, orientation], join="exact")
        if "time" in self._dataset and time_ref is not None:
            self._dataset.weldx.time_ref = time_ref

    def __repr__(self):
        """Give __repr_ output in xarray format."""
        return self._dataset.__repr__().replace(
            "<xarray.Dataset", "<LocalCoordinateSystem"
        )

    def __add__(self, rhs_cs: "LocalCoordinateSystem") -> "LocalCoordinateSystem":
        """Add 2 coordinate systems.

        Generates a new coordinate system by treating the left-hand side
        coordinate system as being defined in the right hand-side coordinate
        system.
        The transformations from the base coordinate system to the new
        coordinate system are equivalent to the combination of the
        transformations from both added coordinate systems:

        R_n = R_r * R_l
        T_n = R_r * T_l + T_r

        R_r and T_r are rotation matrix and translation vector of the
        right-hand side coordinate system, R_l and T_l of the left-hand side
        coordinate system and R_n and T_n of the resulting coordinate system.

        If the left-hand side system has a time component, the data of the right-hand
        side system will be interpolated to the same times, before the previously shown
        operations are performed per point in time. In case, that the left-hand side
        system has no time component, but the right-hand side does, the resulting system
        has the same time components as the right-hand side system.

        Parameters
        ----------
        rhs_cs :
            Right-hand side coordinate system

        Returns
        -------
        LocalCoordinateSystem
            Resulting coordinate system.

        """
        lhs_cs = self
        if (
            lhs_cs.reference_time != rhs_cs.reference_time
            and lhs_cs.has_reference_time
            and rhs_cs.has_reference_time
        ):
            if lhs_cs.reference_time < rhs_cs.reference_time:
                time_ref = lhs_cs.reference_time
                rhs_cs = deepcopy(rhs_cs)
                rhs_cs.reset_reference_time(time_ref)
            else:
                time_ref = rhs_cs.reference_time
                lhs_cs = deepcopy(lhs_cs)
                lhs_cs.reset_reference_time(time_ref)
        elif not lhs_cs.has_reference_time:
            time_ref = rhs_cs.reference_time
        else:
            time_ref = lhs_cs.reference_time

        rhs_cs = rhs_cs.interp_time(lhs_cs.time, time_ref)

        orientation = ut.xr_matmul(
            rhs_cs.orientation, lhs_cs.orientation, dims_a=["c", "v"]
        )
        coordinates = (
            ut.xr_matmul(rhs_cs.orientation, lhs_cs.coordinates, ["c", "v"], ["c"])
            + rhs_cs.coordinates
        )
        return LocalCoordinateSystem(orientation, coordinates, time_ref=time_ref)

    def __sub__(self, rhs_cs: "LocalCoordinateSystem") -> "LocalCoordinateSystem":
        """Subtract 2 coordinate systems.

        Generates a new coordinate system from two local coordinate systems
        with the same reference coordinate system. The resulting system is
        equivalent to the left-hand side system but with the right-hand side
        as reference coordinate system.
        This is achieved by the following transformations:

        R_n = R_r^(-1) * R_l
        T_n = R_r^(-1) * (T_l - T_r)

        R_r and T_r are rotation matrix and translation vector of the
        right-hand side coordinate system, R_l and T_l of the left-hand side
        coordinate system and R_n and T_n of the resulting coordinate system.

        If the left-hand side system has a time component, the data of the right-hand
        side system will be interpolated to the same times, before the previously shown
        operations are performed per point in time. In case, that the left-hand side
        system has no time component, but the right-hand side does, the resulting system
        has the same time components as the right-hand side system.

        Parameters
        ----------
        rhs_cs :
            Right-hand side coordinate system

        Returns
        -------
        LocalCoordinateSystem
            Resulting coordinate system.

        """
        rhs_cs_inv = rhs_cs.invert()
        return self + rhs_cs_inv

    def __eq__(self: "LocalCoordinateSystem", other: "LocalCoordinateSystem") -> bool:
        """Check equality of LocalCoordinateSystems."""
        return (
            self.orientation.identical(other.orientation)
            and self.coordinates.identical(other.coordinates)
            and self.reference_time == other.reference_time
        )

    @staticmethod
    def _build_orientation(
        orientation: types_orientation,
        time: pd.DatetimeIndex = None,
    ):
        """Create xarray orientation from different formats and time-inputs.

        Parameters
        ----------
        orientation :
            Orientation object or data.
        time :
            Valid time index formatted with `_build_time_index`.

        Returns
        -------
        xarray.DataArray

        """
        if not isinstance(orientation, xr.DataArray):
            time_orientation = None
            if isinstance(orientation, Rot):
                orientation = orientation.as_matrix()
            elif not isinstance(orientation, np.ndarray):
                orientation = np.array(orientation)

            if orientation.ndim == 3:
                time_orientation = time
            orientation = ut.xr_3d_matrix(orientation, time_orientation)

        # make sure we have correct "time" format
        orientation = orientation.weldx.time_ref_restore()

        return orientation

    @staticmethod
    def _build_coordinates(coordinates, time: pd.DatetimeIndex = None):
        """Create xarray coordinates from different formats and time-inputs.

        Parameters
        ----------
        coordinates:
            Coordinates data.
        time:
            Valid time index formatted with `_build_time_index`.

        Returns
        -------
        xarray.DataArray

        """
        if not isinstance(coordinates, xr.DataArray):
            time_coordinates = None
            if not isinstance(coordinates, (np.ndarray, pint.Quantity)):
                coordinates = np.array(coordinates)
            if coordinates.ndim == 2:
                time_coordinates = time
            coordinates = ut.xr_3d_vector(coordinates, time_coordinates)

        # make sure we have correct "time" format
        coordinates = coordinates.weldx.time_ref_restore()

        return coordinates

    @classmethod
    def from_euler(
        cls, sequence, angles, degrees=False, coordinates=None, time=None, time_ref=None
    ) -> "LocalCoordinateSystem":
        """Construct a local coordinate system from an euler sequence.

        This function uses scipy.spatial.transform.Rotation.from_euler method to define
        the coordinate systems orientation. Take a look at it's documentation, if some
        information is missing here. The related parameter docs are a copy of the scipy
        documentation.

        Parameters
        ----------
        sequence :
            Specifies sequence of axes for rotations. Up to 3 characters
            belonging to the set {‘X’, ‘Y’, ‘Z’} for intrinsic rotations,
            or {‘x’, ‘y’, ‘z’} for extrinsic rotations.
            Extrinsic and intrinsic rotations cannot be mixed in one function call.
        angles :
            Euler angles specified in radians (degrees is False) or degrees
            (degrees is True). For a single character seq, angles can be:
            - a single value
            - array_like with shape (N,), where each angle[i] corresponds to a single
            rotation
            - array_like with shape (N, 1), where each angle[i, 0] corresponds to a
            single rotation
            For 2- and 3-character wide seq, angles can be:
            - array_like with shape (W,) where W is the width of seq, which corresponds
            to a single rotation with W axes
            - array_like with shape (N, W) where each angle[i] corresponds to a sequence
            of Euler angles describing a single rotation
        degrees :
            If True, then the given angles are assumed to be in degrees.
            Default is False.
        coordinates :
            Coordinates of the origin (Default value = None)
        time :
            Time data for time dependent coordinate systems (Default value = None)
        time_ref :
            Reference Timestamp to use if time is Timedelta or pint.Quantity.

        Returns
        -------
        LocalCoordinateSystem
            Local coordinate system

        """
        orientation = Rot.from_euler(sequence, angles, degrees)
        return cls(orientation, coordinates=coordinates, time=time, time_ref=time_ref)

    @classmethod
    def from_orientation(
        cls, orientation, coordinates=None, time=None, time_ref=None
    ) -> "LocalCoordinateSystem":
        """Construct a local coordinate system from orientation matrix.

        Parameters
        ----------
        orientation :
            Orthogonal transformation matrix
        coordinates :
            Coordinates of the origin (Default value = None)
        time :
            Time data for time dependent coordinate systems (Default value = None)
        time_ref :
            Reference Timestamp to use if time is Timedelta or pint.Quantity.

        Returns
        -------
        LocalCoordinateSystem
            Local coordinate system

        """
        return cls(orientation, coordinates=coordinates, time=time, time_ref=time_ref)

    @classmethod
    def from_xyz(
        cls, vec_x, vec_y, vec_z, coordinates=None, time=None, time_ref=None
    ) -> "LocalCoordinateSystem":
        """Construct a local coordinate system from 3 vectors defining the orientation.

        Parameters
        ----------
        vec_x :
            Vector defining the x-axis
        vec_y :
            Vector defining the y-axis
        vec_z :
            Vector defining the z-axis
        coordinates :
            Coordinates of the origin (Default value = None)
        time :
            Time data for time dependent coordinate systems (Default value = None)
        time_ref :
            Reference Timestamp to use if time is Timedelta or pint.Quantity.

        Returns
        -------
        LocalCoordinateSystem
            Local coordinate system

        """
        vec_x = ut.to_float_array(vec_x)
        vec_y = ut.to_float_array(vec_y)
        vec_z = ut.to_float_array(vec_z)

        orientation = np.concatenate((vec_x, vec_y, vec_z), axis=vec_x.ndim - 1)
        orientation = np.reshape(orientation, (*vec_x.shape, 3))
        orientation = orientation.swapaxes(orientation.ndim - 1, orientation.ndim - 2)
        return cls(orientation, coordinates=coordinates, time=time, time_ref=time_ref)

    @classmethod
    def from_xy_and_orientation(
        cls,
        vec_x,
        vec_y,
        positive_orientation=True,
        coordinates=None,
        time=None,
        time_ref=None,
    ) -> "LocalCoordinateSystem":
        """Construct a coordinate system from 2 vectors and an orientation.

        Parameters
        ----------
        vec_x :
            Vector defining the x-axis
        vec_y :
            Vector defining the y-axis
        positive_orientation :
            Set to True if the orientation should
            be positive and to False if not (Default value = True)
        coordinates :
            Coordinates of the origin (Default value = None)
        time :
            Time data for time dependent coordinate systems (Default value = None)
        time_ref :
            Reference Timestamp to use if time is Timedelta or pint.Quantity.

        Returns
        -------
        LocalCoordinateSystem
            Local coordinate system

        """
        vec_z = cls._calculate_orthogonal_axis(vec_x, vec_y) * cls._sign_orientation(
            positive_orientation
        )

        return cls.from_xyz(vec_x, vec_y, vec_z, coordinates, time, time_ref=time_ref)

    @classmethod
    def from_yz_and_orientation(
        cls,
        vec_y,
        vec_z,
        positive_orientation=True,
        coordinates=None,
        time=None,
        time_ref=None,
    ) -> "LocalCoordinateSystem":
        """Construct a coordinate system from 2 vectors and an orientation.

        Parameters
        ----------
        vec_y :
            Vector defining the y-axis
        vec_z :
            Vector defining the z-axis
        positive_orientation :
            Set to True if the orientation should
            be positive and to False if not (Default value = True)
        coordinates :
            Coordinates of the origin (Default value = None)
        time :
            Time data for time dependent coordinate systems (Default value = None)
        time_ref :
            Reference Timestamp to use if time is Timedelta or pint.Quantity.

        Returns
        -------
        LocalCoordinateSystem
            Local coordinate system

        """
        vec_x = cls._calculate_orthogonal_axis(vec_y, vec_z) * cls._sign_orientation(
            positive_orientation
        )

        return cls.from_xyz(vec_x, vec_y, vec_z, coordinates, time, time_ref=time_ref)

    @classmethod
    def from_xz_and_orientation(
        cls,
        vec_x,
        vec_z,
        positive_orientation=True,
        coordinates=None,
        time=None,
        time_ref=None,
    ) -> "LocalCoordinateSystem":
        """Construct a coordinate system from 2 vectors and an orientation.

        Parameters
        ----------
        vec_x :
            Vector defining the x-axis
        vec_z :
            Vector defining the z-axis
        positive_orientation :
            Set to True if the orientation should
            be positive and to False if not (Default value = True)
        coordinates :
            Coordinates of the origin (Default value = None)
        time :
            Time data for time dependent coordinate systems (Default value = None)
        time_ref :
            Reference Timestamp to use if time is Timedelta or pint.Quantity.

        Returns
        -------
        LocalCoordinateSystem
            Local coordinate system

        """
        vec_y = cls._calculate_orthogonal_axis(vec_z, vec_x) * cls._sign_orientation(
            positive_orientation
        )

        return cls.from_xyz(vec_x, vec_y, vec_z, coordinates, time, time_ref=time_ref)

    @staticmethod
    def _sign_orientation(positive_orientation):
        """Get -1 or 1 depending on the coordinate systems orientation.

        Parameters
        ----------
        positive_orientation :
            Set to True if the orientation should
            be positive and to False if not

        Returns
        -------
        int
            1 if the coordinate system has positive orientation,
            -1 otherwise

        """
        if positive_orientation:
            return 1
        return -1

    @staticmethod
    def _calculate_orthogonal_axis(a_0, a_1):
        """Calculate an axis which is orthogonal to two other axes.

        The calculated axis has a positive orientation towards the other 2
        axes.

        Parameters
        ----------
        a_0 :
            First axis
        a_1 :
            Second axis

        Returns
        -------
        numpy.ndarray
            Orthogonal axis

        """
        return np.cross(a_0, a_1)

    @property
    def orientation(self) -> xr.DataArray:
        """Get the coordinate systems orientation matrix.

        Returns
        -------
        xarray.DataArray
            Orientation matrix

        """
        return self.dataset.orientation

    @property
    def coordinates(self) -> xr.DataArray:
        """Get the coordinate systems coordinates.

        Returns
        -------
        xarray.DataArray
            Coordinates of the coordinate system

        """
        return self.dataset.coordinates

    @property
    def is_time_dependent(self) -> bool:
        """Return `True` if the coordinate system is time dependent.

        Returns
        -------
        bool :
            `True` if the coordinate system is time dependent, `False` otherwise.

        """
        return self.time is not None

    @property
    def has_reference_time(self) -> bool:
        """Return `True` if the coordinate system has a reference time.

        Returns
        -------
        bool :
            `True` if the coordinate system has a reference time, `False` otherwise.

        """
        return self.reference_time is not None

    @property
    def reference_time(self) -> Union[pd.Timestamp, None]:
        """Get the coordinate systems reference time.

        Returns
        -------
        pandas.Timestamp:
            The coordinate systems reference time

        """
        return self._dataset.weldx.time_ref

    @property
    def datetimeindex(self) -> Union[pd.DatetimeIndex, None]:
        """Get the time as 'pandas.DatetimeIndex'.

        If the coordinate system has no reference time, 'None' is returned.

        Returns
        -------
        Union[pandas.DatetimeIndex, None]:
            The coordinate systems time as 'pandas.DatetimeIndex'

        """
        if not self.has_reference_time:
            return None
        return self.time + self.reference_time

    @property
    def time(self) -> Union[pd.TimedeltaIndex, None]:
        """Get the time union of the local coordinate system (None if system is static).

        Returns
        -------
        pandas.TimedeltaIndex
            DateTimeIndex-like time union

        """
        if "time" in self._dataset.coords:
            return self._dataset.time
        return None

    @property
    def time_quantity(self) -> pint.Quantity:
        """Get the time as 'pint.Quantity'.

        Returns
        -------
        pint.Quantity:
            The coordinate systems time as 'pint.Quantity'

        """
        return ut.pandas_time_delta_to_quantity(self.time)

    @property
    def dataset(self) -> xr.Dataset:
        """Get the underlying xarray.Dataset with ordered dimensions.

        Returns
        -------
        xarray.Dataset
            xarray Dataset with coordinates and orientation as DataVariables.

        """
        return self._dataset.transpose(..., "c", "v")

    @property
    def is_unity_translation(self) -> bool:
        """Return true if the LCS has a zero translation/coordinates value."""
        if self.coordinates.shape[-1] == 3 and np.allclose(
            self.coordinates, np.zeros(3)
        ):
            return True
        return False

    @property
    def is_unity_rotation(self) -> bool:
        """Return true if the LCS represents a unity rotation/orientations value."""
        if self.orientation.shape[-2:] == (3, 3) and np.allclose(
            self.orientation, np.eye(3)
        ):
            return True
        return False

    def as_euler(
        self, seq: str = "xyz", degrees: bool = False
    ) -> np.ndarray:  # pragma: no cover
        """Return Euler angle representation of the coordinate system orientation.

        Parameters
        ----------
        seq :
            Euler rotation sequence as described in
            https://docs.scipy.org/doc/scipy/reference/generated/scipy.spatial
            .transform.Rotation.as_euler.html
        degrees :
            Returned angles are in degrees if True, else they are in radians.
            Default is False.

        Returns
        -------
        numpy.ndarray
            Array of euler angles.

        """
        return self.as_rotation().as_euler(seq=seq, degrees=degrees)

    def as_rotation(self) -> Rot:  # pragma: no cover
        """Get a scipy.Rotation object from the coordinate system orientation.

        Returns
        -------
        scipy.spatial.transform.Rotation
            Scipy rotation object representing the orientation.

        """
        return Rot.from_matrix(self.orientation.values)

    def interp_time(
        self,
        time: types_time_and_lcs,
        time_ref: Union[pd.Timestamp, None] = None,
    ) -> "LocalCoordinateSystem":
        """Interpolates the data in time.

        Parameters
        ----------
        time :
            Series of times.
            If passing "None" no interpolation will be performed.
        time_ref:
            The reference timestamp

        Returns
        -------
        LocalCoordinateSystem
            Coordinate system with interpolated data

        """
        if (not self.is_time_dependent) or (time is None):
            return self

        # use LCS reference time if none provided
        if isinstance(time, LocalCoordinateSystem) and time_ref is None:
            time_ref = time.reference_time
        time = ut.to_pandas_time_index(time)

        if self.has_reference_time != (
            time_ref is not None or isinstance(time, pd.DatetimeIndex)
        ):
            raise TypeError(
                "Only 1 reference time provided for time dependent coordinate "
                "system. Either the reference time of the coordinate system or the "
                "one passed to the function is 'None'. Only cases where the "
                "reference times are both 'None' or both contain a timestamp are "
                "allowed. Also check that the reference time has the correct type."
            )

        if self.has_reference_time and (not isinstance(time, pd.DatetimeIndex)):
            time = time + time_ref

        orientation = ut.xr_interp_orientation_in_time(self.orientation, time)
        coordinates = ut.xr_interp_coordinates_in_time(self.coordinates, time)

        return LocalCoordinateSystem(orientation, coordinates, time_ref=time_ref)

    def invert(self) -> "LocalCoordinateSystem":
        """Get a local coordinate system defining the parent in the child system.

        Inverse is defined as orientation_new=orientation.T,
        coordinates_new=orientation.T*(-coordinates)

        Returns
        -------
        LocalCoordinateSystem
            Inverted coordinate system.

        """
        orientation = ut.xr_transpose_matrix_data(self.orientation, dim1="c", dim2="v")
        coordinates = ut.xr_matmul(
            self.orientation,
            -self.coordinates,
            dims_a=["c", "v"],
            dims_b=["c"],
            trans_a=True,
        )
        return LocalCoordinateSystem(
            orientation, coordinates, self.time, self.reference_time
        )

    def plot(
        self,
        axes: matplotlib.axes.Axes = None,
        color: str = None,
        label: str = None,
        time: types_time_and_lcs = None,
        time_ref: pd.Timestamp = None,
        time_index: int = None,
        scale_vectors: Union[float, List, np.ndarray] = None,
        show_origin: bool = True,
        show_trace: bool = True,
        show_vectors: bool = True,
    ):
        """Plot the coordinate system.

        Parameters
        ----------
        axes : matplotlib.axes.Axes
            The target matplotlib axes object that should be drawn to. If `None` is
            provided, a new one will be created.
        color : str
            The color of the coordinate system. The string must be a valid matplotlib
            color format. See:
            https://matplotlib.org/3.1.0/api/colors_api.html#module-matplotlib.colors
        label : str
            The name of the coordinate system
        time : pandas.DatetimeIndex, pandas.TimedeltaIndex, List[pandas.Timestamp], or \
               LocalCoordinateSystem
            The time steps that should be plotted. Missing time steps in the data will
            be interpolated.
        time_ref : pandas.Timestamp
            A reference timestamp that can be provided if the ``time`` parameter is a
            `pandas.TimedeltaIndex`
        time_index: int
            If the coordinate system is time dependent, this parameter can be used to
            to select a specific key frame by its index.
        scale_vectors :
            A scaling factor or array to adjust the vector length
        show_origin: bool
            If `True`, a small dot with the assigned color will mark the coordinate
            systems' origin.
        show_trace : bool
            If `True`, the trace of time dependent coordinate systems is plotted.
        show_vectors : bool
            If `True`, the coordinate cross of time dependent coordinate systems is
            plotted.

        """
        from weldx.visualization import plot_local_coordinate_system_matplotlib

        plot_local_coordinate_system_matplotlib(
            self,
            axes=axes,
            color=color,
            label=label,
            time=time,
            time_ref=time_ref,
            time_index=time_index,
            scale_vectors=scale_vectors,
            show_origin=show_origin,
            show_trace=show_trace,
            show_vectors=show_vectors,
        )

    def reset_reference_time(self, time_ref_new: pd.Timestamp):
        """Reset the reference time of the coordinate system.

        The time values of the coordinate system are adjusted to the new reference time.
        If no reference time has been set before, the time values will remain
        unmodified. This assumes that the current time delta values are already
        referring to the new reference time.

        Parameters
        ----------
        time_ref_new: pandas.Timestamp
            The new reference time

        """
        self._dataset.weldx.time_ref = time_ref_new<|MERGE_RESOLUTION|>--- conflicted
+++ resolved
@@ -93,7 +93,6 @@
             )
 
         if construction_checks:
-<<<<<<< HEAD
             self._check_coordinates(coordinates)
             orientation = self._check_and_normalize_orientation(orientation)
 
@@ -208,8 +207,6 @@
     def _check_coordinates(coordinates: Union[xr.DataArray, TimeSeries]):
         """Check if the coordinates have the correct format."""
         if isinstance(coordinates, xr.DataArray):
-=======
->>>>>>> 602d992a
             ut.xr_check_coords(
                 coordinates,
                 dict(
