--- conflicted
+++ resolved
@@ -20,14 +20,11 @@
     types_orientation,
     types_time_and_lcs,
 )
-<<<<<<< HEAD
 from weldx.transformations.util import normalize
 from weldx.types import types_time_like, types_timestamp_like
-=======
-from weldx.transformations.util import build_time_index, normalize
-
-from ..time import TimeDependent, pandas_time_delta_to_quantity
->>>>>>> 4c992f14
+
+from ..time import TimeDependent
+
 
 if TYPE_CHECKING:  # pragma: no cover
     import matplotlib.axes
