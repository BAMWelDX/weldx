--- conflicted
+++ resolved
@@ -774,22 +774,14 @@
     @property
     def is_unity_translation(self) -> bool:
         """Return true if the LCS has a zero translation/coordinates value."""
-<<<<<<< HEAD
-        if (
-            not isinstance(self.coordinates, TimeSeries)
-            and self.coordinates.shape[-1] == 3
-            and np.allclose(self.coordinates, np.zeros(3))
-        ):
-            return True
-        return False
-=======
+        if isinstance(self.coordinates, TimeSeries):
+            return False
         coords = (
             self.coordinates.data.magnitude
             if isinstance(self.coordinates.data, pint.Quantity)
             else self.coordinates.data
         )
         return coords.shape[-1] == 3 and np.allclose(coords, np.zeros(3))
->>>>>>> d50e462c
 
     @property
     def is_unity_rotation(self) -> bool:
