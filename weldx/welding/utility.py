--- conflicted
+++ resolved
@@ -6,10 +6,11 @@
 from weldx.welding.groove.iso_9692_1 import IsoBaseGroove
 
 
-@WELDX_UNIT_REGISTRY.check(None, "[length]/[time]", "[length]")
+@WELDX_UNIT_REGISTRY.check(None, "[length]", "[length]/[time]", "[length]")
 # TODO: extend the ckeck decorator to check on output! # ret='[length]/[time]')
 def compute_welding_speed(
     groove: IsoBaseGroove,
+    seam_length: pint.Quantity,
     wire_feed: pint.Quantity,
     wire_diameter=Q_(4, "mm"),
 ):
@@ -20,6 +21,8 @@
     ----------
     groove: IsoBaseGroove
         groove definition to compute welding speed for.
+    seam_length: pint.Quantity["length"]
+        length of the seam
     wire_feed: pint.Quantity["length/time"]
         feed of the wire
     wire_diameter: pint.Quantity["length"]
@@ -30,13 +33,8 @@
     speed: pint.Quantity["length/time"]
     """
     groove_area = groove.cross_sect_area
-<<<<<<< HEAD
-    wire_area = np.pi / 4 * wire_diameter ** 2
-    weld_speed = wire_area * wire_feed / groove_area
-=======
     wire_area = np.pi / 4 * wire_diameter**2
     weld_speed = wire_area * wire_feed / groove_area * seam_length
->>>>>>> 2f762192
 
     weld_speed.ito_reduced_units()
     return weld_speed