--- conflicted
+++ resolved
@@ -316,14 +316,6 @@
             If `True`, meshes will be drawn as wireframes
 
         """
-<<<<<<< HEAD
-        triangles = None
-        if isinstance(data, geo.SpatialData):
-            triangles = data.triangles
-            data = data.coordinates.data
-        # k3d needs single precision data, reshape to (n,3)
-        data = data.astype(np.float32).reshape(-1, 3)
-=======
         if not isinstance(data, geo.SpatialData):
             data = geo.SpatialData(coordinates=data)
 
@@ -333,11 +325,10 @@
                 colors = data.attributes[color]
             color = RGB_GREY
 
-        if not data.coordinates.dtype == "float32":
-            data.coordinates = data.coordinates.astype(np.float32)
-        if (data.triangles is not None) and (not data.triangles.dtype == "uint32"):
-            data.coordinates = data.coordinates.astype(np.uint32)
->>>>>>> b78cb846
+        if data.triangles is not None:
+            triangles = data.triangles.values.astype(np.uint32)
+        else:
+            triangles = None
 
         self._reference_system = reference_system
 
@@ -357,8 +348,8 @@
         self._mesh = None
         if data.triangles is not None:
             self._mesh = k3d.mesh(
-                data.coordinates,
-                data.triangles,
+                data.coordinates.values.astype(np.float32).reshape(-1, 3),
+                triangles,
                 side="double",
                 color=color,
                 attribute=colors,
