import warnings

<<<<<<< HEAD
__all__ = ["geometry", "measurement", "transformations", "utility", "asdf", "Q_"]

=======
>>>>>>> 112280b1
# asdf extensions and tags
import weldx.asdf
# geometry packages
import weldx.geometry
import weldx.transformations
import weldx.utility
from weldx.constants import WELDX_QUANTITY as Q_

# versioneer
from ._version import get_versions

with warnings.catch_warnings():
    warnings.simplefilter("ignore")
    Q_([])

__version__ = get_versions()["version"]
del get_versions

__all__ = ["geometry", "transformations", "utility", "asdf", "Q_"]<|MERGE_RESOLUTION|>--- conflicted
+++ resolved
@@ -1,10 +1,5 @@
 import warnings
 
-<<<<<<< HEAD
-__all__ = ["geometry", "measurement", "transformations", "utility", "asdf", "Q_"]
-
-=======
->>>>>>> 112280b1
 # asdf extensions and tags
 import weldx.asdf
 # geometry packages
@@ -23,4 +18,4 @@
 __version__ = get_versions()["version"]
 del get_versions
 
-__all__ = ["geometry", "transformations", "utility", "asdf", "Q_"]+__all__ = ["geometry", "measurement", "transformations", "utility", "asdf", "Q_"]