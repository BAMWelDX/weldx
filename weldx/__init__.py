--- conflicted
+++ resolved
@@ -14,12 +14,8 @@
     )
 
 # main modules
-<<<<<<< HEAD
-import weldx.utility  # import this first to avoid circular dependencies
+import weldx.util  # import this first to avoid circular dependencies
 import weldx.config
-=======
-import weldx.util  # import this first to avoid circular dependencies
->>>>>>> 5cd77487
 import weldx.core
 import weldx.geometry
 import weldx.transformations
@@ -58,11 +54,6 @@
     "util",
     "asdf",
     "welding",
-<<<<<<< HEAD
-]
-
-config.Config.load_installed_standards()
-=======
     # geometries
     "ArcSegment",
     "Geometry",
@@ -78,4 +69,5 @@
     # quantities
     "Q_",
 )
->>>>>>> 5cd77487
+
+config.Config.load_installed_standards()