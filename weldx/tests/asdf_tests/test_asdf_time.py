"""Test time schema implementation."""
import numpy as np
import pandas as pd
import pytest

from weldx.asdf.util import write_read_buffer


@pytest.mark.parametrize(
    "inputs",
    [
        pd.Timedelta("5m3ns"),
        pd.Timedelta("106751 days 23:47:16.854775"),
        pd.timedelta_range(start="-5s", end="25s", freq="3s"),
        pd.TimedeltaIndex([0, 1e9, 5e9, 3e9]),
        pd.Timestamp("2020-04-15T16:47:00.000000001"),
        pd.Timestamp("2020-04-15T16:47:00.000000001", tz="Europe/Berlin"),
        pd.date_range(start="2020-01-01", periods=5, freq="1D"),
        pd.date_range(start="2020-01-01", periods=5, freq="1D", tz="Europe/Berlin"),
        pd.DatetimeIndex(["2020-01-01", "2020-01-02", "2020-01-03", "2020-01-04"]),
        pd.DatetimeIndex(["2020-01-01", "2020-01-02", "2020-01-04", "2020-01-05"]),
    ],
)
def test_time_classes(inputs):
<<<<<<< HEAD
    data = _write_read_buffer({"root": inputs})
    assert np.all(data["root"] == inputs)


def test_time_classes_max_inline():
    # test support for 64bit literals
    dti = pd.DatetimeIndex(["2020-01-01", "2020-01-02", "2020-01-04", "2020-01-05"])
    _write_buffer(
        {"root": dti},
        write_kwargs={"all_array_storage": "inline"},
    )
=======
    data = write_read_buffer({"root": inputs})
    assert np.all(data["root"] == inputs)
>>>>>>> 22616c13
<|MERGE_RESOLUTION|>--- conflicted
+++ resolved
@@ -22,8 +22,7 @@
     ],
 )
 def test_time_classes(inputs):
-<<<<<<< HEAD
-    data = _write_read_buffer({"root": inputs})
+    data = write_read_buffer({"root": inputs})
     assert np.all(data["root"] == inputs)
 
 
@@ -33,8 +32,4 @@
     _write_buffer(
         {"root": dti},
         write_kwargs={"all_array_storage": "inline"},
-    )
-=======
-    data = write_read_buffer({"root": inputs})
-    assert np.all(data["root"] == inputs)
->>>>>>> 22616c13
+    )