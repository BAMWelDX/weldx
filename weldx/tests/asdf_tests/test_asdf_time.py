"""Test time schema implementation."""
import numpy as np
import pandas as pd
import pytest

<<<<<<< HEAD
from weldx.asdf.util import write_read_buffer
=======
from weldx.asdf.util import write_buffer, write_read_buffer
>>>>>>> 63c93eec


@pytest.mark.parametrize(
    "inputs",
    [
        pd.Timedelta("5m3ns"),
        pd.Timedelta("106751 days 23:47:16.854775"),
        pd.timedelta_range(start="-5s", end="25s", freq="3s"),
        pd.TimedeltaIndex([0, 1e9, 5e9, 3e9]),
        pd.Timestamp("2020-04-15T16:47:00.000000001"),
        pd.Timestamp("2020-04-15T16:47:00.000000001", tz="Europe/Berlin"),
        pd.date_range(start="2020-01-01", periods=5, freq="1D"),
        pd.date_range(start="2020-01-01", periods=5, freq="1D", tz="Europe/Berlin"),
        pd.DatetimeIndex(["2020-01-01", "2020-01-02", "2020-01-03", "2020-01-04"]),
        pd.DatetimeIndex(["2020-01-01", "2020-01-02", "2020-01-04", "2020-01-05"]),
    ],
)
def test_time_classes(inputs):
    data = write_read_buffer({"root": inputs})
<<<<<<< HEAD
    assert np.all(data["root"] == inputs)
=======
    assert np.all(data["root"] == inputs)


def test_time_classes_max_inline():
    # test support for 64bit literals
    dti = pd.DatetimeIndex(["2020-01-01", "2020-01-02", "2020-01-04", "2020-01-05"])
    write_buffer(
        {"root": dti},
        write_kwargs={"all_array_storage": "inline"},
    )
>>>>>>> 63c93eec
<|MERGE_RESOLUTION|>--- conflicted
+++ resolved
@@ -3,11 +3,7 @@
 import pandas as pd
 import pytest
 
-<<<<<<< HEAD
-from weldx.asdf.util import write_read_buffer
-=======
 from weldx.asdf.util import write_buffer, write_read_buffer
->>>>>>> 63c93eec
 
 
 @pytest.mark.parametrize(
@@ -27,9 +23,6 @@
 )
 def test_time_classes(inputs):
     data = write_read_buffer({"root": inputs})
-<<<<<<< HEAD
-    assert np.all(data["root"] == inputs)
-=======
     assert np.all(data["root"] == inputs)
 
 
@@ -39,5 +32,4 @@
     write_buffer(
         {"root": dti},
         write_kwargs={"all_array_storage": "inline"},
-    )
->>>>>>> 63c93eec
+    )