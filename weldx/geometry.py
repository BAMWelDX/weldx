--- conflicted
+++ resolved
@@ -5,12 +5,14 @@
 from dataclasses import dataclass
 from typing import Dict, List, Tuple, Union
 
+import matplotlib.pyplot as plt
 import numpy as np
 import pint
 from xarray import DataArray
 
 import weldx.transformations as tf
 import weldx.utility as ut
+import weldx.visualization as vs
 from weldx.constants import WELDX_UNIT_REGISTRY as UREG
 
 _DEFAULT_LEN_UNIT = UREG.millimeters
@@ -1225,8 +1227,6 @@
         """
         raster_data = self.rasterize(raster_width, stack=False)
         if ax is None:  # pragma: no cover
-            import matplotlib.pyplot as plt
-
             _, ax = plt.subplots()
         ax.grid(grid)
         if not ax.name == "3d":
@@ -1686,8 +1686,6 @@
         if fmt is None:
             fmt = "x-"
         if axes is None:
-            import matplotlib.pyplot as plt
-
             fig = plt.figure()
             axes = fig.gca(projection="3d", proj_type="ortho")
             axes.plot(data[0], data[1], data[2], fmt)
@@ -1695,9 +1693,7 @@
             axes.set_ylabel("y")
             axes.set_zlabel("z")
             if set_axes_equal:
-                from .visualization import set_axes_equal
-
-                set_axes_equal(axes)
+                vs.set_axes_equal(axes)
         else:
             axes.plot(data[0], data[1], data[2], fmt)
 
@@ -2240,24 +2236,6 @@
             The utilized matplotlib axes, if matplotlib was used as rendering backend
 
         """
-<<<<<<< HEAD
-        data = self.rasterize(profile_raster_width, trace_raster_width)
-        if fmt is None:
-            fmt = "o"
-        if axes is None:
-            from matplotlib.pyplot import figure
-
-            fig = figure()
-            axes = fig.gca(projection="3d", proj_type="ortho")
-            axes.plot(data[0], data[1], data[2], fmt)
-            axes.set_xlabel("x")
-            axes.set_ylabel("y")
-            axes.set_zlabel("z")
-            if set_axes_equal:
-                set_axes_equal(axes)
-        else:
-            axes.plot(data[0], data[1], data[2], fmt)
-=======
         data = self.spatial_data(profile_raster_width, trace_raster_width)
         return data.plot(
             axes=axes, color=color, label=label, show_wireframe=show_wireframe
@@ -2300,7 +2278,6 @@
             profile_raster_width, trace_raster_width, stack=False
         )
         return SpatialData.from_geometry_raster(rasterization)
->>>>>>> 01f5d478
 
 
 # SpatialData --------------------------------------------------------------------------
