"""Provides classes to define lines and surfaces."""

import copy
import math

import matplotlib.pyplot as plt
import numpy as np

import weldx.transformations as tf
import weldx.utility as ut

# LineSegment -----------------------------------------------------------------


class LineSegment:
    """Line segment."""

    def __init__(self, points):
        """Construct line segment.

        Parameters
        ----------
        points :
            2x2 matrix of points. The first column is the
            starting point and the second column the end point.

        Returns
        -------
        LineSegment

        """
        points = ut.to_float_array(points)
        if not len(points.shape) == 2:
            raise ValueError("'points' must be a 2d array/matrix.")
        if not (points.shape[0] == 2 and points.shape[1] == 2):
            raise ValueError("'points' is not a 2x2 matrix.")

        self._points = points
        self._calculate_length()

    def __repr__(self):
        """Output simple string representation of a LineSegment."""
        p1 = np.array2string(self.points[:, 0], precision=2, separator=",")
        p2 = np.array2string(self.points[:, 1], precision=2, separator=",")
        return f"Line: {p1} -> {p2}"

    def _calculate_length(self):
        """Calculate the segment length from its points."""
        self._length = np.linalg.norm(self._points[:, 1] - self._points[:, 0])
        if math.isclose(self._length, 0):
            raise ValueError("Segment length is 0.")

    @classmethod
    def construct_with_points(cls, point_start, point_end):
        """Construct a line segment with two points.

        Parameters
        ----------
        point_start :
            Starting point of the segment
        point_end :
            End point of the segment

        Returns
        -------
        type
            Line segment

        """
        points = np.transpose(np.array([point_start, point_end], dtype=float))
        return cls(points)

    @classmethod
    def linear_interpolation(cls, segment_a, segment_b, weight):
        """Interpolate two line segments linearly.

        Parameters
        ----------
        segment_a :
            First segment
        segment_b :
            Second segment
        weight :
            Weighting factor in the range [0 .. 1] where 0 is
            segment a and 1 is segment b

        Returns
        -------
        type
            Interpolated segment

        """
        if not isinstance(segment_a, cls) or not isinstance(segment_b, cls):
            raise TypeError("Parameters a and b must both be line segments.")

        weight = np.clip(weight, 0, 1)
        points = (1 - weight) * segment_a.points + weight * segment_b.points
        return cls(points)

    @property
    def length(self):
        """Get the segment length.

        Returns
        -------
        float
            Segment length

        """
        return self._length

    @property
    def point_end(self):
        """Get the end point of the segment.

        Returns
        -------
        np.ndarray
            End point

        """
        return self._points[:, 1]

    @property
    def point_start(self):
        """Get the starting point of the segment.

        Returns
        -------
        np.ndarray
            Starting point

        """
        return self._points[:, 0]

    @property
    def points(self):
        """Get the segments points in form of a 2x2 matrix.

        The first column represents the starting point and the second one
        the end point.

        Returns
        -------
        np.ndarray
            2x2 matrix containing the segments points

        """
        return self._points

    def apply_transformation(self, matrix):
        """Apply a transformation matrix to the segment.

        Parameters
        ----------
        matrix :
            Transformation matrix

       """
        self._points = np.matmul(matrix, self._points)
        self._calculate_length()

    def apply_translation(self, vector):
        """Apply a translation to the segment.

        Parameters
        ----------
        vector :
            Translation vector

       """
        self._points += np.ndarray((2, 1), float, np.array(vector, float))

    def rasterize(self, raster_width):
        """Create an array of points that describe the segments contour.

        The effective raster width may vary from the specified one,
        since the algorithm enforces constant distances between two
        raster points.

        Parameters
        ----------
        raster_width :
            The desired distance between two raster points

        Returns
        -------
        type
            Array of contour points

        """
        if not raster_width > 0:
            raise ValueError("'raster_width' must be > 0")
        raster_width = np.min([raster_width, self.length])

        num_raster_segments = np.round(self.length / raster_width)

        # normalized effective raster width
        nerw = 1.0 / num_raster_segments

        multiplier = np.arange(0, 1 + 0.5 * nerw, nerw)
        weight_matrix = np.array([1 - multiplier, multiplier])

        return np.matmul(self._points, weight_matrix)

    def transform(self, matrix):
        """Get a transformed copy of the segment.

        Parameters
        ----------
        matrix :
            Transformation matrix

        Returns
        -------
        type
            Transformed copy

        """
        new_segment = copy.deepcopy(self)
        new_segment.apply_transformation(matrix)
        return new_segment

    def translate(self, vector):
        """Get a translated copy of the segment.

        Parameters
        ----------
        vector :
            Translation vector

        Returns
        -------
        type
            Transformed copy

        """
        new_segment = copy.deepcopy(self)
        new_segment.apply_translation(vector)
        return new_segment


# ArcSegment ------------------------------------------------------------------


class ArcSegment:
    """Arc segment."""

    def __init__(self, points, arc_winding_ccw=True):
        """Construct arc segment.

        Parameters
        ----------
        points :
            2x3 matrix of points. The first column is the starting point,
            the second column the end point and the last the center point.
        arc_winding_ccw :
            Specifies if the arcs winding order is counter-clockwise

        Returns
        -------
        ArcSegment

        """
        points = ut.to_float_array(points)
        if not len(points.shape) == 2:
            raise ValueError("'points' must be a 2d array/matrix.")
        if not (points.shape[0] == 2 and points.shape[1] == 3):
            raise ValueError("'points' is not a 2x3 matrix.")

        if arc_winding_ccw:
            self._sign_arc_winding = 1
        else:
            self._sign_arc_winding = -1
        self._points = points

        self._arc_angle = None
        self._arc_length = None
        self._radius = None
        self._calculate_arc_parameters()

    def __repr__(self):
        """Output simple string representation of an ArcSegment."""
        values = np.array(
            [self._radius, self._arc_angle / np.pi * 180, self._arc_length]
        )
        return f"Arc : {np.array2string(values, precision=2, separator=',')}"

    def _calculate_arc_angle(self):
        """Calculate the arc angle."""
        point_start = self.point_start
        point_end = self.point_end
        point_center = self.point_center

        # Calculate angle between vectors (always the smaller one)
        unit_center_start = tf.normalize(point_start - point_center)
        unit_center_end = tf.normalize(point_end - point_center)

        dot_unit = np.dot(unit_center_start, unit_center_end)
        angle_vecs = np.arccos(np.clip(dot_unit, -1, 1))

        sign_winding_points = tf.vector_points_to_left_of_vector(
            unit_center_end, unit_center_start
        )

        if np.abs(sign_winding_points + self._sign_arc_winding) > 0:
            self._arc_angle = angle_vecs
        else:
            self._arc_angle = 2 * np.pi - angle_vecs

    def _calculate_arc_parameters(self):
        """Calculate radius, arc length and arc angle from the segments points."""
        self._radius = np.linalg.norm(self._points[:, 0] - self._points[:, 2])
        self._calculate_arc_angle()
        self._arc_length = self._arc_angle * self._radius

        self._check_valid()

    def _check_valid(self):
        """Check if the segments data is valid."""
        point_start = self.point_start
        point_end = self.point_end
        point_center = self.point_center

        radius_start_center = np.linalg.norm(point_start - point_center)
        radius_end_center = np.linalg.norm(point_end - point_center)
        radius_diff = radius_end_center - radius_start_center

        if not math.isclose(radius_diff, 0, abs_tol=1e-9):
            raise ValueError("Radius is not constant.")
        if math.isclose(self._arc_length, 0):
            raise ValueError("Arc length is 0.")

    @classmethod
    def construct_with_points(
        cls, point_start, point_end, point_center, arc_winding_ccw=True
    ):
        """Construct an arc segment with three points (start, end, center).

        Parameters
        ----------
        point_start :
            Starting point of the segment
        point_end :
            End point of the segment
        point_center :
            Center point of the arc
        arc_winding_ccw :
            Specifies if the arcs winding order is
            counter-clockwise (Default value = True)

        Returns
        -------
        type
            Arc segment

        """
        points = np.transpose(
            np.array([point_start, point_end, point_center], dtype=float)
        )
        return cls(points, arc_winding_ccw)

    @classmethod
    def construct_with_radius(
        cls,
        point_start,
        point_end,
        radius,
        center_left_of_line=True,
        arc_winding_ccw=True,
    ):
        """Construct an arc segment with a radius and the start and end points.

        Parameters
        ----------
        point_start :
            Starting point of the segment
        point_end :
            End point of the segment
        radius :
            Radius
        center_left_of_line :
            Specifies if the center point is located
            to the left of the vector point_start -> point_end (Default value = True)
        arc_winding_ccw :
            Specifies if the arcs winding order is
            counter-clockwise (Default value = True)

        Returns
        -------
        type
            Arc segment

        """
        point_start = ut.to_float_array(point_start)
        point_end = ut.to_float_array(point_end)

        vec_start_end = point_end - point_start
        if center_left_of_line:
            vec_normal = np.array([-vec_start_end[1], vec_start_end[0]])
        else:
            vec_normal = np.array([vec_start_end[1], -vec_start_end[0]])

        squared_length = np.dot(vec_start_end, vec_start_end)
        squared_radius = radius * radius

        normal_scaling = np.sqrt(
            np.clip(squared_radius / squared_length - 0.25, 0, None)
        )

        vec_start_center = 0.5 * vec_start_end + vec_normal * normal_scaling
        point_center = point_start + vec_start_center

        return cls.construct_with_points(
            point_start, point_end, point_center, arc_winding_ccw
        )

    @classmethod
    def linear_interpolation(cls, segment_a, segment_b, weight):
        """Interpolate two arc segments linearly.

        This function is not implemented, since linear interpolation of an
        arc segment is not unique. The 'Shape' class requires succeeding
        segments to be connected through a common point. Therefore two
        connected segments must interpolate the connecting point in the same
        way. Connecting an arc segment to two line segments would enforce a
        linear interpolation of the start and end points. If the centre
        point is also interpolated in a linear way, might (or might not)
        result in different distances of start and end point to the center,
        which invalidates the arc segment. Alternatively, one can
        interpolate the radius linearly which guarantees a valid arc
        segment, but this can cause the center point to vary even though it
        is the same in both interpolated segments. To ensure the desired
        interpolation behavior, you have to provide a custom interpolation.

        Parameters
        ----------
        segment_a :
            First segment
        segment_b :
            Second segment
        weight :
            Weighting factor in the range [0 .. 1] where 0 is
            segment a and 1 is segment b

        Returns
        -------
        type
            Interpolated segment

        """
        raise NotImplementedError(
            "Linear interpolation of an arc segment is not unique (see "
            "docstring). You need to provide a custom interpolation."
        )

    @property
    def arc_angle(self):
        """Get the arc angle.

        Returns
        -------
        float
            Arc angle

        """
        return self._arc_angle

    @property
    def arc_length(self):
        """Get the arc length.

        Returns
        -------
        float
            Arc length

        """
        return self._arc_length

    @property
    def arc_winding_ccw(self):
        """Get True if the winding order is counter-clockwise. False if clockwise.

        Returns
        -------
        bool
            True or False

        """
        return self._sign_arc_winding > 0

    @property
    def point_center(self):
        """Get the center point of the segment.

        Returns
        -------
        np.ndarray
            Center point

        """
        return self._points[:, 2]

    @property
    def point_end(self):
        """Get the end point of the segment.

        Returns
        -------
        np.ndarray
            End point

        """
        return self._points[:, 1]

    @property
    def point_start(self):
        """Get the starting point of the segment.

        Returns
        -------
        np.ndarray
            Starting point

        """
        return self._points[:, 0]

    @property
    def points(self):
        """Get the segments points in form of a 2x3 matrix.

        The first column represents the starting point, the second one the
        end and the third one the center.

        Returns
        -------
        np.ndarray
            2x3 matrix containing the segments points

        """
        return self._points

    @property
    def radius(self):
        """Get the radius.

        Returns
        -------
        float
            Radius

        """
        return self._radius

    def apply_transformation(self, matrix):
        """Apply a transformation to the segment.

        Parameters
        ----------
        matrix :
            Transformation matrix

       """
        self._points = np.matmul(matrix, self._points)
        self._sign_arc_winding *= tf.reflection_sign(matrix)
        self._calculate_arc_parameters()

    def apply_translation(self, vector):
        """Apply a translation to the segment.

        Parameters
        ----------
        vector :
            Translation vector

       """
        self._points += np.ndarray((2, 1), float, np.array(vector, float))

    def rasterize(self, raster_width):
        """Create an array of points that describe the segments contour.

        The effective raster width may vary from the specified one,
        since the algorithm enforces constant distances between two
        raster points.

        Parameters
        ----------
        raster_width :
            The desired distance between two raster points

        Returns
        -------
        type
            Array of contour points

        """
        point_start = self.point_start
        point_center = self.point_center
        vec_center_start = point_start - point_center

        if not raster_width > 0:
            raise ValueError("'raster_width' must be > 0")
        raster_width = np.clip(raster_width, None, self.arc_length)

        num_raster_segments = int(np.round(self._arc_length / raster_width))
        delta_angle = self._arc_angle / num_raster_segments

        max_angle = self._sign_arc_winding * (self._arc_angle + 0.5 * delta_angle)
        angles = np.arange(0, max_angle, self._sign_arc_winding * delta_angle)

        rotation_matrices = tf.rotation_matrix_z(angles)[:, 0:2, 0:2]

        data = np.matmul(rotation_matrices, vec_center_start) + point_center

        return data.transpose()

    def transform(self, matrix):
        """Get a transformed copy of the segment.

        Parameters
        ----------
        matrix :
            Transformation matrix

        Returns
        -------
        type
            Transformed copy

        """
        new_segment = copy.deepcopy(self)
        new_segment.apply_transformation(matrix)
        return new_segment

    def translate(self, vector):
        """Get a translated copy of the segment.

        Parameters
        ----------
        vector :
            Translation vector

        Returns
        -------
        type
            Transformed copy

        """
        new_segment = copy.deepcopy(self)
        new_segment.apply_translation(vector)
        return new_segment


# Shape class -----------------------------------------------------------------


class Shape:
    """Defines a shape in 2 dimensions."""

    def __init__(self, segments=None):
        """Construct shape.

        Parameters
        ----------
        segments :
            Single segment or list of segments

        Returns
        -------
        Shape

        """
        segments = ut.to_list(segments)
        self._check_segments_connected(segments)
        self._segments = segments

    def __repr__(self):
        """Output simple string representation of a Shape (Listing Segments)."""
        shape_str = "\n".join(repr(s) for s in self.segments)
        return f"{shape_str}"

    @staticmethod
    def _check_segments_connected(segments):
        """Check if all segments are connected to each other.

        The start point of a segment must be identical to the end point of
        the previous segment.

        Parameters
        ----------
        segments :
            List of segments

        """
        for i in range(len(segments) - 1):
            if not ut.vector_is_close(
                segments[i].point_end, segments[i + 1].point_start
            ):
                raise ValueError("Segments are not connected.")

    @classmethod
    def interpolate(cls, shape_a, shape_b, weight, interpolation_schemes):
        """Interpolate 2 shapes.

        Parameters
        ----------
        shape_a :
            First shape
        shape_b :
            Second shape
        weight :
            Weighting factor in the range [0 .. 1] where 0 is
            shape a and 1 is shape b
        interpolation_schemes :
            List of interpolation schemes for each
            segment of the shape.

        Returns
        -------
        type
            Interpolated shape

        """
        if not shape_a.num_segments == shape_b.num_segments:
            raise ValueError("Number of segments differ.")

        weight = np.clip(weight, 0, 1)

        segments_c = []
        for i in range(shape_a.num_segments):
            segments_c += [
                interpolation_schemes[i](
                    shape_a.segments[i], shape_b.segments[i], weight
                )
            ]
        return cls(segments_c)

    @classmethod
    def linear_interpolation(cls, shape_a, shape_b, weight):
        """Interpolate 2 shapes linearly.

        Each segment is interpolated individually, using the corresponding
        linear segment interpolation.

        Parameters
        ----------
        shape_a :
            First shape
        shape_b :
            Second shape
        weight :
            Weighting factor in the range [0 .. 1] where 0 is
            shape a and 1 is shape b

        Returns
        -------
        type
            Interpolated shape

        """
        interpolation_schemes = []
        for i in range(shape_a.num_segments):
            interpolation_schemes += [shape_a.segments[i].linear_interpolation]

        return cls.interpolate(shape_a, shape_b, weight, interpolation_schemes)

    @property
    def num_segments(self):
        """Get the number of segments of the shape.

        Returns
        -------
        int
            number of segments

        """
        return len(self._segments)

    @property
    def segments(self):
        """Get the shape's segments.

        Returns
        -------
        list
            List of segments

        """
        return self._segments

    def add_line_segments(self, points):
        """Add line segments to the shape.

        The line segments are constructed from the provided points.

        Parameters
        ----------
        points :
            List of points / Matrix Nx2 matrix

        Returns
        -------
        type
            self

        """
        points = ut.to_float_array(points)
        dimension = len(points.shape)
        if dimension == 1:
            points = points[np.newaxis, :]
        elif not dimension == 2:
            raise ValueError("Invalid input parameter")

        if not points.shape[1] == 2:
            raise ValueError("Invalid point format")

        if len(self.segments) > 0:
            points = np.vstack((self.segments[-1].point_end, points))
        elif points.shape[0] <= 1:
            raise ValueError("Insufficient number of points provided.")

        num_new_segments = len(points) - 1
        line_segments = []
        for i in range(num_new_segments):
            line_segments += [
                LineSegment.construct_with_points(points[i], points[i + 1])
            ]
        self.add_segments(line_segments)

        return self

    def add_segments(self, segments):
        """Add segments to the shape.

        Parameters
        ----------
        segments :
            Single segment or list of segments

       """
        segments = ut.to_list(segments)
        if self.num_segments > 0:
            self._check_segments_connected([self.segments[-1], segments[0]])
        self._check_segments_connected(segments)
        self._segments += segments

    def apply_transformation(self, transformation_matrix):
        """Apply a transformation to the shape.

        Parameters
        ----------
        transformation_matrix :
            Transformation matrix

       """
        for i in range(self.num_segments):
            self._segments[i].apply_transformation(transformation_matrix)

    def apply_reflection(self, reflection_normal, distance_to_origin=0):
        """Apply a reflection at the given axis to the shape.

        Parameters
        ----------
        reflection_normal :
            Normal of the line of reflection
        distance_to_origin :
            Distance of the line of reflection to the
            origin (Default value = 0)

       """
        normal = ut.to_float_array(reflection_normal)
        if ut.vector_is_close(normal, ut.to_float_array([0, 0])):
            raise ValueError("Normal has no length.")

        dot_product = np.dot(normal, normal)
        outer_product = np.outer(normal, normal)
        householder_matrix = np.identity(2) - 2 / dot_product * outer_product

        offset = normal / np.sqrt(dot_product) * distance_to_origin

        self.apply_translation(-offset)
        self.apply_transformation(householder_matrix)
        self.apply_translation(offset)

    def apply_reflection_across_line(self, point_start, point_end):
        """Apply a reflection across a line.

        Parameters
        ----------
        point_start :
            Line of reflection's start point
        point_end :
            Line of reflection's end point

       """
        point_start = ut.to_float_array(point_start)
        point_end = ut.to_float_array(point_end)

        if ut.vector_is_close(point_start, point_end):
            raise ValueError("Line start and end point are identical.")

        vector = point_end - point_start
        length_vector = np.linalg.norm(vector)

        line_distance_origin = (
            np.abs(point_start[1] * point_end[0] - point_start[0] * point_end[1])
            / length_vector
        )

        if tf.point_left_of_line([0, 0], point_start, point_end) > 0:
            normal = ut.to_float_array([vector[1], -vector[0]])
        else:
            normal = ut.to_float_array([-vector[1], vector[0]])

        self.apply_reflection(normal, line_distance_origin)

    def apply_translation(self, vector):
        """Apply a translation to the shape.

        Parameters
        ----------
        vector :
            Translation vector

       """
        for i in range(self.num_segments):
            self._segments[i].apply_translation(vector)

    def rasterize(self, raster_width):
        """Create an array of points that describe the shapes contour.

        The effective raster width may vary from the specified one,
        since the algorithm enforces constant distances between two
        raster points inside of each segment.

        Parameters
        ----------
        raster_width :
            The desired distance between two raster points

        Returns
        -------
        type
            Array of contour points (3d)

        """
        if self.num_segments == 0:
            raise Exception("Can't rasterize empty shape.")
        if not raster_width > 0:
            raise ValueError("'raster_width' must be > 0")

        raster_data = []
        for segment in self.segments:
            raster_data.append(segment.rasterize(raster_width)[:, :-1])
        raster_data = np.hstack(raster_data)

        last_point = self.segments[-1].point_end[:, np.newaxis]
        if not ut.vector_is_close(last_point, self.segments[0].point_start):
            raster_data = np.hstack((raster_data, last_point))
        return raster_data

    def reflect(self, reflection_normal, distance_to_origin=0):
        """Get a reflected copy of the shape.

        Parameters
        ----------
        reflection_normal :
            Normal of the line of reflection
        distance_to_origin :
            Distance of the line of reflection to the
            origin (Default value = 0)

       """
        new_shape = copy.deepcopy(self)
        new_shape.apply_reflection(reflection_normal, distance_to_origin)
        return new_shape

    def reflect_across_line(self, point_start, point_end):
        """Get a reflected copy across a line.

        Parameters
        ----------
        point_start :
            Line of reflection's start point
        point_end :
            Line of reflection's end point

        Returns
        -------
        Shape


       """
        new_shape = copy.deepcopy(self)
        new_shape.apply_reflection_across_line(point_start, point_end)
        return new_shape

    def transform(self, matrix):
        """Get a transformed copy of the shape.

        Parameters
        ----------
        matrix :
            Transformation matrix

        Returns
        -------
        Shape
            Transformed copy

        """
        new_shape = copy.deepcopy(self)
        new_shape.apply_transformation(matrix)
        return new_shape

    def translate(self, vector):
        """Get a translated copy of the shape.

        Parameters
        ----------
        vector :
            Translation vector

        Returns
        -------
        Shape
            Transformed copy

        """
        new_shape = copy.deepcopy(self)
        new_shape.apply_translation(vector)
        return new_shape


# Profile class ---------------------------------------------------------------


class Profile:
    """Defines a 2d profile."""

    def __init__(self, shapes, units=None):
        """Construct profile class.

        Parameters
        ----------
        shapes :
            Instance or list of geo.Shape class(es)
        units :
            Associated units.

        Returns
        -------
        Profile

        """
        self._shapes = []
        self.attrs = {}
        if units is not None:
            self.attrs["units"] = units
        self.add_shapes(shapes)

    def __repr__(self):
        """Output simple string representation of a Profile for users."""
        repr_str = f"Profile with {len(self.shapes)} shapes\n"
        repr_str = repr_str + "\n\n".join(
            f"Shape {i}:\n{s}" for i, s in enumerate(self.shapes)
        )
        return repr_str

    @property
    def num_shapes(self):
        """Get the number of shapes of the profile.

        Returns
        -------
        int
            Number of shapes

        """
        return len(self._shapes)

    def add_shapes(self, shapes):
        """Add shapes to the profile.

        Parameters
        ----------
        shapes :
            Instance or list of geo.Shape class(es)

       """
        if not isinstance(shapes, list):
            shapes = [shapes]

        if not all(isinstance(shape, Shape) for shape in shapes):
            raise TypeError("Only instances or lists of Shape objects are accepted.")

        self._shapes += shapes

<<<<<<< HEAD
    def rasterize(self, raster_width):
        """Rasterize the profile.

        Parameters
        ----------
        raster_width :
            Distance between points for rasterization.

        Returns
        -------
        type
            Raster data

=======
    def rasterize(self, raster_width, insert_sep=False):
        """
        Rasterize the profile.

        :param: raster_width: Raster width
        :param: insert_sep: insert NaN values between profiles (useful for plotting)
        :return: Raster data
>>>>>>> f49c6064
        """
        raster_data = []
        for shape in self._shapes:
            raster_data.append(shape.rasterize(raster_width))
            if insert_sep:
                raster_data.append(np.full((2, 1), np.nan))
        return np.hstack(raster_data)

    def plot(
        self,
        title=None,
        label=None,
        raster_width=0.5,
        axis="equal",
        grid=True,
        line_style=".-",
        ax=None,
    ):
        """Plot the profile.

        Parameters
        ----------
        title :
             (Default value = None)
        label :
            Matplotlib plots label. (Default value = None)
        raster_width :
             (Default value = 0.1)
        axis :
             (Default value = "equal")
        grid :
             (Default value = True)
        line_style :
             (Default value = ".")
        ax :
             (Default value = None)

        Returns
        -------
        type
            Display a figure

        """
        raster_data = self.rasterize(raster_width, insert_sep=True)
        if ax is None:  # pragma: no cover
            _, ax = plt.subplots()
        ax.grid(grid)
        ax.axis(axis)
        ax.set_title(title, loc="center", wrap=True)
        if label is not None:
            ax.set_xlabel(label[0])
            ax.set_ylabel(label[1])
        elif "units" in self.attrs:
            ax.set_xlabel("y in " + self.attrs["units"])
            ax.set_ylabel("z in " + self.attrs["units"])
        ax.plot(raster_data[0], raster_data[1], line_style)

    @property
    def shapes(self):
        """Get the profiles shapes.

        Returns
        -------
        list
            Shapes

        """
        return self._shapes


# Trace segment classes -------------------------------------------------------


class LinearHorizontalTraceSegment:
    """Trace segment with a linear path and constant z-component."""

    def __init__(self, length):
        """Construct linear horizontal trace segment.

        Parameters
        ----------
        length :
            Length of the segment

        Returns
        -------
        LinearHorizontalTraceSegment

        """
        if length <= 0:
            raise ValueError("'length' must have a positive value.")
        self._length = float(length)

    @property
    def length(self):
        """Get the length of the segment.

        Returns
        -------
        float
            Length of the segment

        """
        return self._length

    def local_coordinate_system(self, relative_position):
        """Calculate a local coordinate system along the trace segment.

        Parameters
        ----------
        relative_position :
            Relative position on the trace [0 .. 1]

        Returns
        -------
        weldx.transformations.LocalCoordinateSystem
            Local coordinate system

        """
        relative_position = np.clip(relative_position, 0, 1)

        coordinates = np.array([1, 0, 0]) * relative_position * self._length
        return tf.LocalCoordinateSystem(coordinates=coordinates)


class RadialHorizontalTraceSegment:
    """Trace segment describing an arc with constant z-component."""

    def __init__(self, radius, angle, clockwise=False):
        """Construct radial horizontal trace segment.

        Parameters
        ----------
        radius :
            Radius of the arc
        angle :
            Angle of the arc
        clockwise :
            If True, the rotation is clockwise. Otherwise it is counter-clockwise.

        Returns
        -------
        RadialHorizontalTraceSegment

        """
        if radius <= 0:
            raise ValueError("'radius' must have a positive value.")
        if angle <= 0:
            raise ValueError("'angle' must have a positive value.")
        self._radius = float(radius)
        self._angle = float(angle)
        self._length = self._arc_length(self.radius, self.angle)
        if clockwise:
            self._sign_winding = -1
        else:
            self._sign_winding = 1

    @staticmethod
    def _arc_length(radius, angle):
        """Calculate the arc length.

        Parameters
        ----------
        radius :
            Radius
        angle :
            Angle (rad)

        Returns
        -------
        float
            Arc length

        """
        return angle * radius

    @property
    def angle(self):
        """Get the angle of the segment.

        Returns
        -------
        float
            Angle of the segment

        """
        return self._angle

    @property
    def length(self):
        """Get the length of the segment.

        Returns
        -------
        float
            Length of the segment

        """
        return self._length

    @property
    def radius(self):
        """Get the radius of the segment.

        Returns
        -------
        float
            Radius of the segment

        """
        return self._radius

    @property
    def is_clockwise(self):
        """Get True, if the segments winding is clockwise, False otherwise.

        Returns
        -------
        bool
            True or False

        """
        return self._sign_winding < 0

    def local_coordinate_system(self, relative_position):
        """Calculate a local coordinate system along the trace segment.

        Parameters
        ----------
        relative_position :
            Relative position on the trace [0 .. 1]

        Returns
        -------
        type
            Local coordinate system

        """
        relative_position = np.clip(relative_position, 0, 1)

        orientation = tf.rotation_matrix_z(
            self._angle * relative_position * self._sign_winding
        )
        translation = np.array([0, -1, 0]) * self._radius * self._sign_winding

        coordinates = np.matmul(orientation, translation) - translation
        return tf.LocalCoordinateSystem(orientation, coordinates)


# Trace class -----------------------------------------------------------------


class Trace:
    """Defines a 3d trace."""

    def __init__(self, segments, coordinate_system=tf.LocalCoordinateSystem()):
        """Construct trace.

        Parameters
        ----------
        segments :
            Single segment or list of segments
        coordinate_system :
            Coordinate system of the trace

        Returns
        -------
        Trace

        """
        if not isinstance(coordinate_system, tf.LocalCoordinateSystem):
            raise TypeError(
                "'coordinate_system' must be of type "
                "'transformations.LocalCoordinateSystem'"
            )

        self._segments = ut.to_list(segments)
        self._create_lookups(coordinate_system)

        if self.length <= 0:
            raise ValueError("Trace has no length.")

    def _create_lookups(self, coordinate_system_start):
        """Create lookup tables.

        Parameters
        ----------
        coordinate_system_start :
            Coordinate system at the start of
            the trace.

       """
        self._coordinate_system_lookup = [coordinate_system_start]
        self._total_length_lookup = [0]
        self._segment_length_lookup = []

        segments = self._segments

        total_length = 0
        for i, segment in enumerate(segments):
            # Fill coordinate system lookup
            lcs_segment_end = segments[i].local_coordinate_system(1)
            lcs = lcs_segment_end + self._coordinate_system_lookup[i]
            self._coordinate_system_lookup += [lcs]

            # Fill length lookups
            segment_length = segment.length
            total_length += segment_length
            self._segment_length_lookup += [segment_length]
            self._total_length_lookup += [total_length]

    def _get_segment_index(self, position):
        """Get the segment index for a certain position.

        Parameters
        ----------
        position :
            Position

        Returns
        -------
        type
            Segment index

        """
        position = np.clip(position, 0, self.length)
        for i in range(len(self._total_length_lookup) - 2):
            if position <= self._total_length_lookup[i + 1]:
                return i
        return self.num_segments - 1

    @property
    def coordinate_system(self):
        """Get the trace's coordinate system.

        Returns
        -------
        weldx.transformations.LocalCoordinateSystem
            Coordinate system of the trace

        """
        return self._coordinate_system_lookup[0]

    @property
    def length(self):
        """Get the length of the trace.

        Returns
        -------
        float
            Length of the trace.

        """
        return self._total_length_lookup[-1]

    @property
    def segments(self):
        """Get the trace's segments.

        Returns
        -------
        list
            Segments of the trace

        """
        return self._segments

    @property
    def num_segments(self):
        """Get the number of segments.

        Returns
        -------
        int
            Number of segments

        """
        return len(self._segments)

    def local_coordinate_system(self, position):
        """Get the local coordinate system at a specific position on the trace.

        Parameters
        ----------
        position :
            Position

        Returns
        -------
        weldx.transformations.LocalCoordinateSystem
            Local coordinate system

        """
        idx = self._get_segment_index(position)

        total_length_start = self._total_length_lookup[idx]
        segment_length = self._segment_length_lookup[idx]
        weight = (position - total_length_start) / segment_length

        local_segment_cs = self.segments[idx].local_coordinate_system(weight)
        segment_start_cs = self._coordinate_system_lookup[idx]

        return local_segment_cs + segment_start_cs

    def rasterize(self, raster_width):
        """Rasterize the trace.

        Parameters
        ----------
        raster_width :
           Distance between points for rasterization.

        Returns
        -------
        numpy.ndarray
            Raster data


       """
        if not raster_width > 0:
            raise ValueError("'raster_width' must be > 0")

        raster_width = np.clip(raster_width, 0, self.length)
        num_raster_segments = int(np.round(self.length / raster_width))
        raster_width_eff = self.length / num_raster_segments

        idx = 0
        raster_data = np.empty((3, 0))
        for i in range(num_raster_segments):
            location = i * raster_width_eff
            while not location <= self._total_length_lookup[idx + 1]:
                idx += 1

            segment_location = location - self._total_length_lookup[idx]
            weight = segment_location / self._segment_length_lookup[idx]

            local_segment_cs = self.segments[idx].local_coordinate_system(weight)
            segment_start_cs = self._coordinate_system_lookup[idx]

            local_cs = local_segment_cs + segment_start_cs

            data_point = local_cs.coordinates.data[:, np.newaxis]
            raster_data = np.hstack([raster_data, data_point])

        last_point = self._coordinate_system_lookup[-1].coordinates.data[:, np.newaxis]
        return np.hstack([raster_data, last_point])


# Linear profile interpolation class ------------------------------------------


def linear_profile_interpolation_sbs(profile_a, profile_b, weight):
    """Interpolate 2 profiles linearly, segment by segment.

    Parameters
    ----------
    profile_a :
        First profile
    profile_b :
        Second profile
    weight :
        Weighting factor [0 .. 1]. If 0, the profile is identical
        to 'a' and if 1, it is identical to b.

    Returns
    -------
    type
        Interpolated profile

    """
    weight = np.clip(weight, 0, 1)
    if not len(profile_a.shapes) == len(profile_b.shapes):
        raise ValueError("Number of profile shapes do not match.")

    shapes_c = []
    for i in range(profile_a.num_shapes):
        shapes_c += [
            Shape.linear_interpolation(profile_a.shapes[i], profile_b.shapes[i], weight)
        ]

    return Profile(shapes_c)


# Varying profile class -------------------------------------------------------


class VariableProfile:
    """Class to define a profile of variable shape."""

    def __init__(self, profiles, locations, interpolation_schemes):
        """Construct variable profile.

        Parameters
        ----------
        profiles :
            List of profiles.
        locations :
            Ascending list of profile locations. Since the first location needs to be 0,
             it can be omitted.
        interpolation_schemes :
            List of interpolation schemes to define the interpolation between
            two locations.

        Returns
        -------
        VariableProfile

        """
        locations = ut.to_list(locations)
        interpolation_schemes = ut.to_list(interpolation_schemes)

        if not locations[0] == 0:
            locations = [0] + locations

        if not len(profiles) == len(locations):
            raise ValueError("Invalid list of locations. See function description.")

        if not len(interpolation_schemes) == len(profiles) - 1:
            raise ValueError(
                "Number of interpolations must be 1 less than number of " "profiles."
            )

        for i in range(len(profiles) - 1):
            if locations[i] >= locations[i + 1]:
                raise ValueError("Locations need to be sorted in ascending order.")

        self._profiles = profiles
        self._locations = locations
        self._interpolation_schemes = interpolation_schemes

    def _segment_index(self, location):
        """Get the index of the segment at a certain location.

        Parameters
        ----------
        location :
            Location

        Returns
        -------
        type
            Segment index

        """
        idx = 0
        while location > self._locations[idx + 1]:
            idx += 1
        return idx

    @property
    def interpolation_schemes(self):
        """Get the interpolation schemes.

        Returns
        -------
        list
            List of interpolation schemes

        """
        return self._interpolation_schemes

    @property
    def locations(self):
        """Get the locations.

        Returns
        -------
        list
            List of locations

        """
        return self._locations

    @property
    def max_location(self):
        """Get the maximum location.

        Returns
        -------
        float
            Maximum location

        """
        return self._locations[-1]

    @property
    def num_interpolation_schemes(self):
        """Get the number of interpolation schemes.

        Returns
        -------
        int
            Number of interpolation schemes

        """
        return len(self._interpolation_schemes)

    @property
    def num_locations(self):
        """Get the number of profile locations.

        Returns
        -------
        int
            Number of profile locations

        """
        return len(self._locations)

    @property
    def num_profiles(self):
        """Get the number of profiles.

        Returns
        -------
        int
            Number of profiles

        """
        return len(self._profiles)

    @property
    def profiles(self):
        """Get the profiles.

        Returns
        -------
        list
            List of profiles

        """
        return self._profiles

    def local_profile(self, location):
        """Get the profile at the specified location.

        Parameters
        ----------
        location :
            Location

        Returns
        -------
        type
            Local profile.

        """
        location = np.clip(location, 0, self.max_location)

        idx = self._segment_index(location)
        segment_length = self._locations[idx + 1] - self._locations[idx]
        weight = (location - self._locations[idx]) / segment_length

        return self._interpolation_schemes[idx](
            self._profiles[idx], self._profiles[idx + 1], weight
        )


#  Geometry class -------------------------------------------------------------


class Geometry:
    """Define the experimental geometry."""

    def __init__(self, profile, trace):
        """Construct geometry.

        Parameters
        ----------
        profile :
            Constant or variable profile.
        trace :
            Trace

        Returns
        -------
        Geometry

        """
        self._check_inputs(profile, trace)
        self._profile = profile
        self._trace = trace

    @staticmethod
    def _check_inputs(profile, trace):
        """Check the inputs to the constructor.

        Parameters
        ----------
        profile :
            Constant or variable profile.
        trace :
            Trace

       """
        if not isinstance(profile, (Profile, VariableProfile)):
            raise TypeError("'profile' must be a 'Profile' or 'VariableProfile' class")

        if not isinstance(trace, Trace):
            raise TypeError("'trace' must be a 'Trace' class")

    def _get_local_profile_data(self, trace_location, raster_width):
        """Get a rasterized profile at a certain location on the trace.

        Parameters
        ----------
        trace_location :
            Location on the trace
        raster_width :
            Raster width

       """
        relative_location = trace_location / self._trace.length
        profile_location = relative_location * self._profile.max_location
        profile = self._profile.local_profile(profile_location)
        return self._profile_raster_data_3d(profile, raster_width)

    def _rasterize_trace(self, raster_width):
        """Rasterize the trace.

        Parameters
        ----------
        raster_width :
            Raster width

        Returns
        -------
        type
            Raster data

        """
        if not raster_width > 0:
            raise ValueError("'raster_width' must be > 0")
        raster_width = np.clip(raster_width, None, self._trace.length)

        num_raster_segments = int(np.round(self._trace.length / raster_width))
        raster_width_eff = self._trace.length / num_raster_segments
        locations = np.arange(
            0, self._trace.length - raster_width_eff / 2, raster_width_eff
        )
        return np.hstack([locations, self._trace.length])

    def _get_transformed_profile_data(self, profile_raster_data, location):
        """Transform a profiles data to a specified location on the trace.

        Parameters
        ----------
        profile_raster_data :
            Rasterized profile
        location :
            Location on the trace

        Returns
        -------
        type
            Transformed profile data

        """
        local_cs = self._trace.local_coordinate_system(location)
        local_data = np.matmul(local_cs.orientation.data, profile_raster_data)
        return local_data + local_cs.coordinates.data[:, np.newaxis]

    @staticmethod
    def _profile_raster_data_3d(profile, raster_width):
        """Get the rasterized profile in 3d.

        The profile is located in the x-z-plane.

        Parameters
        ----------
        profile :
            Profile
        raster_width :
            Raster width

        Returns
        -------
        type
            Rasterized profile in 3d

        """
        profile_data = profile.rasterize(raster_width)
        return np.insert(profile_data, 0, 0, axis=0)

    def _rasterize_constant_profile(self, profile_raster_width, trace_raster_width):
        """Rasterize the geometry with a constant profile.

        Parameters
        ----------
        profile_raster_width :
            Raster width of the profiles
        trace_raster_width :
            Distance between two profiles

        Returns
        -------
        type
            Raster data

        """
        profile_data = self._profile_raster_data_3d(self._profile, profile_raster_width)

        locations = self._rasterize_trace(trace_raster_width)
        raster_data = np.empty([3, 0])
        for _, location in enumerate(locations):
            local_data = self._get_transformed_profile_data(profile_data, location)
            raster_data = np.hstack([raster_data, local_data])

        return raster_data

    def _rasterize_variable_profile(self, profile_raster_width, trace_raster_width):
        """Rasterize the geometry with a variable profile.

        Parameters
        ----------
        profile_raster_width :
            Raster width of the profiles
        trace_raster_width :
            Distance between two profiles

        Returns
        -------
        type
            Raster data

        """
        locations = self._rasterize_trace(trace_raster_width)
        raster_data = np.empty([3, 0])
        for _, location in enumerate(locations):
            profile_data = self._get_local_profile_data(location, profile_raster_width)

            local_data = self._get_transformed_profile_data(profile_data, location)
            raster_data = np.hstack([raster_data, local_data])

        return raster_data

    @property
    def profile(self):
        """Get the geometry's profile.

        Returns
        -------
        Profile

        """
        return self._profile

    @property
    def trace(self):
        """Get the geometry's trace.

        Returns
        -------
        Trace

        """
        return self._trace

    def rasterize(self, profile_raster_width, trace_raster_width):
        """Rasterize the geometry.

        Parameters
        ----------
        profile_raster_width :
            Raster width of the profiles
        trace_raster_width :
            Distance between two profiles

        Returns
        -------
        type
            Raster data

        """
        if isinstance(self._profile, Profile):
            return self._rasterize_constant_profile(
                profile_raster_width, trace_raster_width
            )
        return self._rasterize_variable_profile(
            profile_raster_width, trace_raster_width
        )<|MERGE_RESOLUTION|>--- conflicted
+++ resolved
@@ -1097,29 +1097,21 @@
 
         self._shapes += shapes
 
-<<<<<<< HEAD
-    def rasterize(self, raster_width):
+    def rasterize(self, raster_width, insert_sep=False):
         """Rasterize the profile.
 
         Parameters
         ----------
         raster_width :
             Distance between points for rasterization.
-
-        Returns
-        -------
-        type
+        insert_sep :
+            insert NaN values between profiles (useful for plotting)
+
+        Returns
+        -------
+        np.ndarray
             Raster data
 
-=======
-    def rasterize(self, raster_width, insert_sep=False):
-        """
-        Rasterize the profile.
-
-        :param: raster_width: Raster width
-        :param: insert_sep: insert NaN values between profiles (useful for plotting)
-        :return: Raster data
->>>>>>> f49c6064
         """
         raster_data = []
         for shape in self._shapes:
