--- conflicted
+++ resolved
@@ -17,9 +17,6 @@
 
 WELDX_QUANTITY = WELDX_UNIT_REGISTRY.Quantity
 Q_ = WELDX_QUANTITY
-<<<<<<< HEAD
-U_ = WELDX_UNIT_REGISTRY.Unit
-=======
 Q_.__name__ = "Q_"
 Q_.__module_ = "pint.quantity"
 Q_.__doc__ = """Create a quantity from a scalar or array.
@@ -41,7 +38,7 @@
 >>> v = length / time
 >>> v
 """
->>>>>>> 55c5f463
+U_ = WELDX_UNIT_REGISTRY.Unit
 
 __all__ = (
     "WELDX_PATH",
