--- conflicted
+++ resolved
@@ -18,13 +18,9 @@
 WELDX_QUANTITY = WELDX_UNIT_REGISTRY.Quantity
 Q_ = WELDX_QUANTITY
 
-<<<<<<< HEAD
-__all__ = ("WELDX_PATH", "WELDX_QUANTITY", "WELDX_UNIT_REGISTRY", "Q_")
-=======
 __all__ = (
     "WELDX_PATH",
     "WELDX_QUANTITY",
     "WELDX_UNIT_REGISTRY",
     "Q_",
-)
->>>>>>> 5a1d3237
+)