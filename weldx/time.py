--- conflicted
+++ resolved
@@ -263,14 +263,8 @@
         time_ref = None if self.is_absolute else other.reference_time
         return Time(other.as_pandas() - self._time, time_ref)
 
-<<<<<<< HEAD
-    def __eq__(self, other: types_time_like) -> Union[bool, List[bool]]:
-=======
-    # see issue #447
-    def __eq__(  # type: ignore
-        self, other: Union[types_time_like, Time]
-    ) -> Union[bool, List[bool]]:
->>>>>>> 7e545f01
+
+    def __eq__(self, other: types_time_like) -> Union[bool, List[bool]]: # type: ignore
         """Element-wise comparisons between time object and compatible types.
 
         See Also
