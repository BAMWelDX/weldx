"""Contains classes and functions related to time."""
from __future__ import annotations

from functools import reduce
from typing import List, Union

import numpy as np
import pandas as pd
import pint
import xarray as xr
from pandas import DatetimeIndex, Timedelta, TimedeltaIndex, Timestamp
from pandas.api.types import is_object_dtype
from xarray import DataArray

from weldx.types import types_time_like, types_timestamp_like

from .constants import Q_

__all__ = ["Time"]

# list of types that are supported to be stored in Time._time
_data_base_types = (pd.Timedelta, pd.Timestamp, pd.DatetimeIndex, pd.TimedeltaIndex)


def pandas_time_delta_to_quantity(
    time: pd.TimedeltaIndex, unit: str = "s"
) -> pint.Quantity:
    """Convert a `pandas.TimedeltaIndex` into a corresponding `pint.Quantity`.

    Parameters
    ----------
    time : pandas.TimedeltaIndex
        Instance of `pandas.TimedeltaIndex`
    unit :
        String that specifies the desired time unit.

    Returns
    -------
    pint.Quantity :
        Converted time quantity

    """
    # from pandas Timedelta documentation: "The .value attribute is always in ns."
    # https://pandas.pydata.org/pandas-docs/version/0.23.4/generated/pandas
    # .Timedelta.html
    nanoseconds = time.values.astype(np.int64)
    if len(nanoseconds) == 1:
        nanoseconds = nanoseconds[0]
    return Q_(nanoseconds, "ns").to(unit)


class Time:
    """Provides a unified interface for time related operations.

    The purpose of this class is to provide a unified interface for all operations
    related to time. This is important because time can have multiple representations.
    When working with time, some difficulties that might arise are the following:

        - we can have absolute times in form of dates and relative times in form of
          quantities
        - conversion factors between different time quantities differ. An hour consists
          of 60 minutes, but a day has only 24 hours
        - there are multiple time data types available in python like the ones provided
          by numpy or pandas. If you have to work with time classes from multiple
          libraries you might have to do a lot of conversions to perform simple tasks as
          calculating a time delta between two dates.

    This class solves the mentioned problems for many cases. It can be created
    from many different data types and offers methods to convert back to one of the
    supported types. Most of its methods also support the date types that can be used to
    create an instance of this class. Therefore, you do not need to perform any
    conversions yourself.

    You can create the class from the following time representations:

        - other instances of the ``Time`` class
        - numpy: ``datetime64`` and ``timedelta64``
        - pandas: ``Timedelta``, ``Timestamp``, ``TimedeltaIndex``, ``DatetimeIndex``
        - `pint.Quantity`
        - strings representing a date (``"2001-01-23 14:23:11"``) or a timedelta
          (``23s``)

    Parameters
    ----------
    time :
        A supported class that represents either absolute or relative times. The
        data must be in ascending order.
    time_ref :
        An absolute reference point in time (timestamp). The return values of all
        accessors that return relative times will be calculated towards this
        reference time.
        This will turn the data of this class into absolute time values if relative
        times are passed as ``time`` parameter. In case ``time`` already contains
        absolute values and this parameter is set to ``None``, the first value of
        the data will be used as reference time.

    Examples
    --------
    Creation from a quantity:

    >>> from weldx import Q_, Time
    >>>
    >>> quantity = Q_("10s")
    >>> t_rel = Time(quantity)

    Since a quantity is not an absolute time like a date, the ``is_absolute`` property
    is ``False``:

    >>> t_rel.is_absolute
    False

    To create an absolute value, just add a time stamp as ``time_ref`` parameter:

    >>> from pandas import Timestamp
    >>>
    >>> timestamp = Timestamp("2042-01-01 13:37")
    >>> t_abs = Time(quantity, timestamp)
    >>> t_abs.is_absolute
    True

    Or use an absolute time type:

    >>> t_abs = Time(timestamp)
    >>> t_abs.is_absolute
    True

    >>> from pandas import DatetimeIndex
    >>>
    >>> dti = DatetimeIndex(["2001", "2002"])
    >>> t_abs = Time(dti)
    >>> t_abs.is_absolute
    True



    If you want to create a ``Time`` instance without importing anything else, just use
    strings:

    >>> # relative times
    >>> t_rel_1 = Time("1h")
    >>> t_rel_2 = Time(["3s","3h","3d"])
    >>>
    >>> # absolute times
    >>> t_abs_1 = Time(["1s","2s","3s"],"2010-10-05 12:00:00")
    >>> t_abs_2 = Time("3h", "2010-08-11")
    >>> t_abs_3 = Time("2014-07-23")
    >>> t_abs_4 = Time(["2000","2001","2002"])

    Raises
    ------
    ValueError:
        When time values passed are not sorted in monotonic increasing order.

    """

    def __init__(
        self,
        time: Union[types_time_like, Time, List[str]],
        time_ref: Union[types_timestamp_like, Time, None] = None,
    ):
        if isinstance(time, Time):
            time_ref = time_ref if time_ref is not None else time._time_ref
            time = time._time

        if isinstance(time, _data_base_types):
            pass
        elif isinstance(time, pint.Quantity):
            time = Time._convert_quantity(time)
        elif isinstance(time, (xr.DataArray, xr.Dataset)):
            time = Time._convert_xarray(time)
        else:
            time = Time._convert_other(time)

        # catch scalar Index-objects
        if isinstance(time, pd.Index) and len(time) == 1:
            time = time[0]

        # sanity check
        if not isinstance(time, _data_base_types):
            raise TypeError("Could not create pandas time-like object.")

        if time_ref is not None:
            time_ref = pd.Timestamp(time_ref)
            if isinstance(time, pd.Timedelta):
                time = time + time_ref

        if isinstance(time, pd.TimedeltaIndex) & (time_ref is not None):
            time = time + time_ref

        if isinstance(time, pd.Index) and not time.is_monotonic_increasing:
            raise ValueError("The time values passed are not monotonic increasing.")

        self._time = time
        self._time_ref = time_ref

    def __add__(self, other: Union[types_time_like, Time]) -> Time:
        """Element-wise addition between `Time` object and compatible types."""
        other = Time(other)
        time_ref = self.reference_time if self.is_absolute else other.reference_time
        return Time(self._time + other.as_pandas(), time_ref)

    def __radd__(self, other: Union[types_time_like, Time]) -> Time:
        """Element-wise addition between `Time` object and compatible types."""
        return self + other

    def __sub__(self, other: Union[types_time_like, Time]) -> Time:
        """Element-wise subtraction between `Time` object and compatible types."""
        return Time(time=self._time - Time(other).as_pandas())

    def __rsub__(self, other: Union[types_time_like, Time]) -> Time:
        """Element-wise subtraction between `Time` object and compatible types."""
        return Time(time=Time(other).as_pandas() - self._time)

    def __eq__(self, other: Union[types_time_like, Time]) -> Union[bool, List[bool]]:
        """Element-wise comparisons between time object and compatible types.

        See Also
        --------
        equals : Check equality of `Time` objects.
        """
        return self._time == Time(other).as_pandas()

    def __len__(self):
        """Return the length of the data."""
        return self.length

    def equals(self, other: Time) -> bool:
        """Test for matching ``time`` and ``reference_time`` between objects."""
        return np.all(self._time == other._time) & (self._time_ref == other._time_ref)

    def all_close(self, other: Union[types_time_like, Time]) -> bool:
        """Return `True` if another object compares equal within a certain tolerance."""
        # TODO: handle tolerances ?
        return np.allclose(self._time, Time(other).as_pandas())

    def as_quantity(self, unit: str = "s") -> pint.Quantity:
        """Return the data as `pint.Quantity`."""
        if self.is_absolute:
<<<<<<< HEAD
            q = pandas_time_delta_to_quantity(
                self.as_pandas_index() - self._time_ref, unit
            )
            setattr(q, "time_ref", self._time_ref)  # store time_ref info
=======
            q = pandas_time_delta_to_quantity(self._time - self.reference_time)
            setattr(q, "time_ref", self.reference_time)  # store time_ref info
>>>>>>> 06c2ae41
            return q
        return pandas_time_delta_to_quantity(self.as_pandas_index(), unit)

    def as_timedelta(self) -> Union[Timedelta, TimedeltaIndex]:
        """Return the data as `pandas.TimedeltaIndex`."""
        if self.is_absolute:
            return self._time - self.reference_time
        return self._time

    def as_datetime(self) -> Union[Timestamp, DatetimeIndex]:
        """Return the data as `pandas.DatetimeIndex`."""
        if not self.is_absolute:
            raise TypeError("Cannot convert non absolute Time object to datetime")
        return self._time

    def as_pandas(
        self,
    ) -> Union[pd.Timedelta, pd.TimedeltaIndex, pd.Timestamp, pd.DatetimeIndex]:
        """Return the underlying pandas time datatype."""
        return self._time

    def as_pandas_index(self) -> Union[pd.TimedeltaIndex, pd.DatetimeIndex]:
        """Return a pandas index type regardless of length.

        This is useful when using time as coordinate in xarray types.
        """
        if isinstance(self._time, pd.Timestamp):
            return pd.DatetimeIndex([self._time])
        if isinstance(self._time, pd.Timedelta):
            return pd.TimedeltaIndex([self._time])
        return self._time

    def as_data_array(self) -> DataArray:
        """Return the data as `xarray.DataArray`."""
        da = xr.DataArray(self._time, coords={"time": self._time}, dims=["time"])
        da.time.attrs["time_ref"] = self.reference_time
        return da

    @property
    def reference_time(self) -> Union[Timestamp, None]:
        """Get the reference time."""
        if isinstance(self._time, DatetimeIndex):
            return self._time_ref if self._time_ref is not None else self._time[0]
        if isinstance(self._time, Timestamp):
            return self._time_ref if self._time_ref is not None else self._time
        return None

    @reference_time.setter
    def reference_time(self, time_ref: Union[types_timestamp_like, Time]):
        """Set the reference time."""
        self._time_ref = pd.Timestamp(time_ref)

    @property
    def is_absolute(self) -> bool:
        """Return `True` if the class has a reference time and `False` otherwise."""
        return isinstance(self._time, (Timestamp, DatetimeIndex))

    @property
    def length(self) -> int:
        """Return the length of the data."""
        if isinstance(self._time, (pd.TimedeltaIndex, pd.DatetimeIndex)):
            return len(self._time)
        return 1

    @property
    def is_timestamp(self) -> bool:
        """Return `True` if the data represents a timestamp and `False` otherwise."""
        return isinstance(self._time, pd.Timestamp)

    def max(self) -> Union[Timedelta, Timestamp]:
        """Get the maximal time of the data."""
        if isinstance(self._time, (pd.TimedeltaIndex, pd.DatetimeIndex)):
            return self._time.max()
        return self._time

    def min(self) -> Union[Timedelta, Timestamp]:
        """Get the minimal time of the data."""
        if isinstance(self._time, (pd.TimedeltaIndex, pd.DatetimeIndex)):
            return self._time.min()
        return self._time

    @staticmethod
    def _convert_quantity(
        time: pint.Quantity,
    ) -> Union[pd.TimedeltaIndex, pd.DatetimeIndex]:
        """Build a time-like pandas.Index from pint.Quantity."""
        time_ref = getattr(time, "time_ref", None)
        base = "s"  # using low base unit could cause rounding errors
        if not np.iterable(time):  # catch zero-dim arrays
            time = np.expand_dims(time, 0)
        delta = pd.TimedeltaIndex(data=time.to(base).magnitude, unit=base)
        if time_ref is not None:
            delta = delta + time_ref
        return delta

    @staticmethod
    def _convert_xarray(
        time: Union[xr.DataArray, xr.Dataset]
    ) -> Union[pd.TimedeltaIndex, pd.DatetimeIndex]:
        """Build a time-like pandas.Index from xarray objects."""
        if "time" in time.coords:
            time = time.time
        time_ref = time.weldx.time_ref
        time_index = pd.Index(time.values)
        if time_ref is not None:
            time_index = time_index + time_ref
        return time_index

    @staticmethod
    def _convert_other(time) -> Union[pd.TimedeltaIndex, pd.DatetimeIndex]:
        """Try autocasting input to time-like pandas index."""
        _input_type = type(time)

        if (not np.iterable(time) or isinstance(time, str)) and not isinstance(
            time, np.ndarray
        ):
            time = [time]

        time = pd.Index(time)

        if isinstance(time, (pd.DatetimeIndex, pd.TimedeltaIndex)):
            return time
        # try manual casting for object dtypes (i.e. strings), should avoid integers
        # warning: this allows something like ["1","2","3"] which will be ns !!
        if is_object_dtype(time):
            for func in (pd.DatetimeIndex, pd.TimedeltaIndex):
                try:
                    return func(time)
                except (ValueError, TypeError):
                    continue

        raise TypeError(
            f"Could not convert {_input_type} "
            f"to pd.DatetimeIndex or pd.TimedeltaIndex"
        )

    @staticmethod
    def union(times=List[Union[types_time_like, "Time"]]) -> Time:
        """Calculate the union of multiple `Time` instances (or supported objects).

        Any reference time information will be dropped.

        Parameters
        ----------
        times
            A list of time class instances

        Returns
        -------
        weldx.Time
            The time union

        """
        pandas_index = reduce(
            lambda x, y: x.union(y),
            (Time(time).as_pandas_index() for time in times),
        )
        return Time(pandas_index)<|MERGE_RESOLUTION|>--- conflicted
+++ resolved
@@ -236,15 +236,10 @@
     def as_quantity(self, unit: str = "s") -> pint.Quantity:
         """Return the data as `pint.Quantity`."""
         if self.is_absolute:
-<<<<<<< HEAD
             q = pandas_time_delta_to_quantity(
-                self.as_pandas_index() - self._time_ref, unit
+                self.as_pandas_index() - self.reference_time, unit
             )
-            setattr(q, "time_ref", self._time_ref)  # store time_ref info
-=======
-            q = pandas_time_delta_to_quantity(self._time - self.reference_time)
             setattr(q, "time_ref", self.reference_time)  # store time_ref info
->>>>>>> 06c2ae41
             return q
         return pandas_time_delta_to_quantity(self.as_pandas_index(), unit)
 
