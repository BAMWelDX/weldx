"""Utilities for asdf files."""
<<<<<<< HEAD
=======
import io
from collections.abc import Mapping
>>>>>>> 6e78782a
from distutils.version import LooseVersion
from io import BytesIO
from pathlib import Path
from typing import Any, Callable, Dict, List, Tuple, Type, Union, MutableMapping, \
    AbstractSet, Mapping, Hashable
from warnings import warn

import asdf
from asdf.asdf import SerializationContext
from asdf.config import AsdfConfig, get_config
from asdf.extension._extension import Extension
from asdf.tagged import TaggedDict
from asdf.util import uri_match as asdf_uri_match
from boltons.iterutils import get_path, remap

from weldx.asdf.constants import SCHEMA_PATH, WELDX_EXTENSION_URI
from weldx.asdf.types import WeldxConverter
from weldx.types import (
    SupportsFileReadWrite,
    types_file_like,
    types_path_and_file_like,
    types_path_like,
)

_USE_WELDX_FILE = False
_INVOKE_SHOW_HEADER = False


__all__ = [
    "get_schema_path",
    "read_buffer",
    "write_buffer",
    "write_read_buffer",
    "get_yaml_header",
    "view_tree",
    "notebook_fileprinter",
    "dataclass_serialization_class",
    "_PROTECTED_KEYS"
]


def get_schema_path(schema: str) -> Path:  # pragma: no cover
    """Get the path to a weldx schema file.

    Parameters
    ----------
    schema :
        Name of the schema file
    Returns
    -------
    pathlib.Path
        Path to the requested schema file in the current filesystem.

    """
    schema = schema.split(".yaml")[0]

    p = SCHEMA_PATH / ".."  # legacy_code - also look for legacy schemas
    schemas = list(p.glob(f"**/{schema}.yaml"))
    if len(schemas) == 0:
        raise ValueError(f"No matching schema for filename '{schema}'.")
    elif len(schemas) > 1:
        warn(f"Found more than one matching schema for filename '{schema}'.")
    return schemas[0]


# asdf read/write debug tools functions ---------------------------------------


def write_buffer(
    tree: dict,
    asdffile_kwargs: dict = None,
    write_kwargs: dict = None,
    _use_weldx_file=None,
    _invoke_show_header=None,
) -> BytesIO:
    """Write ASDF file into buffer.

    Parameters
    ----------
    tree:
        Tree object to serialize.
    asdffile_kwargs
        Additional keywords to pass to `asdf.AsdfFile`
    write_kwargs
        Additional keywords to pass to `asdf.AsdfFile.write_to`
        Weldx-Extensions are always set.

    Returns
    -------
    io.BytesIO
        Bytes buffer of the ASDF file.

    Notes
    -----
    In addition to the usual asdf.AsdfFile.write_to arguments in write_args you can pass
    the parameter "dummy_arrays". If set, all array data is replaced with a empty list.
    """
    if asdffile_kwargs is None:
        asdffile_kwargs = {}
    if write_kwargs is None:
        write_kwargs = {}

    dummy_inline_arrays = write_kwargs.pop("dummy_arrays", False)

    if _use_weldx_file is None:
        _use_weldx_file = _USE_WELDX_FILE

    if _invoke_show_header is None:
        _invoke_show_header = _INVOKE_SHOW_HEADER

    def show(wx):
        if _invoke_show_header:
            wx.show_asdf_header(False, False)

    if _use_weldx_file:
        write_kwargs = dict(all_array_storage="inline")
        from weldx import WeldxFile

        with WeldxFile(
            tree=tree,
            asdffile_kwargs=asdffile_kwargs,
            write_kwargs=write_kwargs,
            mode="rw",
        ) as wx:
            wx.write_to()
            show(wx)
            buff = wx.file_handle
    else:
        buff = BytesIO()
        with asdf.AsdfFile(tree, extensions=None, **asdffile_kwargs) as ff:
            if dummy_inline_arrays:  # lets store an empty list in the asdf file.
                write_kwargs["all_array_storage"] = "inline"
                from unittest.mock import patch

                with patch("asdf.tags.core.ndarray.numpy_array_to_list", lambda x: []):
                    ff.write_to(buff, **write_kwargs)
            else:
                ff.write_to(buff, **write_kwargs)
    buff.seek(0)
    return buff


def read_buffer(
    buffer: BytesIO,
    open_kwargs: dict = None,
    _use_weldx_file=_USE_WELDX_FILE,
):
    """Read ASDF file contents from buffer instance.

    Parameters
    ----------
    buffer : io.BytesIO
        Buffer containing ASDF file contents
    open_kwargs
        Additional keywords to pass to `asdf.AsdfFile.open`
        Extensions are always set, ``copy_arrays=True`` is set by default.

    Returns
    -------
    dict
        ASDF file tree.

    """
    if open_kwargs is None:
        open_kwargs = {"copy_arrays": True}

    buffer.seek(0)

    if _use_weldx_file is None:
        _use_weldx_file = _USE_WELDX_FILE
    if _use_weldx_file:
        from weldx import WeldxFile

        return WeldxFile(buffer, asdffile_kwargs=open_kwargs)

    with asdf.open(
        buffer,
        extensions=None,
        **open_kwargs,
    ) as af:
        data = af.tree
    return data


def write_read_buffer(
    tree: dict, asdffile_kwargs=None, write_kwargs=None, open_kwargs=None
):
    """Perform a buffered write/read roundtrip of a tree using default ASDF settings.

    Parameters
    ----------
    tree
        Tree object to serialize.
    asdffile_kwargs
        Additional keywords to pass to `asdf.AsdfFile`
    write_kwargs
        Additional keywords to pass to `asdf.AsdfFile.write_to`
        Extensions are always set.
    open_kwargs
        Additional keywords to pass to `asdf.AsdfFile.open`
        Extensions are always set, ``copy_arrays=True`` is set by default.

    Returns
    -------
    dict

    """
    buffer = write_buffer(tree, asdffile_kwargs, write_kwargs)
    return read_buffer(buffer, open_kwargs)


def get_yaml_header(file: types_path_and_file_like, parse=False) -> Union[str, dict]:
    """Read the YAML header part (excluding binary sections) of an ASDF file.

    Parameters
    ----------
    file :
        a path or file-like type pointing to a ASDF file.

    parse :
        if `True`, returns the interpreted YAML header as dict.

    Returns
    -------
    str, dict
        The YAML header as string the ASDF file, if parse is False. Or if parse is True,
        return the parsed header.

    """

    def read_header(handle):
        # reads lines until the line "...\n" is reached.
        def readline_replace_eol():
            line = handle.readline()
            if (not line) or (line in {b"...\n", b"...\r\n"}):
                raise StopIteration
            return line

        return b"".join(iter(readline_replace_eol, None))

    if isinstance(file, types_file_like.__args__):
        if isinstance(file, io.TextIOBase):
            raise ValueError(
                "cannot read files opened in text mode. " "Please open in binary mode."
            )
        if isinstance(file, SupportsFileReadWrite):
            file.seek(0)
        code = read_header(file)
    elif isinstance(file, types_path_like.__args__):
        with open(file, "rb") as f:
            code = read_header(f)
    else:
        raise TypeError(f"cannot read yaml header from {type(file)}.")

    if parse:
        return asdf.yamlutil.load_tree(code)
    return code.decode("utf-8")


def notebook_fileprinter(file: types_path_and_file_like, lexer="YAML"):
    """Print the code from file/BytesIO to notebook cell with syntax highlighting.

    Parameters
    ----------
    file :
        filename or file-like object pointing towards / containing an ASDF file.
    lexer :
        Syntax style to use

    """
    from IPython.display import HTML
    from pygments import highlight
    from pygments.formatters.html import HtmlFormatter
    from pygments.lexers import get_lexer_by_name, get_lexer_for_filename

    if isinstance(file, types_file_like.__args__):
        lexer = get_lexer_by_name(lexer)
    elif Path(file).suffix == ".asdf":
        lexer = get_lexer_by_name("YAML")
    else:
        lexer = get_lexer_for_filename(file)

    code = get_yaml_header(file, parse=False)
    formatter = HtmlFormatter()
    return HTML(
        '<style type="text/css">{}</style>{}'.format(
            formatter.get_style_defs(".highlight"),
            highlight(code, lexer, formatter),
        )
    )


def view_tree(file: types_path_and_file_like, path: Tuple = None, **kwargs):
    """Display YAML header using IPython JSON display repr.

    This function works in JupyterLab.

    Parameters
    ----------
    file :
        filename or file-like object pointing towards / containing an ASDF file.
    path :
        tuple representing the lookup path in the yaml/asdf tree
    kwargs
        kwargs passed down to JSON constructor

    Returns
    -------
    IPython.display.JSON
        JSON object for rich output in JupyterLab

    Examples
    --------
    Visualize the full tree of an existing ASDF file::

        weldx.asdf.utils.view_tree("single_pass_weld_example.asdf")

    Visualize a specific element in the tree structure by proving the path::

        weldx.asdf.utils.view_tree(
            "single_pass_weld_example.asdf", path=("process",)
        )

        weldx.asdf.utils.view_tree(
            "single_pass_weld_example.asdf", path=("process", "welding_process")
        )

    """
    from IPython.display import JSON

    if isinstance(file, str):
        root = file + "/"
    else:
        root = "/"

    yaml_dict = get_yaml_header(file, parse=True)
    if path:
        root = root + "/".join(path)
        yaml_dict = get_path(yaml_dict, path)
    kwargs["root"] = root
    return JSON(yaml_dict, **kwargs)


def _fullname(obj):
    """Get the fully qualified class name of an object."""
    if isinstance(obj, str):
        return obj

    cls = obj.__class__
    module = cls.__module__
    if module == "builtins":  # no need for builtin prefix
        return cls.__qualname__
    return module + "." + cls.__qualname__


def dataclass_serialization_class(
    class_type: Type,
    class_name: str,
    version: str,
    to_yaml_tree_mod: Callable = None,
    from_yaml_tree_mod: Callable = None,
    sort_string_lists: bool = True,
) -> Type:
    """Generate a asdf serialization class for a python dataclass.

    Parameters
    ----------
    class_type :
        The type of the dataclass
    class_name :
        The value that should ba stored as the classes name property
    version :
        The version number
    to_yaml_tree_mod :
        A method that applies additional modifications to the tree during the
        ``to_yaml_tree`` function call
    from_yaml_tree_mod :
        A method that applies additional modifications to the tree during the
        ``from_yaml_tree`` function call
    sort_string_lists :
        Sort string lists before serialization.

    Returns
    -------
    Type :
        A new asdf serialization class.

    """
    v = version

    def _noop(tree):
        return tree

    if to_yaml_tree_mod is None:
        to_yaml_tree_mod = _noop
    if from_yaml_tree_mod is None:
        from_yaml_tree_mod = _noop

    if sort_string_lists:
        original_to_yaml_tree_mod = to_yaml_tree_mod

        def _sort_string_list(tree):
            for k, v in tree.items():
                if isinstance(v, list) and all(isinstance(item, str) for item in v):
                    tree[k] = sorted(v)
            return original_to_yaml_tree_mod(tree)

        to_yaml_tree_mod = _sort_string_list

    class _SerializationClass(WeldxConverter):
        name = class_name
        version = v
        types = [class_type]
        __module__ = class_type.__module__
        __qualname__ = class_type.__qualname__ + "Converter"

        def to_yaml_tree(
            self, obj: class_type, tag: str, ctx: SerializationContext
        ) -> dict:
            """Convert to python dict."""
            return to_yaml_tree_mod(obj.__dict__)

        def from_yaml_tree(
            self, node: dict, tag: str, ctx: SerializationContext
        ) -> class_type:
            """Reconstruct from yaml node."""
            return class_type(**from_yaml_tree_mod(node))

    return _SerializationClass


def get_weldx_extension(ctx: Union[SerializationContext, AsdfConfig]) -> Extension:
    """Grab the weldx extension from list of current active extensions."""
    if isinstance(ctx, asdf.asdf.SerializationContext):
        extensions = ctx.extension_manager.extensions
    elif isinstance(ctx, asdf.config.AsdfConfig):
        extensions = ctx.extensions
    else:
        raise TypeError(f"unsupported context {ctx=}")
    extensions = [
        ext for ext in extensions if str(ext.extension_uri) == WELDX_EXTENSION_URI
    ]
    if not len(extensions) == 1:
        raise ValueError("Could not determine correct weldx extension.")
    return extensions[0]


def uri_match(patterns: Union[str, List[str]], uri: str) -> bool:
    """Returns `True` if the ASDF URI matches any of the listed patterns.

    See Also
    --------
    asdf.util.uri_match

    """
    if isinstance(patterns, str):
        return asdf_uri_match(patterns, uri)
    return any(asdf_uri_match(p, uri) for p in patterns)


def get_converter_for_tag(tag: str) -> Union[WeldxConverter, None]:
    """Get the converter class that handles a given tag."""
    converters = [s for s in WeldxConverter.__subclasses__() if uri_match(s.tags, tag)]
    if len(converters) > 1:
        warn(f"Found more than one converter class for {tag=}", UserWarning)
    if converters:
        return converters[0]
    return None


def get_highest_tag_version(
    pattern: str, ctx: Union[SerializationContext, AsdfConfig] = None
) -> Union[str, None]:
    """Get the highest available weldx extension tag version matching a pattern.

    Parameters
    ----------
    pattern
        The tag pattern to match against.
    ctx
        The asdf context containing the extension.
        Will look in the current ``asdf_config()`` by default.

    Returns
    -------
    str
        The full tag string of the highest version match.

    Raises
    ------
    ValueError
        When the pattern matches multiple base tags in in the extension.

    Examples
    --------
    >>> from weldx.asdf.util import get_highest_tag_version
    >>> get_highest_tag_version("asdf://weldx.bam.de/weldx/tags/uuid-*")
    'asdf://weldx.bam.de/weldx/tags/uuid-0.1.0'

    """
    if ctx is None:
        ctx = get_config()

    extension = get_weldx_extension(ctx)

    tags = [t._tag_uri for t in extension.tags if uri_match(pattern, t._tag_uri)]
    if not tags:  # no match found
        return None

    tags.sort(key=LooseVersion)
    base_tag = tags[-1].rpartition("-")[0]
    if not all(t.startswith(base_tag) for t in tags):
        raise ValueError(f"Found more than one base tag for {pattern=}.")
    return tags[-1]


def _get_instance_shape(
    instance_dict: Union[TaggedDict, Dict[str, Any]]
) -> Union[List[int], None]:
    """Get the shape of an ASDF instance from its tagged dict form.

    Parameters
    ----------
    instance_dict
        The yaml node to evaluate.

    Returns
    -------
    List
        A numpy-style shape list or `None` if the shape could not be determined.
    """
    if isinstance(instance_dict, (float, int)):  # test against [1] for scalar values
        return [1]
    elif isinstance(instance_dict, Mapping) and "shape" in instance_dict:
        return instance_dict["shape"]
    elif isinstance(instance_dict, asdf.types.tagged.Tagged):
        # try calling shape_from_tagged for custom types
        converter = get_converter_for_tag(instance_dict._tag)
        if hasattr(converter, "shape_from_tagged"):
            return converter.shape_from_tagged(instance_dict)
    return None


<<<<<<< HEAD
class _ProtectedViewDict(MutableMapping):
    def __init__(self, protected_keys, data=None):
        super(_ProtectedViewDict, self).__init__()
        self._data = data
        self.protected_keys = protected_keys

    def __len__(self) -> int:
        return len(self.keys())

    def __getitem__(self, key):
        if key in self.protected_keys:
            self._warn_protected_keys()
            raise KeyError
        return self._data.get(key)

    def __delitem__(self, key):
        if key in self.protected_keys:
            self._warn_protected_keys()
            return
        del self._data[key]

    def __setitem__(self, key, value):
        if key in self.protected_keys:
            self._warn_protected_keys()
            return
        self._data[key] = value

    def keys(self) -> AbstractSet:
        return {k for k in self._data.keys() if k not in self.protected_keys}

    def __iter__(self):
        return (k for k in self.keys())

    def __contains__(self, item):
        return item in self.keys()

    def update(self, mapping: Mapping[Hashable, Any], **kwargs: Any):
        _mapping = dict(mapping, **kwargs)  # merge mapping and kwargs
        if any(key in self.protected_keys for key in _mapping.keys()):
            self._warn_protected_keys()
            _mapping = {k: v for k, v in _mapping.items()
                        if k not in self.protected_keys}

        self._data.update(_mapping)

    def popitem(self) -> Tuple[Hashable, Any]:
        for k in self.keys():
            if k in self.protected_keys:
                continue

            return k, self.pop(k)

        raise KeyError

    def clear(self):
        _protected_data = {k: self._data.pop(k) for k in self.protected_keys}
        self._data.clear()
        self._data.update(_protected_data)  # re-add protected data.
        assert len(self) == 0

    def _warn_protected_keys(self):
        import warnings

        warnings.warn(
            "You tried to manipulate an ASDF internal structure"
            f" (currently protected: {self.protected_keys}",
            stacklevel=3,
        )
=======
def get_schema_tree(schemafile: Union[str, Path], *, drop: set = None) -> dict:
    """Get a dictionary representation of a weldx schema file with custom formatting.

    Parameters
    ----------
    schemafile
        Weldx schema file name or Path to parse.
    drop
        Set or list-like of additional keys to drop from all nested elements.
    Returns
    -------
    dict
        A reduced dictionary representation of the schema file requirements.
        The property keys are formatted to reflect the associated Python class.
        Some keys are dropped or reformatted for readability.
    """

    if drop is None:
        drop = {}
    if isinstance(schemafile, str):
        schemafile = get_schema_path(schemafile)

    contents = schemafile.read_text()
    header = asdf.yamlutil.load_tree(contents)

    remapped = [header]

    def resolve_python_classes(path, key, value):
        """Parse the tag or type information information to the key string.

        This tries to resolves to python class names from 'tag' fields."""
        if not isinstance(value, dict):
            return key, value

        if "tag" in value:
            converter = get_converter_for_tag(value["tag"])
            if converter:
                tag_str = converter.default_class_display_name()
            else:
                tag_str = value["tag"].split("asdf://weldx.bam.de/weldx/tags/")[-1]
            key = f"{key} ({tag_str})"
        elif "$ref" in value:
            tag_str = value["$ref"].split("asdf://weldx.bam.de/weldx/schemas/")[-1]
            key = f"{key} (${tag_str})"
        elif value.get("type") == "object":
            key = f"{key} (dict)"
        elif value.get("type") == "array":
            key = f"{key} (list)"
        elif value.get("type") == "string":
            key = f"{key} (str)"
        elif value.get("type") == "number":
            key = f"{key} (number)"
        return key, value

    def convert_wx_shape(path, key, value):
        """Parse the list information in wx_shape into a readable string."""
        if isinstance(value, dict) and ("wx_shape" in value):
            if isinstance(value["wx_shape"], list):
                value = value.copy()
                value["wx_shape"] = f"[{','.join((str(n) for n in value['wx_shape']))}]"
        return key, value

    def mark_required(path, key, value):
        if not isinstance(value, dict):
            return key, value

        if "required" in value:
            reqs = value["required"]
            props = {
                (
                    k[:-1] + ", required" + ")"
                    if any(k.startswith(r) for r in reqs)
                    else k
                ): v
                for k, v in value["properties"].items()
            }
            value["properties"] = props

        return key, value

    def drop_meta(path, key, value):
        """Drop common metadata fields from the output."""
        default = {"examples", "description", "tag", "$ref", "type"}
        return key not in default | set(drop)

    def drop_properties(path, key, value):
        """Drop the 'properties' field."""
        if not isinstance(value, dict):
            return key, value
        if "properties" in value:
            value = value["properties"]
        return key, value

    remapped = remap(remapped, visit=convert_wx_shape)
    remapped = remap(remapped, visit=resolve_python_classes)
    remapped = remap(remapped, visit=mark_required)
    remapped = remap(remapped, visit=drop_meta)
    remapped = remap(remapped, visit=drop_properties)

    return remapped[0]
>>>>>>> 6e78782a
<|MERGE_RESOLUTION|>--- conflicted
+++ resolved
@@ -1,9 +1,7 @@
 """Utilities for asdf files."""
-<<<<<<< HEAD
-=======
+
 import io
 from collections.abc import Mapping
->>>>>>> 6e78782a
 from distutils.version import LooseVersion
 from io import BytesIO
 from pathlib import Path
@@ -547,7 +545,6 @@
     return None
 
 
-<<<<<<< HEAD
 class _ProtectedViewDict(MutableMapping):
     def __init__(self, protected_keys, data=None):
         super(_ProtectedViewDict, self).__init__()
@@ -616,7 +613,7 @@
             f" (currently protected: {self.protected_keys}",
             stacklevel=3,
         )
-=======
+
 def get_schema_tree(schemafile: Union[str, Path], *, drop: set = None) -> dict:
     """Get a dictionary representation of a weldx schema file with custom formatting.
 
@@ -717,4 +714,3 @@
     remapped = remap(remapped, visit=drop_properties)
 
     return remapped[0]
->>>>>>> 6e78782a
