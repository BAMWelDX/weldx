"""Utilities for asdf files."""
from io import BytesIO
from pathlib import Path
from typing import Any, Callable, Dict, List, Tuple, Type, Union
from warnings import warn

import asdf
from asdf.asdf import SerializationContext
from asdf.tagged import TaggedDict
from asdf.util import uri_match as asdf_uri_match
from boltons.iterutils import get_path

from weldx.types import (
    SupportsFileReadOnly,
    SupportsFileReadWrite,
    types_file_like,
    types_path_and_file_like,
    types_path_like,
)
from weldx.util import deprecated

<<<<<<< HEAD
_USE_WELDX_FILE = False
_INVOKE_SHOW_HEADER = False
=======
from .constants import SCHEMA_PATH, WELDX_EXTENSION_URI
from .types import WeldxConverter
>>>>>>> afb33407

__all__ = [
    "get_schema_path",
    "read_buffer",
    "write_buffer",
    "write_read_buffer",
    "get_yaml_header",
    "view_tree",
    "notebook_fileprinter",
    "dataclass_serialization_class",
]


def get_schema_path(schema: str) -> Path:  # pragma: no cover
    """Get the path to a weldx schema file.

    Parameters
    ----------
    schema :
        Name of the schema file
    Returns
    -------
    pathlib.Path
        Path to the requested schema file in the current filesystem.

    """
    schema = schema.split(".yaml")[0]

    p = SCHEMA_PATH
    schemas = list(p.glob(f"**/{schema}.yaml"))
    if len(schemas) == 0:
        raise ValueError(f"No matching schema for filename '{schema}'.")
    elif len(schemas) > 1:
        warn(f"Found more than one matching schema for filename '{schema}'.")
    return schemas[0]


# asdf read/write debug tools functions ---------------------------------------


def write_buffer(
    tree: dict,
    asdffile_kwargs: dict = None,
    write_kwargs: dict = None,
    _use_weldx_file=None,
    _invoke_show_header=None,
) -> BytesIO:
    """Write ASDF file into buffer.

    Parameters
    ----------
    tree:
        Tree object to serialize.
    asdffile_kwargs
        Additional keywords to pass to `asdf.AsdfFile`
    write_kwargs
        Additional keywords to pass to `asdf.AsdfFile.write_to`
        Weldx-Extensions are always set.

    Returns
    -------
    io.BytesIO
        Bytes buffer of the ASDF file.

    Notes
    -----
    In addition to the usual asdf.AsdfFile.write_to arguments in write_args you can pass
    the parameter "dummy_arrays". If set, all array data is replaced with a empty list.
    """
    if asdffile_kwargs is None:
        asdffile_kwargs = {}
    if write_kwargs is None:
        write_kwargs = {}

<<<<<<< HEAD
    dummy_inline_arrays = write_kwargs.pop("dummy_arrays", False)

    if _use_weldx_file is None:
        _use_weldx_file = _USE_WELDX_FILE

    if _invoke_show_header is None:
        _invoke_show_header = _INVOKE_SHOW_HEADER

    def show(wx):
        if _invoke_show_header:
            wx.show_asdf_header(False, False)

    if _use_weldx_file:
        write_kwargs = dict(all_array_storage="inline")
        from weldx import WeldxFile

        with WeldxFile(
            tree=tree, asdffile_kwargs=asdffile_kwargs, write_kwargs=write_kwargs
        ) as wx:
            wx.write_to()
            show(wx)
            buff = wx.file_handle
    else:
        buff = BytesIO()
        with asdf.AsdfFile(
            tree, extensions=[WeldxExtension(), WeldxAsdfExtension()], **asdffile_kwargs
        ) as ff:
            if dummy_inline_arrays:  # lets store an empty list in the asdf file.
                write_kwargs["all_array_storage"] = "inline"
                from unittest.mock import patch

                with patch("asdf.tags.core.ndarray.numpy_array_to_list", lambda x: []):
                    ff.write_to(buff, **write_kwargs)
            else:
                ff.write_to(buff, **write_kwargs)
    buff.seek(0)
=======
    buff = BytesIO()
    with asdf.AsdfFile(tree, extensions=None, **asdffile_kwargs) as ff:
        ff.write_to(buff, **write_kwargs)
        buff.seek(0)
>>>>>>> afb33407
    return buff


def read_buffer(
    buffer: BytesIO,
    open_kwargs: dict = None,
    _use_weldx_file=_USE_WELDX_FILE,
):
    """Read ASDF file contents from buffer instance.

    Parameters
    ----------
    buffer : io.BytesIO
        Buffer containing ASDF file contents
    open_kwargs
        Additional keywords to pass to `asdf.AsdfFile.open`
        Extensions are always set, ``copy_arrays=True`` is set by default.

    Returns
    -------
    dict
        ASDF file tree.

    """
    if open_kwargs is None:
        open_kwargs = {"copy_arrays": True}

    buffer.seek(0)

    if _use_weldx_file is None:
        _use_weldx_file = _USE_WELDX_FILE
    if _use_weldx_file:
        from weldx import WeldxFile

        return WeldxFile(buffer, asdffile_kwargs=open_kwargs)

    with asdf.open(
        buffer,
        extensions=None,
        **open_kwargs,
    ) as af:
        data = af.tree
    return data


def write_read_buffer(
    tree: dict, asdffile_kwargs=None, write_kwargs=None, open_kwargs=None
):
    """Perform a buffered write/read roundtrip of a tree using default ASDF settings.

    Parameters
    ----------
    tree
        Tree object to serialize.
    asdffile_kwargs
        Additional keywords to pass to `asdf.AsdfFile`
    write_kwargs
        Additional keywords to pass to `asdf.AsdfFile.write_to`
        Extensions are always set.
    open_kwargs
        Additional keywords to pass to `asdf.AsdfFile.open`
        Extensions are always set, ``copy_arrays=True`` is set by default.

    Returns
    -------
    dict

    """
    buffer = write_buffer(tree, asdffile_kwargs, write_kwargs)
    return read_buffer(buffer, open_kwargs)


def get_yaml_header(file: types_path_and_file_like, parse=False) -> Union[str, dict]:
    """Read the YAML header part (excluding binary sections) of an ASDF file.

    Parameters
    ----------
    file :
        a path or file-like type pointing to a ASDF file.

    parse :
        if `True`, returns the interpreted YAML header as dict.

    Returns
    -------
    str, dict
        The YAML header as string the ASDF file, if parse is False. Or if parse is True,
        return the parsed header.

    """

    def read_header(handle):
        # reads lines until the byte string "...\n" is approached.
        return b"".join(iter(handle.readline, b"...\n"))

    if isinstance(file, SupportsFileReadWrite):
        file.seek(0)
        code = read_header(file)
    elif isinstance(file, SupportsFileReadOnly):
        code = read_header(file)
    elif isinstance(file, types_path_like.__args__):
        with open(file, "rb") as f:
            code = read_header(f)

    if parse:
        return asdf.yamlutil.load_tree(code)
    return code.decode("utf-8")


@deprecated("0.4.0", "0.5.0", " _write_buffer was renamed to write_buffer")
def _write_buffer(*args, **kwargs):
    return write_buffer(*args, **kwargs)


@deprecated("0.4.0", "0.5.0", " _read_buffer was renamed to read_buffer")
def _read_buffer(*args, **kwargs):
    return read_buffer(*args, **kwargs)


@deprecated("0.4.0", "0.5.0", " _write_read_buffer was renamed to write_read_buffer")
def _write_read_buffer(*args, **kwargs):
    return write_read_buffer(*args, **kwargs)


def notebook_fileprinter(file: types_path_and_file_like, lexer="YAML"):
    """Print the code from file/BytesIO to notebook cell with syntax highlighting.

    Parameters
    ----------
    file :
        filename or file-like object pointing towards / containing an ASDF file.
    lexer :
        Syntax style to use

    """
    from IPython.display import HTML
    from pygments import highlight
    from pygments.formatters.html import HtmlFormatter
    from pygments.lexers import get_lexer_by_name, get_lexer_for_filename

    if isinstance(file, types_file_like.__args__):
        lexer = get_lexer_by_name(lexer)
    elif Path(file).suffix == ".asdf":
        lexer = get_lexer_by_name("YAML")
    else:
        lexer = get_lexer_for_filename(file)

    code = get_yaml_header(file, parse=False)
    formatter = HtmlFormatter()
    return HTML(
        '<style type="text/css">{}</style>{}'.format(
            formatter.get_style_defs(".highlight"),
            highlight(code, lexer, formatter),
        )
    )


def view_tree(file: types_path_and_file_like, path: Tuple = None, **kwargs):
    """Display YAML header using IPython JSON display repr.

    This function works in JupyterLab.

    Parameters
    ----------
    file :
        filename or file-like object pointing towards / containing an ASDF file.
    path :
        tuple representing the lookup path in the yaml/asdf tree
    kwargs
        kwargs passed down to JSON constructor

    Returns
    -------
    IPython.display.JSON
        JSON object for rich output in JupyterLab

    Examples
    --------
    Visualize the full tree of an existing ASDF file::

        weldx.asdf.utils.view_tree("single_pass_weld_example.asdf")

    Visualize a specific element in the tree structure by proving the path::

        weldx.asdf.utils.view_tree(
            "single_pass_weld_example.asdf", path=("process",)
        )

        weldx.asdf.utils.view_tree(
            "single_pass_weld_example.asdf", path=("process", "welding_process")
        )

    """
    from IPython.display import JSON

    if isinstance(file, str):
        root = file + "/"
    else:
        root = "/"

    yaml_dict = get_yaml_header(file, parse=True)
    if path:
        root = root + "/".join(path)
        yaml_dict = get_path(yaml_dict, path)
    kwargs["root"] = root
    return JSON(yaml_dict, **kwargs)


@deprecated("0.4.0", "0.5.0", " asdf_json_repr was renamed to view_tree")
def asdf_json_repr(file: Union[str, Path, BytesIO], path: Tuple = None, **kwargs):
    """See `view_tree` function."""
    return view_tree(file, path, **kwargs)


def _fullname(obj):
    """Get the fully qualified class name of an object."""
    if isinstance(obj, str):
        return obj

    cls = obj.__class__
    module = cls.__module__
    if module == "builtins":  # no need for builtin prefix
        return cls.__qualname__
    return module + "." + cls.__qualname__


def dataclass_serialization_class(
    class_type: Type,
    class_name: str,
    version: str,
    to_yaml_tree_mod: Callable = None,
    from_yaml_tree_mod: Callable = None,
    sort_string_lists: bool = True,
) -> Type:
    """Generate a asdf serialization class for a python dataclass.

    Parameters
    ----------
    class_type :
        The type of the dataclass
    class_name :
        The value that should ba stored as the classes name property
    version :
        The version number
    to_yaml_tree_mod :
        A method that applies additional modifications to the tree during the
        ``to_yaml_tree`` function call
    from_yaml_tree_mod :
        A method that applies additional modifications to the tree during the
        ``from_yaml_tree`` function call
    sort_string_lists :
        Sort string lists before serialization.

    Returns
    -------
    Type :
        A new asdf serialization class.

    """
    v = version

    def _noop(tree):
        return tree

    if to_yaml_tree_mod is None:
        to_yaml_tree_mod = _noop
    if from_yaml_tree_mod is None:
        from_yaml_tree_mod = _noop

    if sort_string_lists:
        original_to_yaml_tree_mod = to_yaml_tree_mod

        def _sort_string_list(tree):
            for k, v in tree.items():
                if isinstance(v, list) and all(isinstance(item, str) for item in v):
                    tree[k] = sorted(v)
            return original_to_yaml_tree_mod(tree)

        to_yaml_tree_mod = _sort_string_list

    class _SerializationClass(WeldxConverter):
        name = class_name
        version = v
        types = [class_type]
        __module__ = class_type.__module__
        __qualname__ = class_type.__qualname__ + "Converter"

        def to_yaml_tree(
            self, obj: class_type, tag: str, ctx: SerializationContext
        ) -> dict:
            """Convert to python dict."""
            return to_yaml_tree_mod(obj.__dict__)

        def from_yaml_tree(
            self, node: dict, tag: str, ctx: SerializationContext
        ) -> class_type:
            """Reconstruct from yaml node."""
            return class_type(**from_yaml_tree_mod(node))

    return _SerializationClass


def get_weldx_extension(ctx: asdf.asdf.SerializationContext):
    """Grab the weldx extension from list of current active extensions."""
    extensions = [
        ext
        for ext in ctx.extension_manager.extensions
        if str(ext.extension_uri) == WELDX_EXTENSION_URI
    ]
    if not len(extensions) == 1:
        raise ValueError("Could not determine correct weldx extension.")
    return extensions[0]


def uri_match(patterns: Union[str, List[str]], uri: str) -> bool:
    """Returns `True` if the ASDF URI matches any of the listed patterns.

    See Also
    --------
    asdf.util.uri_match

    """
    if isinstance(patterns, str):
        return asdf_uri_match(patterns, uri)
    return any(asdf_uri_match(p, uri) for p in patterns)


def get_converter_for_tag(tag: str) -> Union[type, None]:
    """Get the converter class that handles a given tag."""
    converters = [s for s in WeldxConverter.__subclasses__() if uri_match(s.tags, tag)]
    if len(converters) > 1:
        warn(f"Found more than one converter class for {tag=}", UserWarning)
    if converters:
        return converters[0]
    return None


def _get_instance_shape(
    instance_dict: Union[TaggedDict, Dict[str, Any]]
) -> Union[List[int], None]:
    """Get the shape of an ASDF instance from its tagged dict form."""
    if isinstance(instance_dict, (float, int)):  # test against [1] for scalar values
        return [1]
    elif "shape" in instance_dict:
        return instance_dict["shape"]
    elif isinstance(instance_dict, asdf.types.tagged.Tagged):
        # try calling shape_from_tagged for custom types
        converter = get_converter_for_tag(instance_dict._tag)
        if hasattr(converter, "shape_from_tagged"):
            return converter.shape_from_tagged(instance_dict)
    return None<|MERGE_RESOLUTION|>--- conflicted
+++ resolved
@@ -19,13 +19,11 @@
 )
 from weldx.util import deprecated
 
-<<<<<<< HEAD
 _USE_WELDX_FILE = False
 _INVOKE_SHOW_HEADER = False
-=======
+
 from .constants import SCHEMA_PATH, WELDX_EXTENSION_URI
 from .types import WeldxConverter
->>>>>>> afb33407
 
 __all__ = [
     "get_schema_path",
@@ -100,7 +98,6 @@
     if write_kwargs is None:
         write_kwargs = {}
 
-<<<<<<< HEAD
     dummy_inline_arrays = write_kwargs.pop("dummy_arrays", False)
 
     if _use_weldx_file is None:
@@ -126,7 +123,7 @@
     else:
         buff = BytesIO()
         with asdf.AsdfFile(
-            tree, extensions=[WeldxExtension(), WeldxAsdfExtension()], **asdffile_kwargs
+            tree, extensions=None, **asdffile_kwargs
         ) as ff:
             if dummy_inline_arrays:  # lets store an empty list in the asdf file.
                 write_kwargs["all_array_storage"] = "inline"
@@ -137,12 +134,6 @@
             else:
                 ff.write_to(buff, **write_kwargs)
     buff.seek(0)
-=======
-    buff = BytesIO()
-    with asdf.AsdfFile(tree, extensions=None, **asdffile_kwargs) as ff:
-        ff.write_to(buff, **write_kwargs)
-        buff.seek(0)
->>>>>>> afb33407
     return buff
 
 
