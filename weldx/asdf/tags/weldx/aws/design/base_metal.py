from dataclasses import dataclass
<<<<<<< HEAD
from typing import List  # noqa: F401

import pint
from asdf.yamlutil import custom_tree_to_tagged_tree  # noqa: F401

from weldx.asdf.types import WeldxType
from weldx.asdf.utils import dict_to_tagged_tree

=======

import pint

from weldx.asdf.types import WeldxType
from weldx.asdf.utils import dict_to_tagged_tree

>>>>>>> 2dba672c
__all__ = ["BaseMetal", "BaseMetalType"]


@dataclass
class BaseMetal:
    """<CLASS DOCSTRING>"""

    common_name: str
    product_form: str
    thickness: pint.Quantity
    m_number: str = None
    group_number: str = None
    diameter: float = None
    specification_number: str = None
    specification_version: str = None
    specification_organization: str = None
    UNS_number: str = None
    CAS_number: str = None
    heat_lot_identification: str = None
    composition: str = None
    manufacturing_history: str = None
    service_history: str = None
    applied_coating_specification: str = None


class BaseMetalType(WeldxType):
    """<ASDF TYPE DOCSTRING>"""

    name = "aws/design/base_metal"
    version = "1.0.0"
    types = [BaseMetal]
    requires = ["weldx"]
    handle_dynamic_subclasses = True

    @classmethod
    def to_tree(cls, node: BaseMetal, ctx):
        """convert to tagged tree and remove all None entries from node dictionary"""
        tree = dict_to_tagged_tree(node, ctx)
        return tree

    @classmethod
    def from_tree(cls, tree, ctx):
        obj = BaseMetal(**tree)
        return obj<|MERGE_RESOLUTION|>--- conflicted
+++ resolved
@@ -1,21 +1,10 @@
 from dataclasses import dataclass
-<<<<<<< HEAD
-from typing import List  # noqa: F401
-
-import pint
-from asdf.yamlutil import custom_tree_to_tagged_tree  # noqa: F401
-
-from weldx.asdf.types import WeldxType
-from weldx.asdf.utils import dict_to_tagged_tree
-
-=======
 
 import pint
 
 from weldx.asdf.types import WeldxType
 from weldx.asdf.utils import dict_to_tagged_tree
 
->>>>>>> 2dba672c
 __all__ = ["BaseMetal", "BaseMetalType"]
 
 
