--- conflicted
+++ resolved
@@ -1,13 +1,6 @@
 from dataclasses import dataclass
-<<<<<<< HEAD
-from typing import List  # noqa: F401
-=======
->>>>>>> 2dba672c
 
 import pint
-from asdf.yamlutil import custom_tree_to_tagged_tree
-
-from weldx.asdf.types import WeldxType
 
 from weldx.asdf.types import WeldxType
 from weldx.asdf.utils import dict_to_tagged_tree
