--- conflicted
+++ resolved
@@ -1,11 +1,5 @@
 from dataclasses import dataclass
-<<<<<<< HEAD
-from typing import List  # noqa: F401
-
-from asdf.yamlutil import custom_tree_to_tagged_tree
-=======
 from typing import List
->>>>>>> 2dba672c
 
 from weldx.asdf.types import WeldxType
 from weldx.asdf.utils import dict_to_tagged_tree
