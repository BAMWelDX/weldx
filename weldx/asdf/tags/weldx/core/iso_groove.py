"""<DOCSTRING>"""

from dataclasses import dataclass, field
from typing import List

import numpy as np
import pint

import weldx.geometry as geo
from weldx.constants import WELDX_QUANTITY as Q_
from weldx.asdf.types import WeldxType
from weldx.asdf.utils import dict_to_tagged_tree

_DEFAULT_LEN_UNIT = "mm"


def get_groove(
    groove_type,
    workpiece_thickness=None,
    workpiece_thickness2=None,
    root_gap=None,
    root_face=None,
    root_face2=None,
    root_face3=None,
    bevel_radius=None,
    bevel_radius2=None,
    bevel_angle=None,
    bevel_angle2=None,
    groove_angle=None,
    groove_angle2=None,
    special_depth=None,
    code_number=None,
):
    """Create a Groove from weldx.asdf.tags.weldx.core.groove.

    Make a selection from the given groove types.
    Groove Types:
        "VGroove"
        "UGroove"
        "IGroove"
        "UVGroove"
        "VVGroove"
        "HVGroove"
        "HUGroove"
        "DoubleVGroove"
        "DoubleUGroove"
        "DoubleHVGroove"
        "DoubleHUGroove"
        "FrontalFaceGroove"

    Each groove type has a different set of attributes which are required. Only
    required attributes are considered. All the required attributes for Grooves
    are in Quantity values from pint and related units are accepted.
    Required Groove attributes:
        "VGroove":
            t: workpiece thickness
                - The workpiece thickness is a length Quantity, e.g.: "mm".
                  It is assumed that both workpieces have the same thickness.
            alpha: groove angle
                - The groove angle is the whole angle of the V-Groove.
                  It is a pint Quantity in degree or radian.
            b: root gap
                - The root gap is the distance of the 2 workpieces.
                  It can be 0 or None.
            c: root face
                - The root face is the length of the Y-Groove which is not
                  part of the V. It can be 0.

        "UGroove":
            t: workpiece thickness
                - The workpiece thickness is a length Quantity, e.g.: "mm".
                  It is assumed that both workpieces have the same thickness.
            beta: bevel angle
                - The bevel angle is the angle that emerges from the circle segment.
                  Where 0 degree would be a parallel to the root face and 90 degree
                  would be a parallel to the workpiece.
            R: bevel radius
                - The bevel radius defines the length of the radius of the U-segment.
                  It is usually 6 millimeters.
            b: root gap
                - The root gap is the distance of the 2 workpieces.
                  It can be 0 or None.
            c: root face
                - The root face is the height of the part below the U-segment.

        "IGroove":
            t: workpiece thickness
                - The workpiece thickness is a length Quantity, e.g.: "mm".
                  It is assumed that both workpieces have the same thickness.
            b: root gap
                - The root gap is the distance of the 2 workpieces.
                  It can be 0 or None.

        "UVGroove":
            t: workpiece thickness
                - The workpiece thickness is a length Quantity, e.g.: "mm".
                  It is assumed that both workpieces have the same thickness.
            alpha: groove angle
                - The groove angle is the whole angle of the V-Groove part.
                  It is a pint Quantity in degree or radian.
            beta: bevel angle
                - The bevel angle is the angle that emerges from the circle segment.
                  Where 0 degree would be a parallel to the root face and 90 degree
                  would be a parallel to the workpiece.
            R: bevel radius
                - The bevel radius defines the length of the radius of the U-segment.
                  It is usually 6 millimeters.
            b: root gap
                - The root gap is the distance of the 2 workpieces.
                  It can be 0 or None.
            h: root face
                - The root face is the height of the V-segment.

        "VVGroove":
            t: workpiece thickness
                - The workpiece thickness is a length Quantity, e.g.: "mm".
                  It is assumed that both workpieces have the same thickness.
            alpha: groove angle
                - The groove angle is the whole angle of the lower V-Groove part.
                  It is a pint Quantity in degree or radian.
            beta: bevel angle
                - The bevel angle is the angle of the upper V-Groove part.
                  It is a pint Quantity in degree or radian.
            b: root gap
                - The root gap is the distance of the 2 workpieces.
                  It can be 0 or None.
            c: root face
                - The root face is the height of the part below the lower V-segment.
                  It can be 0 or None.
            h: root face 2
                - This root face is the height of the part of the lower V-segment
                  and the root face c.

        "HVGroove":
            t: workpiece thickness
                - The workpiece thickness is a length Quantity, e.g.: "mm".
                  It is assumed that both workpieces have the same thickness.
            beta: bevel angle
                - The bevel angle is the angle of the V-Groove part.
                  It is a pint Quantity in degree or radian.
            b: root gap
                - The root gap is the distance of the 2 workpieces.
                  It can be 0 or None.
            c: root face
                - The root face is the height of the part below the V-segment.

        "HUGroove":
            t: workpiece thickness
                - The workpiece thickness is a length Quantity, e.g.: "mm".
                  It is assumed that both workpieces have the same thickness.
            beta: bevel angle
                - The bevel angle is the angle that emerges from the circle segment.
                  Where 0 degree would be a parallel to the root face and 90 degree
                  would be a parallel to the workpiece.
            R: bevel radius
                - The bevel radius defines the length of the radius of the U-segment.
                  It is usually 6 millimeters.
            b: root gap
                - The root gap is the distance of the 2 workpieces.
                  It can be 0 or None.
            c: root face
                - The root face is the height of the part below the U-segment.

        "DoubleVGroove":
            t: workpiece thickness
                - The workpiece thickness is a length Quantity, e.g.: "mm".
                  It is assumed that both workpieces have the same thickness.
            alpha: groove angle
                - The groove angle is the whole angle of the upper V-Groove part.
                  It is a pint Quantity in degree or radian.
            alpha2: groove angle
                - The groove angle is the whole angle of the lower V-Groove part.
                  It is a pint Quantity in degree or radian.
            b: root gap
                - The root gap is the distance of the 2 workpieces.
                  It can be 0 or None.
            c: root face
                - The root face is the height of the part between the V-segments.
            h1: root face 2
                - The root face is the height of the upper V-segment.
                  Only c is needed.
            h2: root face 3
                - The root face is the height of the lower V-segment.
                  Only c is needed.

        "DoubleUGroove":
            t: workpiece thickness
                - The workpiece thickness is a length Quantity, e.g.: "mm".
                  It is assumed that both workpieces have the same thickness.
            beta: bevel angle
                - The bevel angle is the angle that emerges from the circle segment.
                  Where 0 degree would be a parallel to the root face and 90 degree
                  would be a parallel to the workpiece. The upper U-segment.
            beta2: bevel angle 2
                - The bevel angle is the angle that emerges from the circle segment.
                  Where 0 degree would be a parallel to the root face and 90 degree
                  would be a parallel to the workpiece. The lower U-segment.
            R: bevel radius
                - The bevel radius defines the length of the radius of the
                  upper U-segment. It is usually 6 millimeters.
            R2: bevel radius 2
                - The bevel radius defines the length of the radius of the
                  lower U-segment. It is usually 6 millimeters.
            b: root gap
                - The root gap is the distance of the 2 workpieces.
                  It can be 0 or None.
            c: root face
                - The root face is the height of the part between the U-segments.
            h1: root face 2
                - The root face is the height of the upper U-segment.
                  Only c is needed.
            h2: root face 3
                - The root face is the height of the lower U-segment.
                  Only c is needed.

        "DoubleHVGroove":
            This is a special case of the DoubleVGroove. The values of the angles are
            interpreted here as bevel angel. So you have only half of the size.
            Accordingly the inputs beta1 (bevel angle) and beta2 (bevel angle 2)
            are used.

        "DoubleHUGroove":
            This is a special case of the DoubleUGroove.
            The parameters remain the same.

        "FrontalFaceGroove":
            These grooves are identified by their code number. These correspond to the
            key figure numbers from the standard. For more information, see the
            documentation.


    Example:
        from weldx import Q_ as Quantity
        from weldx.asdf.tags.weldx.core.groove import get_groove

        get_groove(groove_type="VGroove",
                   workpiece_thickness=Quantity(9, "mm"),
                   groove_angle=Quantity(50, "deg"),
                   root_face=Quantity(4, "mm"),
                   root_gap=Quantity(2, "mm"))

        get_groove(groove_type="UGroove",
                   workpiece_thickness=Quantity(15, "mm"),
                   bevel_angle=Quantity(9, "deg"),
                   bevel_radius=Quantity(6, "mm"),
                   root_face=Quantity(3, "mm"),
                   root_gap=Quantity(1, "mm"))

    Parameters
    ----------
    groove_type :
        String specifying the Groove type
    workpiece_thickness :
        workpiece thickness (Default value = None)
    workpiece_thickness2 :
        workpiece thickness if type needs 2 thicknesses (Default value = None)
    root_gap :
        root gap, gap between work pieces (Default value = None)
    root_face :
        root face, upper part when 2 root faces are needed, middle part
        when 3 are needed (Default value = None)
    root_face2 :
        root face, the lower part when 2 root faces are needed. upper
        part when 3 are needed - used when min. 2 parts are needed
        (Default value = None)
    root_face3 :
        root face, usually the lower part - used when 3 parts are needed
        (Default value = None)
    bevel_radius :
        bevel radius (Default value = None)
    bevel_radius2 :
        bevel radius - lower radius for DU-Groove (Default value = None)
    bevel_angle :
        bevel angle, usually the upper angle (Default value = None)
    bevel_angle2 :
        bevel angle, usually the lower angle (Default value = None)
    groove_angle :
        groove angle, usually the upper angle (Default value = None)
    groove_angle2 :
        groove angle, usually the lower angle (Default value = None)
    special_depth :
        special depth used for 4.1.2 Frontal-Face-Groove (Default value = None)
    code_number :
        String, used to define the Frontal Face Groove (Default value = None)

    Returns
    -------
    type
        an Groove from weldx.asdf.tags.weldx.core.groove

    """
    if groove_type == "VGroove":
        return VGroove(
            t=workpiece_thickness, alpha=groove_angle, b=root_gap, c=root_face
        )

    elif groove_type == "UGroove":
        return UGroove(
            t=workpiece_thickness,
            beta=bevel_angle,
            R=bevel_radius,
            b=root_gap,
            c=root_face,
        )

    elif groove_type == "IGroove":
        return IGroove(t=workpiece_thickness, b=root_gap)

    elif groove_type == "UVGroove":
        return UVGroove(
            t=workpiece_thickness,
            alpha=groove_angle,
            beta=bevel_angle,
            R=bevel_radius,
            b=root_gap,
            h=root_face,
        )

    elif groove_type == "VVGroove":
        return VVGroove(
            t=workpiece_thickness,
            alpha=groove_angle,
            beta=bevel_angle,
            b=root_gap,
            c=root_face,
            h=root_face2,
        )

    elif groove_type == "HVGroove":
        return HVGroove(
            t=workpiece_thickness, beta=bevel_angle, b=root_gap, c=root_face
        )

    elif groove_type == "HUGroove":
        return HUGroove(
            t=workpiece_thickness,
            beta=bevel_angle,
            R=bevel_radius,
            b=root_gap,
            c=root_face,
        )

    elif groove_type == "DoubleVGroove":
        return DVGroove(
            t=workpiece_thickness,
            alpha_1=groove_angle,
            alpha_2=groove_angle2,
            b=root_gap,
            c=root_face,
            h1=root_face2,
            h2=root_face3,
        )

    elif groove_type == "DoubleUGroove":
        return DUGroove(
            t=workpiece_thickness,
            beta_1=bevel_angle,
            beta_2=bevel_angle2,
            R=bevel_radius,
            R2=bevel_radius2,
            b=root_gap,
            c=root_face,
            h1=root_face2,
            h2=root_face3,
        )

    elif groove_type == "DoubleHVGroove":
        return DHVGroove(
            t=workpiece_thickness,
            beta_1=bevel_angle,
            beta_2=bevel_angle2,
            c=root_face,
            h1=root_face2,
            h2=root_face3,
            b=root_gap,
        )

    elif groove_type == "DoubleHUGroove":
        return DHUGroove(
            t=workpiece_thickness,
            beta_1=bevel_angle,
            beta_2=bevel_angle2,
            R=bevel_radius,
            R2=bevel_radius2,
            b=root_gap,
            c=root_face,
            h1=root_face2,
            h2=root_face3,
        )

    elif groove_type == "FrontalFaceGroove":
        return FFGroove(
            t_1=workpiece_thickness,
            t_2=workpiece_thickness2,
            alpha=groove_angle,
            b=root_gap,
            e=special_depth,
            code_number=code_number,
        )

    else:
        raise ValueError(f"{groove_type} is not a groove type or not yet implemented.")


class BaseGroove:
    """Generic base class for all groove types."""

    def parameters(self):
        """ """
        return {k: v for k, v in self.__dict__.items() if isinstance(v, pint.Quantity)}

    def param_strings(self):
        """Generate string representation of parameters."""
        return [f"{k}={v:~}" for k, v in self.parameters().items()]

    def plot(
        self,
        title=None,
        axis_label=None,
        raster_width=0.1,
        show_params=True,
        axis="equal",
        grid=True,
        line_style=".",
        ax=None,
    ):
        """Plot a 2D-Profile.

        Parameters
        ----------
        title :
             (Default value = None)
        raster_width :
             (Default value = 0.1)
        show_params :
             (Default value = True)
        axis :
             (Default value = "equal")
        grid :
             (Default value = True)
        line_style :
             (Default value = ".")
        ax :
             (Default value = None)

       """
        profile = self.to_profile()
        if title is None:
            title = _groove_type_to_name[self.__class__]

        if show_params:
            title = title + "\n" + ", ".join(self.param_strings())

        profile.plot(title, axis_label, raster_width, axis, grid, line_style, ax=ax)

    def to_profile(self, width_default: pint.Quantity = None) -> geo.Profile:
        """Implements profile generation.

        Parameters
        ----------
        width_default:
             pint.Quantity (Default value = None)

       """
        raise NotImplementedError(f"to_profile() must be defined in subclass.")


@dataclass
class VGroove(BaseGroove):
    """A Single-V Groove.

    For a detailed description of the execution look in get_groove.

    Parameters
    ----------
    t :
        workpiece thickness
    alpha :
        groove angle
    b :
        root gap
    c :
        root face
    code_number :
        Numbers of the standard

   """

    t: pint.Quantity
    alpha: pint.Quantity
    c: pint.Quantity = Q_(0, "mm")
    b: pint.Quantity = Q_(0, "mm")
    code_number: List[str] = field(default_factory=lambda: ["1.3", "1.5"])

    def to_profile(self, width_default=Q_(2, "mm")) -> geo.Profile:
<<<<<<< HEAD
        """Calculate a Profile.

        Parameters
        ----------
        width_default :
             pint.Quantity (Default value = Q_(2, "mm"))


       """
        t = self.t.to("mm").magnitude
=======
        """Calculate a Profile."""
        t = self.t.to(_DEFAULT_LEN_UNIT).magnitude
>>>>>>> 1990243b
        alpha = self.alpha.to("rad").magnitude
        b = self.b.to(_DEFAULT_LEN_UNIT).magnitude
        c = self.c.to(_DEFAULT_LEN_UNIT).magnitude
        width = width_default.to(_DEFAULT_LEN_UNIT).magnitude

        # Calculations:
        s = np.tan(alpha / 2) * (t - c)

        # Scaling
        edge = np.min([-s, 0])
        if width <= -edge + 1:
            width = width - edge

        # Bottom segment
        x_value = [-width, 0]
        y_value = [0, 0]
        segment_list = ["line"]

        # root face
        if c != 0:
            x_value.append(0)
            y_value.append(c)
            segment_list.append("line")

        # groove face
        x_value.append(-s)
        y_value.append(t)
        segment_list.append("line")

        # Top segment
        x_value.append(-width)
        y_value.append(t)
        segment_list.append("line")

        shape = _helperfunction(segment_list, [x_value, y_value])

        shape = shape.translate([-b / 2, 0])
        # y-axis is mirror axis
        shape_r = shape.reflect_across_line([0, 0], [0, 1])

        return geo.Profile([shape, shape_r], units=_DEFAULT_LEN_UNIT)


@dataclass
class VVGroove(BaseGroove):
    """A VV-Groove.

    For a detailed description of the execution look in get_groove.

    Parameters
    ----------
    t :
        workpiece thickness
    alpha :
        groove angle
    beta :
        bevel angle
    b :
        root gap
    c :
        root face
    h :
        root face 2
    code_number :
        Numbers of the standard

   """

    t: pint.Quantity
    alpha: pint.Quantity
    beta: pint.Quantity
    h: pint.Quantity
    c: pint.Quantity = Q_(0, "mm")
    b: pint.Quantity = Q_(0, "mm")
    code_number: List[str] = field(default_factory=lambda: ["1.7"])

    def to_profile(self, width_default=Q_(5, "mm")) -> geo.Profile:
<<<<<<< HEAD
        """Calculate a Profile.

        Parameters
        ----------
        width_default :
             pint.Quantity (Default value = Q_(5, "mm"))


       """
        t = self.t.to("mm").magnitude
=======
        """Calculate a Profile."""
        t = self.t.to(_DEFAULT_LEN_UNIT).magnitude
>>>>>>> 1990243b
        alpha = self.alpha.to("rad").magnitude
        beta = self.beta.to("rad").magnitude
        b = self.b.to(_DEFAULT_LEN_UNIT).magnitude
        c = self.c.to(_DEFAULT_LEN_UNIT).magnitude
        h = self.h.to(_DEFAULT_LEN_UNIT).magnitude
        width = width_default.to(_DEFAULT_LEN_UNIT).magnitude

        # Calculations
        h_lower = h - c
        h_upper = t - h
        s_1 = np.tan(alpha / 2) * h_lower
        s_2 = np.tan(beta) * h_upper

        # Scaling
        edge = np.min([-(s_1 + s_2), 0])
        if width <= -edge + 1:
            # adjustment of the width
            width = width - edge

        # x-values
        x_value = [-width, 0]
        # y-values
        y_value = [0, 0]
        segment_list = ["line"]

        if c != 0:
            x_value.append(0)
            y_value.append(c)
            segment_list.append("line")

        x_value += [-s_1, -s_1 - s_2, -width]
        y_value += [h + c, t, t]
        segment_list += ["line", "line", "line"]

        shape = _helperfunction(segment_list, [x_value, y_value])

        shape = shape.translate([-b / 2, 0])
        # y-axis as mirror axis
        shape_r = shape.reflect_across_line([0, 0], [0, 1])

        return geo.Profile([shape, shape_r], units=_DEFAULT_LEN_UNIT)


@dataclass
class UVGroove(BaseGroove):
    """An UV-Groove.

    For a detailed description of the execution look in get_groove.

    Parameters
    ----------
    t :
        workpiece thickness
    alpha :
        groove angle
    beta :
        bevel angle
    R :
        bevel radius
    b :
        root gap
    h :
        root face
    code_number :
        Numbers of the standard

   """

    t: pint.Quantity
    alpha: pint.Quantity
    beta: pint.Quantity
    R: pint.Quantity
    h: pint.Quantity = Q_(0, "mm")
    b: pint.Quantity = Q_(0, "mm")
    code_number: List[str] = field(default_factory=lambda: ["1.6"])

    def to_profile(self, width_default: pint.Quantity = Q_(2, "mm")) -> geo.Profile:
<<<<<<< HEAD
        """Calculate a Profile.

        Parameters
        ----------
        width_default :
             pint.Quantity (Default value = Q_(2, "mm"))


       """
        t = self.t.to("mm").magnitude
=======
        """Calculate a Profile."""
        t = self.t.to(_DEFAULT_LEN_UNIT).magnitude
>>>>>>> 1990243b
        alpha = self.alpha.to("rad").magnitude
        beta = self.beta.to("rad").magnitude
        R = self.R.to(_DEFAULT_LEN_UNIT).magnitude
        b = self.b.to(_DEFAULT_LEN_UNIT).magnitude
        h = self.h.to(_DEFAULT_LEN_UNIT).magnitude
        width = width_default.to(_DEFAULT_LEN_UNIT).magnitude

        # calculations:
        x_1 = np.tan(alpha / 2) * h
        # Center of the circle [0, y_m]
        y_circle = np.sqrt(R ** 2 - x_1 ** 2)
        y_m = h + y_circle
        # From next point to circle center is the vector (x,y)
        x = R * np.cos(beta)
        y = R * np.sin(beta)
        x_arc = -x
        y_arc = y_m - y
        # X-section of the upper edge
        x_end = x_arc - (t - y_arc) * np.tan(beta)

        # Scaling
        edge = np.max([-x_end, 0])
        if width <= edge + 1:
            # adjustment of the width
            width = width + edge

        # x-values
        x_value = [-width, 0, -x_1, 0, x_arc, x_end, -width]
        # y-values
        y_value = [0, 0, h, y_m, y_arc, t, t]
        segment_list = ["line", "line", "arc", "line", "line"]

        shape = _helperfunction(segment_list, [x_value, y_value])

        shape = shape.translate([-b / 2, 0])
        # y-axis as mirror axis
        shape_r = shape.reflect_across_line([0, 0], [0, 1])

        return geo.Profile([shape, shape_r], units=_DEFAULT_LEN_UNIT)


@dataclass
class UGroove(BaseGroove):
    """An U-Groove.

    For a detailed description of the execution look in get_groove.

    Parameters
    ----------
    t :
        workpiece thickness
    beta :
        bevel angle
    R :
        bevel radius
    b :
        root gap
    c :
        root face
    code_number :
        Numbers of the standard

   """

    t: pint.Quantity
    beta: pint.Quantity
    R: pint.Quantity
    c: pint.Quantity = Q_(0, "mm")
    b: pint.Quantity = Q_(0, "mm")
    code_number: List[str] = field(default_factory=lambda: ["1.8"])

    def to_profile(self, width_default: pint.Quantity = Q_(3, "mm")) -> geo.Profile:
<<<<<<< HEAD
        """Calculate a Profile.

        Parameters
        ----------
        width_default :
             pint.Quantity (Default value = Q_(3, "mm"))


       """
        t = self.t.to("mm").magnitude
=======
        """Calculate a Profile."""
        t = self.t.to(_DEFAULT_LEN_UNIT).magnitude
>>>>>>> 1990243b
        beta = self.beta.to("rad").magnitude
        R = self.R.to(_DEFAULT_LEN_UNIT).magnitude
        b = self.b.to(_DEFAULT_LEN_UNIT).magnitude
        c = self.c.to(_DEFAULT_LEN_UNIT).magnitude
        width = width_default.to(_DEFAULT_LEN_UNIT).magnitude

        # calculations:
        # From next point to circle center is the vector (x,y)
        x = R * np.cos(beta)
        y = R * np.sin(beta)
        # m = [0,c+R] circle center
        # => [-x,c+R-y] is the next point

        s = np.tan(beta) * (t - (c + R - y))

        # Scaling
        edge = np.max([x + s, 0])
        if width <= edge + 1:
            # adjustment of the width
            width = width + edge

        # x-values
        x_value = []
        # y-values
        y_value = []
        segment_list = []

        # bottom segment
        x_value.append(-width)
        y_value.append(0)
        x_value.append(0)
        y_value.append(0)
        segment_list.append("line")

        # root face
        if c != 0:
            x_value.append(0)
            y_value.append(c)
            segment_list.append("line")

        # groove face arc (circle center)
        x_value.append(0)
        y_value.append(c + R)

        # groove face arc
        x_value.append(-x)
        y_value.append(c + R - y)
        segment_list.append("arc")

        # groove face line
        x_value.append(-x - s)
        y_value.append(t)
        segment_list.append("line")

        # top segment
        x_value.append(-width)
        y_value.append(t)
        segment_list.append("line")

        shape = _helperfunction(segment_list, [x_value, y_value])

        shape = shape.translate([-b / 2, 0])
        # y-axis as mirror axis
        shape_r = shape.reflect_across_line([0, 0], [0, 1])

        return geo.Profile([shape, shape_r], units=_DEFAULT_LEN_UNIT)


@dataclass
class IGroove(BaseGroove):
    """An I-Groove.

    For a detailed description of the execution look in get_groove.

    Parameters
    ----------
    t :
        workpiece thickness
    b :
        root gap
    code_number :
        Numbers of the standard

   """

    t: pint.Quantity
    b: pint.Quantity = Q_(0, "mm")
    code_number: List[str] = field(default_factory=lambda: ["1.2.1", "1.2.2", "2.1"])

    def to_profile(self, width_default: pint.Quantity = Q_(5, "mm")) -> geo.Profile:
<<<<<<< HEAD
        """Calculate a Profile.

        Parameters
        ----------
        width_default :
             pint.Quantity (Default value = Q_(5, "mm"))


       """
        t = self.t.to("mm").magnitude
        b = self.b.to("mm").magnitude
        width = width_default.to("mm").magnitude
=======
        """Calculate a Profile."""
        t = self.t.to(_DEFAULT_LEN_UNIT).magnitude
        b = self.b.to(_DEFAULT_LEN_UNIT).magnitude
        width = width_default.to(_DEFAULT_LEN_UNIT).magnitude
>>>>>>> 1990243b

        # x-values
        x_value = [-width, 0, 0, -width]
        # y-values
        y_value = [0, 0, t, t]
        segment_list = ["line", "line", "line"]

        shape = _helperfunction(segment_list, [x_value, y_value])

        shape = shape.translate([-b / 2, 0])
        # y-axis as mirror axis
        shape_r = shape.reflect_across_line([0, 0], [0, 1])

        return geo.Profile([shape, shape_r], units=_DEFAULT_LEN_UNIT)


@dataclass
class HVGroove(BaseGroove):
    """A HV-Groove.

    For a detailed description of the execution look in get_groove.

    Parameters
    ----------
    t :
        workpiece thickness
    beta :
        bevel angle
    b :
        root gap
    c :
        root face
    code_number :
        Numbers of the standard

   """

    t: pint.Quantity
    beta: pint.Quantity
    c: pint.Quantity = Q_(0, "mm")
    b: pint.Quantity = Q_(0, "mm")
    code_number: List[str] = field(default_factory=lambda: ["1.9.1", "1.9.2", "2.8"])

    def to_profile(self, width_default: pint.Quantity = Q_(5, "mm")) -> geo.Profile:
<<<<<<< HEAD
        """Calculate a Profile.

        Parameters
        ----------
        width_default :
             pint.Quantity (Default value = Q_(5, "mm"))


       """
        t = self.t.to("mm").magnitude
=======
        """Calculate a Profile."""
        t = self.t.to(_DEFAULT_LEN_UNIT).magnitude
>>>>>>> 1990243b
        beta = self.beta.to("rad").magnitude
        b = self.b.to(_DEFAULT_LEN_UNIT).magnitude
        c = self.c.to(_DEFAULT_LEN_UNIT).magnitude
        width = width_default.to(_DEFAULT_LEN_UNIT).magnitude

        # Calculations
        s = np.tan(beta) * (t - c)

        # Scaling
        edge = np.min([-s, 0])
        if width <= -edge + 1:
            # adjustment of the width
            width = width - edge

        x_value = [-width, 0]
        y_value = [0, 0]
        segment_list = ["line"]

        if c != 0:
            x_value.append(0)
            y_value.append(c)
            segment_list.append("line")

        x_value += [-s, -width]
        y_value += [t, t]
        segment_list += ["line", "line"]

        shape = _helperfunction(segment_list, [x_value, y_value])
        shape = shape.translate([-b / 2, 0])
        # y-axis as mirror axis
        shape_r = shape.reflect_across_line([0, 0], [0, 1])

        shape_h = geo.Shape()
        shape_h.add_line_segments(
            [[-width - (b / 2), 0], [-b / 2, 0], [-b / 2, t], [-width - (b / 2), t]]
        )

        return geo.Profile([shape_h, shape_r], units=_DEFAULT_LEN_UNIT)


@dataclass
class HUGroove(BaseGroove):
    """A HU-Groove.

    For a detailed description of the execution look in get_groove.

    Parameters
    ----------
    t :
        workpiece thickness
    beta :
        bevel angle
    R :
        bevel radius
    b :
        root gap
    c :
        root face
    code_number :
        Numbers of the standard

   """

    t: pint.Quantity
    beta: pint.Quantity
    R: pint.Quantity
    c: pint.Quantity = Q_(0, "mm")
    b: pint.Quantity = Q_(0, "mm")
    code_number: List[str] = field(default_factory=lambda: ["1.11", "2.10"])

    def to_profile(self, width_default: pint.Quantity = Q_(5, "mm")) -> geo.Profile:
<<<<<<< HEAD
        """Calculate a Profile.

        Parameters
        ----------
        width_default :
             pint.Quantity (Default value = Q_(5, "mm"))


       """
        t = self.t.to("mm").magnitude
=======
        """Calculate a Profile."""
        t = self.t.to(_DEFAULT_LEN_UNIT).magnitude
>>>>>>> 1990243b
        beta = self.beta.to("rad").magnitude
        R = self.R.to(_DEFAULT_LEN_UNIT).magnitude
        b = self.b.to(_DEFAULT_LEN_UNIT).magnitude
        c = self.c.to(_DEFAULT_LEN_UNIT).magnitude
        width = width_default.to(_DEFAULT_LEN_UNIT).magnitude

        # Calculations
        x = R * np.cos(beta)
        y = R * np.sin(beta)
        s = np.tan(beta) * (t - (c + R - y))

        # Scaling
        edge = np.max([x + s, 0])
        if width <= edge + 1:
            # adjustment of the width
            width = width + edge

        x_value = [-width, 0]
        y_value = [0, 0]
        segment_list = ["line"]

        if c != 0:
            x_value.append(0)
            y_value.append(c)
            segment_list.append("line")

        x_value += [0, -x, -x - s, -width]
        y_value += [c + R, c + R - y, t, t]
        segment_list += ["arc", "line", "line"]

        shape = _helperfunction(segment_list, [x_value, y_value])
        shape = shape.translate([-b / 2, 0])
        # y-axis as mirror axis
        shape_r = shape.reflect_across_line([0, 0], [0, 1])

        shape_h = geo.Shape()
        shape_h.add_line_segments(
            [[-width - (b / 2), 0], [-b / 2, 0], [-b / 2, t], [-width - (b / 2), t]]
        )

        return geo.Profile([shape_h, shape_r], units=_DEFAULT_LEN_UNIT)


# double Grooves
@dataclass
class DVGroove(BaseGroove):
    """A DV-Groove.

    For a detailed description of the execution look in get_groove.

    Parameters
    ----------
    t :
        workpiece thickness
    alpha_1 :
        groove angle (upper)
    alpha_2 :
        groove angle (lower)
    b :
        root gap
    c :
        root face (middle)
    h1 :
        root face (upper)
    h2 :
        root face (lower)
    code_number :
        Numbers of the standard

   """

    t: pint.Quantity
    alpha_1: pint.Quantity
    alpha_2: pint.Quantity
    c: pint.Quantity = Q_(0, "mm")
    h1: pint.Quantity = None
    h2: pint.Quantity = None
    b: pint.Quantity = Q_(0, "mm")
    code_number: List[str] = field(default_factory=lambda: ["2.4", "2.5.1", "2.5.2"])

    def to_profile(self, width_default: pint.Quantity = Q_(5, "mm")) -> geo.Profile:
<<<<<<< HEAD
        """Calculate a Profile.

        Parameters
        ----------
        width_default :
             pint.Quantity (Default value = Q_(5, "mm"))


       """
        t = self.t.to("mm").magnitude
=======
        """Calculate a Profile."""
        t = self.t.to(_DEFAULT_LEN_UNIT).magnitude
>>>>>>> 1990243b
        alpha_1 = self.alpha_1.to("rad").magnitude
        alpha_2 = self.alpha_2.to("rad").magnitude
        b = self.b.to(_DEFAULT_LEN_UNIT).magnitude
        c = self.c.to(_DEFAULT_LEN_UNIT).magnitude
        if self.h1 is None and self.h2 is None:
            h1 = (t - c) / 2
            h2 = (t - c) / 2
        elif self.h1 is not None and self.h2 is None:
            h1 = self.h1.to(_DEFAULT_LEN_UNIT).magnitude
            h2 = h1
        elif self.h1 is None and self.h2 is not None:
            h2 = self.h2.to(_DEFAULT_LEN_UNIT).magnitude
            h1 = h2
        else:
            h1 = self.h1.to(_DEFAULT_LEN_UNIT).magnitude
            h2 = self.h2.to(_DEFAULT_LEN_UNIT).magnitude
        width = width_default.to(_DEFAULT_LEN_UNIT).magnitude

        # Calculations
        s_upper = np.tan(alpha_1 / 2) * h1
        s_lower = np.tan(alpha_2 / 2) * h2

        # Scaling
        edge = np.min([-s_upper, -s_lower, 0])
        if width <= -edge + 1:
            # adjustment of the width
            width = width - edge

        x_value = [-width, -s_lower, 0]
        y_value = [0, 0, h2]
        segment_list = ["line", "line"]

        if c != 0:
            x_value.append(0)
            y_value.append(h2 + c)
            segment_list.append("line")

        x_value += [-s_upper, -width]
        y_value += [t, t]
        segment_list += ["line", "line"]

        shape = _helperfunction(segment_list, [x_value, y_value])
        shape = shape.translate([-b / 2, 0])
        # y-axis as mirror axis
        shape_r = shape.reflect_across_line([0, 0], [0, 1])

        return geo.Profile([shape, shape_r], units=_DEFAULT_LEN_UNIT)


@dataclass
class DUGroove(BaseGroove):
    """A DU-Groove

    For a detailed description of the execution look in get_groove.

    Parameters
    ----------
    t :
        workpiece thickness
    beta_1 :
        bevel angle (upper)
    beta_2 :
        bevel angle (lower)
    R :
        bevel radius (upper)
    R2 :
        bevel radius (lower)
    b :
        root gap
    c :
        root face (middle)
    h1 :
        root face (upper)
    h2 :
        root face (lower)
    code_number :
        Numbers of the standard

   """

    t: pint.Quantity
    beta_1: pint.Quantity
    beta_2: pint.Quantity
    R: pint.Quantity
    R2: pint.Quantity
    c: pint.Quantity = Q_(3, "mm")
    h1: pint.Quantity = None
    h2: pint.Quantity = None
    b: pint.Quantity = Q_(0, "mm")
    code_number: List[str] = field(default_factory=lambda: ["2.7"])

    def to_profile(self, width_default: pint.Quantity = Q_(5, "mm")) -> geo.Profile:
<<<<<<< HEAD
        """Calculate a Profile.

        Parameters
        ----------
        width_default :
             pint.Quantity (Default value = Q_(5, "mm"))


       """
        t = self.t.to("mm").magnitude
=======
        """Calculate a Profile."""
        t = self.t.to(_DEFAULT_LEN_UNIT).magnitude
>>>>>>> 1990243b
        beta_1 = self.beta_1.to("rad").magnitude
        beta_2 = self.beta_2.to("rad").magnitude
        R = self.R.to(_DEFAULT_LEN_UNIT).magnitude
        R2 = self.R2.to(_DEFAULT_LEN_UNIT).magnitude
        b = self.b.to(_DEFAULT_LEN_UNIT).magnitude
        c = self.c.to(_DEFAULT_LEN_UNIT).magnitude
        if self.h1 is None and self.h2 is None:
            h1 = (t - c) / 2
            h2 = (t - c) / 2
        elif self.h1 is not None and self.h2 is None:
            h1 = self.h1.to(_DEFAULT_LEN_UNIT).magnitude
            h2 = h1
        elif self.h1 is None and self.h2 is not None:
            h2 = self.h2.to(_DEFAULT_LEN_UNIT).magnitude
            h1 = h2
        else:
            h1 = self.h1.to(_DEFAULT_LEN_UNIT).magnitude
            h2 = self.h2.to(_DEFAULT_LEN_UNIT).magnitude
        width = width_default.to(_DEFAULT_LEN_UNIT).magnitude

        # Calculations
        x_upper = R * np.cos(beta_1)
        y_upper = R * np.sin(beta_1)
        s_upper = np.tan(beta_1) * (h1 - (R - y_upper))
        x_lower = R2 * np.cos(beta_2)
        y_lower = R2 * np.sin(beta_2)
        s_lower = np.tan(beta_2) * (h2 - (R2 - y_lower))

        # Scaling
        edge = np.max([x_upper + s_upper, x_lower + s_lower, 0])
        if width <= edge + 1:
            # adjustment of the width
            width = width + edge

        x_value = [-width, -(s_lower + x_lower), -x_lower, 0, 0]
        y_value = [0, 0, h2 - (R2 - y_lower), h2 - R2, h2]
        segment_list = ["line", "line", "arc"]

        if c != 0:
            x_value.append(0)
            y_value.append(h1 + c)
            segment_list.append("line")

        x_value += [0, -x_upper, -(s_upper + x_upper), -width]
        y_value += [h2 + c + R, t - (h1 - (R - y_upper)), t, t]
        segment_list += ["arc", "line", "line"]

        shape = _helperfunction(segment_list, [x_value, y_value])
        shape = shape.translate([-b / 2, 0])
        # y-axis as mirror axis
        shape_r = shape.reflect_across_line([0, 0], [0, 1])

        return geo.Profile([shape, shape_r], units=_DEFAULT_LEN_UNIT)


@dataclass
class DHVGroove(BaseGroove):
    """A DHV-Groove.

    For a detailed description of the execution look in get_groove.

    Parameters
    ----------
    t :
        workpiece thickness
    beta_1 :
        bevel angle (upper)
    beta_2 :
        bevel angle (lower)
    b :
        root gap
    c :
        root face (middle)
    h1 :
        root face (upper)
    h2 :
        root face (lower)
    code_number :
        Numbers of the standard

   """

    t: pint.Quantity
    beta_1: pint.Quantity
    beta_2: pint.Quantity
    c: pint.Quantity = Q_(0, "mm")
    h1: pint.Quantity = None
    h2: pint.Quantity = None
    b: pint.Quantity = Q_(0, "mm")
    code_number: List[str] = field(default_factory=lambda: ["2.9.1", "2.9.2"])

    def to_profile(self, width_default: pint.Quantity = Q_(5, "mm")) -> geo.Profile:
        """Calculate a Profile.

        Parameters
        ----------
        width_default :
             pint.Quantity (Default value = Q_(5, "mm"))


       """
        dv_groove = DVGroove(
            self.t,
            self.beta_1 * 2,
            self.beta_2 * 2,
            self.c,
            self.h1,
            self.h2,
            self.b,
            self.code_number,
        )
        dv_profile = dv_groove.to_profile(width_default)
        right_shape = dv_profile.shapes[1]

        t = self.t.to(_DEFAULT_LEN_UNIT).magnitude
        b = self.b.to(_DEFAULT_LEN_UNIT).magnitude
        width_default = width_default.to(_DEFAULT_LEN_UNIT).magnitude
        left_shape = geo.Shape()
        left_shape.add_line_segments(
            [
                [-width_default - (b / 2), 0],
                [-b / 2, 0],
                [-b / 2, t],
                [-width_default - (b / 2), t],
            ]
        )

        return geo.Profile([left_shape, right_shape], units=_DEFAULT_LEN_UNIT)


@dataclass
class DHUGroove(BaseGroove):
    """A DHU-Groove.

    For a detailed description of the execution look in get_groove.

    Parameters
    ----------
    t :
        workpiece thickness
    beta_1 :
        bevel angle (upper)
    beta_2 :
        bevel angle (lower)
    R :
        bevel radius (upper)
    R2 :
        bevel radius (lower)
    b :
        root gap
    c :
        root face (middle)
    h1 :
        root face (upper)
    h2 :
        root face (lower)
    code_number :
        Numbers of the standard

   """

    t: pint.Quantity
    beta_1: pint.Quantity
    beta_2: pint.Quantity
    R: pint.Quantity
    R2: pint.Quantity
    c: pint.Quantity = Q_(0, "mm")
    h1: pint.Quantity = None
    h2: pint.Quantity = None
    b: pint.Quantity = Q_(0, "mm")
    code_number: List[str] = field(default_factory=lambda: ["2.11"])

    def to_profile(self, width_default: pint.Quantity = Q_(5, "mm")) -> geo.Profile:
        """Calculate a Profile.

        Parameters
        ----------
        width_default :
             pint.Quantity (Default value = Q_(5, "mm"))


       """
        du_profile = DUGroove(
            self.t,
            self.beta_1,
            self.beta_2,
            self.R,
            self.R2,
            self.c,
            self.h1,
            self.h2,
            self.b,
            self.code_number,
        ).to_profile(width_default)
        right_shape = du_profile.shapes[1]

        t = self.t.to(_DEFAULT_LEN_UNIT).magnitude
        b = self.b.to(_DEFAULT_LEN_UNIT).magnitude
        width_default = width_default.to(_DEFAULT_LEN_UNIT).magnitude
        left_shape = geo.Shape()
        left_shape.add_line_segments(
            [
                [-width_default - (b / 2), 0],
                [-b / 2, 0],
                [-b / 2, t],
                [-width_default - (b / 2), t],
            ]
        )

        return geo.Profile([left_shape, right_shape], units=_DEFAULT_LEN_UNIT)


# Frontal Face - Groove
@dataclass
class FFGroove(BaseGroove):
    """A Frontal Face Groove.

    For a detailed description of the execution look in get_groove.

    Parameters
    ----------
    t_1 :
        workpiece thickness
    t_2 :
        workpiece thickness, if second thickness is needed
    alpha :
        groove angle
    b :
        root gap
    e :
        special depth
    code_number :
        Numbers of the standard

   """

    t_1: pint.Quantity
    t_2: pint.Quantity = None
    alpha: pint.Quantity = None
    # ["1.12", "1.13", "2.12", "3.1.1", "3.1.2", "3.1.3", "4.1.1", "4.1.2", "4.1.3"]
    code_number: str = None
    b: pint.Quantity = None
    e: pint.Quantity = None

    def to_profile(self, width_default: pint.Quantity = Q_(5, "mm")) -> geo.Profile:
        """Calculate a Profile.

        Parameters
        ----------
        width_default :
             pint.Quantity (Default value = Q_(5, "mm"))


       """
        if (
            self.code_number == "1.12"
            or self.code_number == "1.13"
            or self.code_number == "2.12"
        ):
            t_1 = self.t_1.to(_DEFAULT_LEN_UNIT).magnitude
            width_default = width_default.to(_DEFAULT_LEN_UNIT).magnitude
            shape1 = geo.Shape()
            shape1.add_line_segments(
                [
                    [0, 0],
                    [2 * width_default + t_1, 0],
                    [2 * width_default + t_1, t_1],
                    [0, t_1],
                    [0, 0],
                ]
            )
            shape2 = geo.Shape()
            shape2.add_line_segments(
                [
                    [width_default, 0],
                    [width_default + t_1, 0],
                    [width_default + t_1, -width_default],
                    [width_default, -width_default],
                    [width_default, 0],
                ]
            )
            return geo.Profile([shape1, shape2], units=_DEFAULT_LEN_UNIT)
        elif self.code_number == "3.1.1":
            t_1 = self.t_1.to(_DEFAULT_LEN_UNIT).magnitude
            t_2 = self.t_2.to(_DEFAULT_LEN_UNIT).magnitude
            alpha = self.alpha.to("rad").magnitude
            b = self.b.to(_DEFAULT_LEN_UNIT).magnitude
            width_default = width_default.to(_DEFAULT_LEN_UNIT).magnitude

            if width_default < t_1 + 1:
                width_default = t_1 + width_default

            # x = t_1
            # y = 0

            x_1 = np.cos(alpha) * width_default
            y_1 = np.sin(alpha) * width_default

            x_2 = np.cos(alpha + np.pi / 2) * t_1
            y_2 = np.sin(alpha + np.pi / 2) * t_1

            x_3 = x_1 + x_2
            y_3 = y_1 + y_2

            shape1 = geo.Shape()
            shape1.add_line_segments(
                [[t_1 + x_1, y_1], [t_1, 0], [t_1 + x_2, y_2], [t_1 + x_3, y_3]]
            )
            shape2 = geo.Shape()
            shape2.add_line_segments(
                [[width_default, -b], [0, -b], [0, -t_2 - b], [width_default, -t_2 - b]]
            )
            return geo.Profile([shape1, shape2], units=_DEFAULT_LEN_UNIT)
        elif self.code_number == "3.1.2":
            t_1 = self.t_1.to(_DEFAULT_LEN_UNIT).magnitude
            t_2 = self.t_2.to(_DEFAULT_LEN_UNIT).magnitude
            b = self.b.to(_DEFAULT_LEN_UNIT).magnitude
            width_default = width_default.to(_DEFAULT_LEN_UNIT).magnitude
            shape1 = geo.Shape()
            shape1.add_line_segments(
                [[0, 0], [width_default, 0], [width_default, t_1], [0, t_1]]
            )
            shape2 = geo.Shape()
            shape2.add_line_segments(
                [
                    [0, -b],
                    [2 * width_default, -b],
                    [2 * width_default, -t_2 - b],
                    [0, -t_2 - b],
                ]
            )
            return geo.Profile([shape1, shape2], units=_DEFAULT_LEN_UNIT)
        elif self.code_number == "3.1.3" or self.code_number == "4.1.1":
            t_1 = self.t_1.to(_DEFAULT_LEN_UNIT).magnitude
            t_2 = self.t_2.to(_DEFAULT_LEN_UNIT).magnitude
            alpha = self.alpha.to("rad").magnitude
            b = self.b.to(_DEFAULT_LEN_UNIT).magnitude
            width_default = width_default.to(_DEFAULT_LEN_UNIT).magnitude

            x = np.sin(alpha + np.pi / 2) * b + b
            y = np.cos(alpha + np.pi / 2) * b

            x_1 = np.sin(alpha) * t_2 + x
            y_1 = np.cos(alpha) * t_2 + y

            x_2 = np.sin(alpha + np.pi / 2) * (b + width_default) + b
            y_2 = np.cos(alpha + np.pi / 2) * (b + width_default)

            x_3 = x_1 + x_2 - x
            y_3 = y_1 + y_2 - y

            shape1 = geo.Shape()
            shape1.add_line_segments(
                [[-width_default, 0], [0, 0], [0, t_1], [-width_default, t_1]]
            )
            shape2 = geo.Shape()
            shape2.add_line_segments([[x_3, y_3], [x_1, y_1], [x, y], [x_2, y_2]])
            return geo.Profile([shape1, shape2], units=_DEFAULT_LEN_UNIT)
        elif self.code_number == "4.1.2":
            t_1 = self.t_1.to(_DEFAULT_LEN_UNIT).magnitude
            t_2 = self.t_2.to(_DEFAULT_LEN_UNIT).magnitude
            alpha = self.alpha.to("rad").magnitude
            e = self.e.to(_DEFAULT_LEN_UNIT).magnitude
            width_default = width_default.to(_DEFAULT_LEN_UNIT).magnitude

            x_1 = np.sin(alpha) * e
            y_1 = np.cos(alpha) * e

            x_2 = np.sin(alpha + np.pi) * (t_2 - e)
            y_2 = np.cos(alpha + np.pi) * (t_2 - e)

            x_3 = x_2 + np.sin(alpha + np.pi / 2) * width_default
            y_3 = y_2 + np.cos(alpha + np.pi / 2) * width_default

            x_4 = x_1 + np.sin(alpha + np.pi / 2) * width_default
            y_4 = y_1 + np.cos(alpha + np.pi / 2) * width_default

            shape1 = geo.Shape()
            shape1.add_line_segments(
                [[-width_default, 0], [0, 0], [0, t_1], [-width_default, t_1]]
            )
            shape2 = geo.Shape()
            shape2.add_line_segments([[x_4, y_4], [x_1, y_1], [x_2, y_2], [x_3, y_3]])
            return geo.Profile([shape1, shape2], units=_DEFAULT_LEN_UNIT)
        elif self.code_number == "4.1.3":
            t_1 = self.t_1.to(_DEFAULT_LEN_UNIT).magnitude
            t_2 = self.t_2.to(_DEFAULT_LEN_UNIT).magnitude
            b = self.b.to(_DEFAULT_LEN_UNIT).magnitude
            width_default = width_default.to(_DEFAULT_LEN_UNIT).magnitude
            shape1 = geo.Shape()
            shape1.add_line_segments(
                [[0, width_default], [0, 0], [t_1, 0], [t_1, width_default]]
            )
            shape2 = geo.Shape()
            shape2.add_line_segments(
                [
                    [-width_default, -b],
                    [t_1 + width_default, -b],
                    [t_1 + width_default, -t_2 - b],
                    [-width_default, -t_2 - b],
                    [-width_default, -b],
                ]
            )
            return geo.Profile([shape1, shape2], units=_DEFAULT_LEN_UNIT)
        else:
            raise ValueError(
                "Wrong code_number. The Code Number has to be"
                " one of the following strings: "
                '"1.12", "1.13", "2.12", "3.1.1", "3.1.2",'
                ' "3.1.3", "4.1.1", "4.1.2", "4.1.3"'
            )


def _helperfunction(segment, array):
    """Calculate a shape from input.
    Input segment of successive segments as strings.
    Input array of the points in the correct sequence. e.g.:
    array = [[x-values], [y-values]]

    Parameters
    ----------
    segment :
        list of String, segment names ("line", "arc")
    array :
        array of 2 array,
        first array are x-values
        second array are y-values

    Returns
    -------
    type
        geo.Shape

    """
    segment_list = []
    counter = 0
    for elem in segment:
        if elem == "line":
            seg = geo.LineSegment(
                [array[0][counter : counter + 2], array[1][counter : counter + 2]]
            )
            segment_list.append(seg)
            counter += 1
        if elem == "arc":
            arr0 = [
                # begin
                array[0][counter],
                # end
                array[0][counter + 2],
                # circle center
                array[0][counter + 1],
            ]
            arr1 = [
                # begin
                array[1][counter],
                # end
                array[1][counter + 2],
                # circle center
                array[1][counter + 1],
            ]
            seg = geo.ArcSegment([arr0, arr1], False)
            segment_list.append(seg)
            counter += 2

    return geo.Shape(segment_list)


_groove_type_to_name = {
    VGroove: "SingleVGroove",
    VVGroove: "VVGroove",
    UVGroove: "UVGroove",
    UGroove: "SingleUGroove",
    IGroove: "IGroove",
    HVGroove: "HVGroove",
    HUGroove: "HUGroove",
    DVGroove: "DoubleVGroove",
    DUGroove: "DoubleUGroove",
    DHVGroove: "DoubleHVGroove",
    DHUGroove: "DoubleHUGroove",
    FFGroove: "FrontalFaceGroove",
}

_groove_name_to_type = {v: k for k, v in _groove_type_to_name.items()}


class GrooveType(WeldxType):
    """ASDF Groove type."""

    name = "core/iso_groove"
    version = "1.0.0"
    types = [
        VGroove,
        VVGroove,
        UVGroove,
        UGroove,
        IGroove,
        HVGroove,
        HUGroove,
        DVGroove,
        DUGroove,
        DHVGroove,
        DHUGroove,
        FFGroove,
    ]
    requires = ["weldx"]
    handle_dynamic_subclasses = True

    @classmethod
    def to_tree(cls, node, ctx):
        """Convert to tagged tree and remove all None entries from node dictionary."""
        if isinstance(node, tuple(_groove_type_to_name.keys())):
            tree = dict(
                components=dict_to_tagged_tree(node, ctx),
                type=_groove_type_to_name[type(node)],
            )
            return tree
        else:  # pragma: no cover
            raise ValueError(
                f"Unknown groove type for object {node} with type {type(node)}"
            )

    @classmethod
    def from_tree(cls, tree, ctx):
        """Convert from tagged tree to a groove."""
        if tree["type"] in _groove_name_to_type:
            obj = _groove_name_to_type[tree["type"]](**tree["components"])
            return obj
        else:  # pragma: no cover
            raise ValueError(f"Unknown groove name {tree['type']}")<|MERGE_RESOLUTION|>--- conflicted
+++ resolved
@@ -493,7 +493,6 @@
     code_number: List[str] = field(default_factory=lambda: ["1.3", "1.5"])
 
     def to_profile(self, width_default=Q_(2, "mm")) -> geo.Profile:
-<<<<<<< HEAD
         """Calculate a Profile.
 
         Parameters
@@ -503,11 +502,7 @@
 
 
        """
-        t = self.t.to("mm").magnitude
-=======
-        """Calculate a Profile."""
         t = self.t.to(_DEFAULT_LEN_UNIT).magnitude
->>>>>>> 1990243b
         alpha = self.alpha.to("rad").magnitude
         b = self.b.to(_DEFAULT_LEN_UNIT).magnitude
         c = self.c.to(_DEFAULT_LEN_UNIT).magnitude
@@ -585,7 +580,6 @@
     code_number: List[str] = field(default_factory=lambda: ["1.7"])
 
     def to_profile(self, width_default=Q_(5, "mm")) -> geo.Profile:
-<<<<<<< HEAD
         """Calculate a Profile.
 
         Parameters
@@ -595,11 +589,7 @@
 
 
        """
-        t = self.t.to("mm").magnitude
-=======
-        """Calculate a Profile."""
         t = self.t.to(_DEFAULT_LEN_UNIT).magnitude
->>>>>>> 1990243b
         alpha = self.alpha.to("rad").magnitude
         beta = self.beta.to("rad").magnitude
         b = self.b.to(_DEFAULT_LEN_UNIT).magnitude
@@ -677,7 +667,6 @@
     code_number: List[str] = field(default_factory=lambda: ["1.6"])
 
     def to_profile(self, width_default: pint.Quantity = Q_(2, "mm")) -> geo.Profile:
-<<<<<<< HEAD
         """Calculate a Profile.
 
         Parameters
@@ -687,11 +676,7 @@
 
 
        """
-        t = self.t.to("mm").magnitude
-=======
-        """Calculate a Profile."""
         t = self.t.to(_DEFAULT_LEN_UNIT).magnitude
->>>>>>> 1990243b
         alpha = self.alpha.to("rad").magnitude
         beta = self.beta.to("rad").magnitude
         R = self.R.to(_DEFAULT_LEN_UNIT).magnitude
@@ -764,7 +749,6 @@
     code_number: List[str] = field(default_factory=lambda: ["1.8"])
 
     def to_profile(self, width_default: pint.Quantity = Q_(3, "mm")) -> geo.Profile:
-<<<<<<< HEAD
         """Calculate a Profile.
 
         Parameters
@@ -774,11 +758,7 @@
 
 
        """
-        t = self.t.to("mm").magnitude
-=======
-        """Calculate a Profile."""
         t = self.t.to(_DEFAULT_LEN_UNIT).magnitude
->>>>>>> 1990243b
         beta = self.beta.to("rad").magnitude
         R = self.R.to(_DEFAULT_LEN_UNIT).magnitude
         b = self.b.to(_DEFAULT_LEN_UNIT).magnitude
@@ -869,7 +849,6 @@
     code_number: List[str] = field(default_factory=lambda: ["1.2.1", "1.2.2", "2.1"])
 
     def to_profile(self, width_default: pint.Quantity = Q_(5, "mm")) -> geo.Profile:
-<<<<<<< HEAD
         """Calculate a Profile.
 
         Parameters
@@ -879,15 +858,9 @@
 
 
        """
-        t = self.t.to("mm").magnitude
-        b = self.b.to("mm").magnitude
-        width = width_default.to("mm").magnitude
-=======
-        """Calculate a Profile."""
         t = self.t.to(_DEFAULT_LEN_UNIT).magnitude
         b = self.b.to(_DEFAULT_LEN_UNIT).magnitude
         width = width_default.to(_DEFAULT_LEN_UNIT).magnitude
->>>>>>> 1990243b
 
         # x-values
         x_value = [-width, 0, 0, -width]
@@ -932,7 +905,6 @@
     code_number: List[str] = field(default_factory=lambda: ["1.9.1", "1.9.2", "2.8"])
 
     def to_profile(self, width_default: pint.Quantity = Q_(5, "mm")) -> geo.Profile:
-<<<<<<< HEAD
         """Calculate a Profile.
 
         Parameters
@@ -942,11 +914,7 @@
 
 
        """
-        t = self.t.to("mm").magnitude
-=======
-        """Calculate a Profile."""
         t = self.t.to(_DEFAULT_LEN_UNIT).magnitude
->>>>>>> 1990243b
         beta = self.beta.to("rad").magnitude
         b = self.b.to(_DEFAULT_LEN_UNIT).magnitude
         c = self.c.to(_DEFAULT_LEN_UNIT).magnitude
@@ -1018,7 +986,6 @@
     code_number: List[str] = field(default_factory=lambda: ["1.11", "2.10"])
 
     def to_profile(self, width_default: pint.Quantity = Q_(5, "mm")) -> geo.Profile:
-<<<<<<< HEAD
         """Calculate a Profile.
 
         Parameters
@@ -1028,11 +995,7 @@
 
 
        """
-        t = self.t.to("mm").magnitude
-=======
-        """Calculate a Profile."""
         t = self.t.to(_DEFAULT_LEN_UNIT).magnitude
->>>>>>> 1990243b
         beta = self.beta.to("rad").magnitude
         R = self.R.to(_DEFAULT_LEN_UNIT).magnitude
         b = self.b.to(_DEFAULT_LEN_UNIT).magnitude
@@ -1114,7 +1077,6 @@
     code_number: List[str] = field(default_factory=lambda: ["2.4", "2.5.1", "2.5.2"])
 
     def to_profile(self, width_default: pint.Quantity = Q_(5, "mm")) -> geo.Profile:
-<<<<<<< HEAD
         """Calculate a Profile.
 
         Parameters
@@ -1124,11 +1086,7 @@
 
 
        """
-        t = self.t.to("mm").magnitude
-=======
-        """Calculate a Profile."""
         t = self.t.to(_DEFAULT_LEN_UNIT).magnitude
->>>>>>> 1990243b
         alpha_1 = self.alpha_1.to("rad").magnitude
         alpha_2 = self.alpha_2.to("rad").magnitude
         b = self.b.to(_DEFAULT_LEN_UNIT).magnitude
@@ -1221,7 +1179,6 @@
     code_number: List[str] = field(default_factory=lambda: ["2.7"])
 
     def to_profile(self, width_default: pint.Quantity = Q_(5, "mm")) -> geo.Profile:
-<<<<<<< HEAD
         """Calculate a Profile.
 
         Parameters
@@ -1231,11 +1188,7 @@
 
 
        """
-        t = self.t.to("mm").magnitude
-=======
-        """Calculate a Profile."""
         t = self.t.to(_DEFAULT_LEN_UNIT).magnitude
->>>>>>> 1990243b
         beta_1 = self.beta_1.to("rad").magnitude
         beta_2 = self.beta_2.to("rad").magnitude
         R = self.R.to(_DEFAULT_LEN_UNIT).magnitude
