# Licensed under a 3-clause BSD style license - see LICENSE
# -*- coding: utf-8 -*-

from asdf.extension import AsdfExtension, BuiltinExtension
<<<<<<< HEAD

from weldx.asdf.constants import WELDX_SCHEMA_URI_BASE, WELDX_URL_MAPPING

from .tags.weldx.aws.design.base_metal import *  # noqa: F401,F403
from .tags.weldx.aws.design.connection import *  # noqa: F401,F403
from .tags.weldx.aws.design.joint_penetration import *  # noqa: F401,F403
from .tags.weldx.aws.design.sub_assembly import *  # noqa: F401,F403
from .tags.weldx.aws.design.weld_details import *  # noqa: F401,F403
from .tags.weldx.aws.design.weldment import *  # noqa: F401,F403
from .tags.weldx.aws.design.workpiece import *  # noqa: F401,F403
from .tags.weldx.aws.process.gas_component import *  # noqa: F401,F403
from .tags.weldx.aws.process.shielding_gas_for_procedure import *  # noqa: F401,F403
from .tags.weldx.aws.process.shielding_gas_type import *  # noqa: F401,F403
from .tags.weldx.core.groove import *  # noqa: F401,F403
from .tags.weldx.time.datetimeindex import DatetimeIndexType  # noqa: F401,F403

# time -----------------------------------------------------------------
from .tags.weldx.time.timedelta import TimedeltaType  # noqa: F401,F403
from .tags.weldx.time.timedeltaindex import TimedeltaIndexType  # noqa: F401,F403
from .tags.weldx.time.timestamp import TimestampType  # noqa: F401,F403
from .tags.weldx.unit.pint_quantity import *  # noqa: F401,F403
from .types import _weldx_asdf_types, _weldx_types

# Make sure that all tag implementations are imported by the time we create
# the extension class so that _weldx_asdf_types is populated correctly. We
# could do this using __init__ files, except it causes pytest import errors in
# the case that asdf is not installed.

=======

from weldx.asdf.constants import WELDX_SCHEMA_URI_BASE, WELDX_URL_MAPPING

from .types import _weldx_asdf_types, _weldx_types
>>>>>>> 2dba672c

__all__ = ["WeldxExtension", "WeldxAsdfExtension"]


class WeldxExtension(AsdfExtension):
    """
    Extension class to register types that have both tags and schemas defined by weldx.
    """

    @property
    def types(self):
        # There are no types yet!
        return _weldx_types

    @property
    def tag_mapping(self):
        return [("tag:weldx.bam.de:weldx", WELDX_SCHEMA_URI_BASE + "weldx{tag_suffix}")]

    @property
    def url_mapping(self):
        return WELDX_URL_MAPPING


class WeldxAsdfExtension(BuiltinExtension):
    """
    This extension is used to register custom tag types that have schemas defined
    by ASDF, but have tag implementations defined in the weldx package
    """

    @property
    def types(self):
        return _weldx_asdf_types<|MERGE_RESOLUTION|>--- conflicted
+++ resolved
@@ -2,41 +2,10 @@
 # -*- coding: utf-8 -*-
 
 from asdf.extension import AsdfExtension, BuiltinExtension
-<<<<<<< HEAD
-
-from weldx.asdf.constants import WELDX_SCHEMA_URI_BASE, WELDX_URL_MAPPING
-
-from .tags.weldx.aws.design.base_metal import *  # noqa: F401,F403
-from .tags.weldx.aws.design.connection import *  # noqa: F401,F403
-from .tags.weldx.aws.design.joint_penetration import *  # noqa: F401,F403
-from .tags.weldx.aws.design.sub_assembly import *  # noqa: F401,F403
-from .tags.weldx.aws.design.weld_details import *  # noqa: F401,F403
-from .tags.weldx.aws.design.weldment import *  # noqa: F401,F403
-from .tags.weldx.aws.design.workpiece import *  # noqa: F401,F403
-from .tags.weldx.aws.process.gas_component import *  # noqa: F401,F403
-from .tags.weldx.aws.process.shielding_gas_for_procedure import *  # noqa: F401,F403
-from .tags.weldx.aws.process.shielding_gas_type import *  # noqa: F401,F403
-from .tags.weldx.core.groove import *  # noqa: F401,F403
-from .tags.weldx.time.datetimeindex import DatetimeIndexType  # noqa: F401,F403
-
-# time -----------------------------------------------------------------
-from .tags.weldx.time.timedelta import TimedeltaType  # noqa: F401,F403
-from .tags.weldx.time.timedeltaindex import TimedeltaIndexType  # noqa: F401,F403
-from .tags.weldx.time.timestamp import TimestampType  # noqa: F401,F403
-from .tags.weldx.unit.pint_quantity import *  # noqa: F401,F403
-from .types import _weldx_asdf_types, _weldx_types
-
-# Make sure that all tag implementations are imported by the time we create
-# the extension class so that _weldx_asdf_types is populated correctly. We
-# could do this using __init__ files, except it causes pytest import errors in
-# the case that asdf is not installed.
-
-=======
 
 from weldx.asdf.constants import WELDX_SCHEMA_URI_BASE, WELDX_URL_MAPPING
 
 from .types import _weldx_asdf_types, _weldx_types
->>>>>>> 2dba672c
 
 __all__ = ["WeldxExtension", "WeldxAsdfExtension"]
 
