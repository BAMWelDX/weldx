--- conflicted
+++ resolved
@@ -30,25 +30,8 @@
 from .tags.weldx.core.groove import *  # noqa: F401,F403
 
 from .types import _weldx_types, _weldx_asdf_types
-from weldx.asdf import SCHEMA_PATH
+
 __all__ = ["WeldxExtension", "WeldxAsdfExtension"]
-
-<<<<<<< HEAD
-
-
-WELDX_SCHEMA_URI_BASE = "http://weldx.bam.de/schemas/"
-#SCHEMA_PATH = str(Path(__file__).resolve().parents[0] / "schemas")
-# SCHEMA_PATH = os.path.abspath(os.path.join(os.path.dirname(__file__), "schemas"))
-WELDX_URL_MAPPING = [
-    (
-        WELDX_SCHEMA_URI_BASE,
-        filepath_to_url(os.path.join(SCHEMA_PATH, "weldx.bam.de"))
-        + "/{url_suffix}.yaml",
-    )
-]
-=======
-__all__ = ["WeldxExtension", "WeldxAsdfExtension"]
->>>>>>> c26380e6
 
 
 # This extension is used to register custom types that have both tags and
