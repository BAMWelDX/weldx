--- conflicted
+++ resolved
@@ -25,15 +25,11 @@
       see: https://numpy.org/doc/stable/reference/arrays.interface.html#arrays-interface
     type: string
   data:
-<<<<<<< HEAD
+    description: |
+      An n-dimensional array that contains the data.
     anyOf:
       - $ref: tag:stsci.edu:asdf/core/ndarray-1.0.0
       - $ref: tag:stsci.edu:asdf/unit/quantity-1.1.0
-=======
-    description: |
-      An n-dimensional array that contains the data.
-    $ref: tag:stsci.edu:asdf/core/ndarray-1.0.0
->>>>>>> 05769636
 
 
 required: [name, dimensions, dtype, data]
