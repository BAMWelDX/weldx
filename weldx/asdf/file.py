--- conflicted
+++ resolved
@@ -2,11 +2,8 @@
 import copy
 import io
 import pathlib
-<<<<<<< HEAD
 import warnings
-from collections import UserDict
-=======
->>>>>>> 299d199e
+
 from collections.abc import MutableMapping, ValuesView
 from contextlib import contextmanager
 from io import BytesIO, IOBase
@@ -28,11 +25,7 @@
 import numpy as np
 from asdf import AsdfFile, generic_io
 from asdf import open as open_asdf
-<<<<<<< HEAD
-from asdf import util
 from asdf.exceptions import AsdfWarning
-=======
->>>>>>> 299d199e
 from asdf.tags.core import Software
 from asdf.util import FileType, get_file_type
 from jsonschema import ValidationError
