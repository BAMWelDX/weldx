--- conflicted
+++ resolved
@@ -301,13 +301,8 @@
                 filename_or_file_like, mode
             )
             self._in_memory = False
-<<<<<<< HEAD
-            self._close = True
+            self._close = True  # close our own buffer 
         elif isinstance(filename_or_file_like, get_args(types_file_like)):
-=======
-            self._close = True  # close our own buffer
-        elif isinstance(filename_or_file_like, types_file_like.__args__):
->>>>>>> b16cec43
             if isinstance(filename_or_file_like, BytesIO):
                 self._in_memory = True
             else:
