--- conflicted
+++ resolved
@@ -1,17 +1,13 @@
 """`WeldxFile` wraps creation and updating of ASDF files and underlying files."""
+import pathlib
 import copy
-import pathlib
 from collections import UserDict
 from collections.abc import MutableMapping
 from contextlib import contextmanager
 from io import BytesIO, IOBase
 from typing import IO, Dict, List, Mapping, Optional, Union
-
-<<<<<<< HEAD
-import asdf
 import numpy as np
-=======
->>>>>>> afb33407
+
 from asdf import AsdfFile, generic_io
 from asdf import open as open_asdf
 from asdf import util
@@ -19,15 +15,9 @@
 from asdf.util import get_file_type
 from jsonschema import ValidationError
 
-<<<<<<< HEAD
-from weldx.asdf import WeldxAsdfExtension, WeldxExtension
-from weldx.asdf.util import get_schema_path, get_yaml_header, view_tree
-=======
->>>>>>> afb33407
 from weldx.types import SupportsFileReadWrite, types_file_like, types_path_and_file_like
 
 from .util import get_schema_path, get_yaml_header, view_tree
-
 __all__ = [
     "WeldxFile",
 ]
@@ -487,7 +477,7 @@
 
 
 class _HeaderVisualizer:
-    def __init__(self, asdf_handle: asdf.AsdfFile):
+    def __init__(self, asdf_handle: AsdfFile):
         # take a copy of the handle to avoid side effects!
         copy._deepcopy_dispatch[np.ndarray] = lambda x, y: x
         try:
