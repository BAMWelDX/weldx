--- conflicted
+++ resolved
@@ -252,15 +252,7 @@
         data_structure = iterutils.get_path(a, path)
         other_data_structure = iterutils.get_path(b, path)
 
-<<<<<<< HEAD
-        # directly test for equality with sets
-        if isinstance(data_structure, set) or isinstance(other_data_structure, set):
-            if data_structure == other_data_structure:
-                return True
-            raise RuntimeError("sets not equal")
-=======
         other_value = other_data_structure[key]
->>>>>>> 297a0c3e
 
         if not _EqCompareNested._enter(None, key, value)[1]:
             other_value = other_data_structure[key]
