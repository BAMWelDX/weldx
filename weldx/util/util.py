--- conflicted
+++ resolved
@@ -206,11 +206,8 @@
     compare_funcs: ClassVar = {
         (np.ndarray, NDArrayType, pint.Quantity, pd.Index): _array_equal,
         (xr.DataArray, xr.Dataset): lambda x, y: x.identical(y),
-<<<<<<< HEAD
+        (set): lambda x, y: x == y,  # list here to prevent entering nested for sets
         (Time): lambda x, y: x.equals(y),
-=======
-        (set): lambda x, y: x == y,  # list here to prevent entering nested for sets
->>>>>>> bd792983
     }
     # these types will be treated as equivalent.
     _type_equalities: ClassVar = [
