"""Contains xarray specific utility functions."""

from __future__ import annotations

from collections.abc import Iterable
<<<<<<< HEAD
from typing import TYPE_CHECKING, Any, Dict, List, Union
=======
from typing import Any, Dict, List, Tuple, Union
>>>>>>> f05baa7d

import numpy as np
import pandas as pd
import pint
import xarray as xr
from pandas.api.types import is_datetime64_dtype, is_timedelta64_dtype
from pint import DimensionalityError
from scipy.spatial.transform import Rotation as Rot
from scipy.spatial.transform import Slerp

from weldx.constants import Q_, U_, UNITS_KEY
from weldx.time import Time, types_time_like, types_timestamp_like

if TYPE_CHECKING:  # pragma: no cover
    import weldx.types as wxt

__all__ = [
    "WeldxAccessor",
    "mat_vec_mul",
    "xr_3d_matrix",
    "xr_3d_vector",
    "xr_check_coords",
    "xr_fill_all",
    "xr_interp_coordinates_in_time",
    "xr_interp_like",
    "xr_interp_orientation_in_time",
    "xr_is_orthogonal_matrix",
    "xr_matmul",
    "xr_transpose_matrix_data",
]


def mat_vec_mul(a, b) -> np.ndarray:
    """Matrix, Vector multiplication using matmul with newaxis for correct broadcasting.

    Parameters
    ----------
    a :
        Input Matrix [m, n]
    b :
        Input Vector to be multiplied [n, ]

    Returns
    -------
    numpy.ndarray
        Resulting vector [n, ]

    """
    return np.matmul(a, b[..., np.newaxis]).squeeze(axis=-1)


def _swap_list_items(arr, i1, i2) -> list:
    """Swap position of two items in a list.

    Parameters
    ----------
    arr :
        list in which to swap elements
    i1 :
        element 1 in list
    i2 :
        element 2 in list

    Returns
    -------
    list
        copy of list with swapped elements

    """
    i = list(arr).copy()
    a, b = i.index(i1), i.index(i2)
    i[b], i[a] = i[a], i[b]
    return i


def xr_transpose_matrix_data(da, dim1, dim2) -> xr.DataArray:
    """Transpose data along two dimensions in an xarray DataArray.

    Parameters
    ----------
    da :
        xarray DataArray to transpose
    dim1 :
        name of the first dimension
    dim2 :
        name of the second dimension

    Returns
    -------
    xarray.DataArray
        xarray DataArray with transposed data at specified dimensions

    """
    i = _swap_list_items(da.dims, dim1, dim2)

    return da.copy(data=da.transpose(*i).data)


def xr_matmul(
    a,
    b,
    dims_a,
    dims_b=None,
    dims_out=None,
    trans_a=False,
    trans_b=False,
    **apply_kwargs,
) -> xr.DataArray:
    """Calculate broadcasted np.matmul(a,b) for xarray objects.

    Should work for any size and shape of quadratic matrices contained in a DataArray.
    Ordering, broadcasting of dimensions should be taken care of by xarray internally.
    This can be used for both matrix * matrix and matrix * vector operations.

    Parameters
    ----------
    a :
        xarray object containing the first matrix
    b :
        xarray object containing the second matrix
    dims_a :
        name and order of dimensions in the first object
    dims_b :
        name and order of dimensions in the second object
        (if None, use dims_a) (Default value = None)
    dims_out :
        name and order of dimensions in the resulting object
        (if None, use dims_a unless dims_b has less items than dims_b)
        (Default value = None)
    trans_a :
        flag if matrix in a should be transposed (Default value = False)
    trans_b :
        flag if matrix in b should be transposed (Default value = False)
    **apply_kwargs :
        additional kwargs passed on to ur.apply_ufunc


    Returns
    -------
    xarray.DataArray

    """
    if dims_b is None:
        dims_b = dims_a
    if dims_out is None:
        if len(dims_a) <= len(dims_b):
            dims_out = dims_a
        else:
            dims_out = dims_b

    mul_func = np.matmul
    if len(dims_a) > len(dims_b):
        mul_func = mat_vec_mul  # type: ignore[assignment] # irrelevant for us

    if trans_a:
        dims_a = reversed(dims_a)
    if trans_b:
        dims_b = reversed(dims_b)

    return xr.apply_ufunc(
        mul_func,
        a,
        b,
        input_core_dims=[dims_a, dims_b],
        output_core_dims=[dims_out],
        **apply_kwargs,
    )


def xr_is_orthogonal_matrix(da: xr.DataArray, dims: List[str]) -> bool:
    """Check if  matrix along specific dimensions in a DataArray is orthogonal.

    TODO: make more general

    Parameters
    ----------
    da :
        xarray DataArray to test
    dims :
        list of dimensions along which to test

    Returns
    -------
    bool
        True if all matrices are orthogonal.

    """
    if not set(dims).issubset(set(da.dims)):
        raise ValueError(f"Could not find {dims=} in DataArray.")
    eye = np.eye(len(da.coords[dims[0]]), len(da.coords[dims[1]]))
    return np.allclose(xr_matmul(da, da, dims, trans_b=True), eye)


def xr_fill_all(da: xr.DataArray, order="bf") -> xr.DataArray:
    """Fill NaN values along all dimensions in xarray DataArray.

    Parameters
    ----------
    da : xarray.DataArray
        xarray object to fill
    order :
        order in which to apply bfill/ffill operation (Default value = "bf")

    Returns
    -------
    xarray.DataArray
        xarray object with NaN values filled in all dimensions

    """
    if order == "bf":
        for dim in da.dims:
            da = da.pint.bfill(dim).pint.ffill(dim)
    elif order == "fb":
        for dim in da.dims:
            da = da.pint.ffill(dim).pint.bfill(dim)
    else:
        raise ValueError(f"Order {order} is not supported (use 'bf' or 'fb)")
    return da


def _get_coordinate_quantities(da) -> Dict[str, pint.Quantity]:
    """Convert coordinates of an xarray object to a quantity dictionary."""
    return {
        k: (
            Q_(v.data, v.attrs.get(UNITS_KEY))
            if v.attrs.get(UNITS_KEY, None)
            else v.data
        )
        for k, v in da.coords.items()
    }


def _coordinates_from_quantities(
    q_dict: Dict[str, pint.Quantity]
) -> dict[str, Tuple[str, np.array, Dict[str, pint.Unit]]]:
    """Create a dict with unit information that can be passed as coords for xarray."""
    return {
        k: (k, v.m, {UNITS_KEY: v.u}) if isinstance(v, pint.Quantity) else v
        for k, v in q_dict.items()
    }


def _add_coord_edges(da1: xr.DataArray, da2: xr.DataArray, assume_sorted: bool):
    """Add the minimum and maximum coordinates from da1 to coordinates of da2."""
    if assume_sorted:
        # if all coordinates are sorted,we can use integer indexing for speedups
        edge_dict = {
            d: ([0, -1] if len(val) > 1 else [0])
            for d, val in da1.coords.items()
            if d in da2.indexes
        }
        if len(edge_dict) > 0:
            da2 = da2.combine_first(da1.isel(edge_dict))
    else:
        # select, combine with min/max values if coordinates not guaranteed to be sorted
        edge_dict = {
            d: ([val.min().data, val.max().data] if len(val) > 1 else [val.min().data])
            for d, val in da1.coords.items()
            if d in da2.indexes
        }
        if len(edge_dict) > 0:
            da2 = da2.combine_first(da1.pint.sel(edge_dict))
    return da2


def xr_interp_like(
    da1: xr.DataArray,
    da2: Union[xr.DataArray, Dict[str, Any]],
    interp_coords: List[str] = None,
    broadcast_missing: bool = False,
    fillna: bool = True,
    method: str = "linear",
    assume_sorted: bool = False,
) -> xr.DataArray:
    """Interpolate DataArray along dimensions of another DataArray.

    Provides some utility options for handling out of range values and broadcasting.

    Parameters
    ----------
    da1 :
        xarray object with data to interpolate
    da2 :
        xarray or dict-like object along which dimensions to interpolate
    interp_coords :
        if not None, only interpolate along these coordinates of da2
        (Default value = None)
    broadcast_missing :
        broadcast da1 along all additional dimensions of da2
        (Default value = False)
    fillna :
        fill out of range NaN values
        (Default value = True)
    method :
        interpolation method to pass on to xarray.interp_like
        (Default value = "linear")
    assume_sorted :
        assume_sorted flag to pass on to xarray.interp_like
        (Default value = False)

    Returns
    -------
    xarray.DataArray
        The interpolated DataArray.
        Important: All unit information (data and coordinates) is stored in quantified,
        form, meaning: The xarray data will be a quantity and coordinates will have a
        ``Unit`` object in their attributes.

    """
    da1 = da1.weldx.time_ref_unset()  # catch time formats
    if isinstance(da2, (xr.DataArray, xr.Dataset)):
        da2 = da2.weldx.time_ref_unset()  # catch time formats
        sel_coords = da2.weldx.coordinates_as_quantities()
    else:  # assume da2 to be dict-like
        sel_coords = {
            k: (v if isinstance(v, Iterable) else [v]) for k, v in da2.items()
        }

    if interp_coords is not None:
        sel_coords = {k: v for k, v in sel_coords.items() if k in interp_coords}

    # quantify xarray object
    da1 = da1.weldx.quantify()

    # create a new (empty) temporary dataset to use for interpolation
    # we need this if da2 is passed as an existing coordinate variable like origin.time
    da_temp_coords = _coordinates_from_quantities(sel_coords)
    da_temp = xr.DataArray(dims=sel_coords.keys(), coords=da_temp_coords)

    # convert base array units to indexer units
    # (needed for the indexing later and it will happen during interpolation anyway)
    base_units = {
        c: da_temp[c].attrs.get(UNITS_KEY)
        for c in da1.coords.keys() & da_temp.coords.keys()
        if UNITS_KEY in da1[c].attrs
    }
    da1 = da1.pint.to(**base_units)

    # make sure edge coordinate values of da1 are in new coordinate axis of da_temp
    da_temp = _add_coord_edges(da1=da1, da2=da_temp, assume_sorted=assume_sorted)

    # handle singular dimensions in da1
    # TODO: should we handle coordinates or indexes(=dimensions)?
    singular_dims = [d for d in da1.coords if len(da1[d]) == 1 or d not in da1.indexes]
    for dim in singular_dims:
        if dim in da_temp.coords:
            if len(da_temp.coords[dim]) > 1:
                if not fillna:
                    raise ValueError(
                        "Cannot use fillna=False with single point interpolation"
                    )
                exclude_dims = [d for d in da_temp.coords if not d == dim]
                # TODO: this always fills the dimension (inconsistent with fillna=False)
                da1 = xr_fill_all(da1.broadcast_like(da_temp, exclude=exclude_dims))
            else:
                del da_temp.coords[dim]

    # default interp_like will not add dimensions and fill out of range indexes with NaN
    if method == "step":
        fill_method = "ffill" if fillna else None
        da = da1.pint.reindex_like(da_temp, method=fill_method)
    else:
        da = da1.pint.interp_like(da_temp, method=method, assume_sorted=assume_sorted)

    # fill out of range nan values for all dimensions
    if fillna:
        da = xr_fill_all(da)

    if broadcast_missing:
        da = da.broadcast_like(da_temp)
    else:  # careful not to select coordinates that are only in da_temp
        sel_coords = {d: v for d, v in sel_coords.items() if d in da1.coords}

    result = da.pint.sel(sel_coords)

    return result


def _check_dtype(var_dtype, ref_dtype: str) -> bool:
    """Check if dtype matches a reference dtype (or is subdtype).

    Parameters
    ----------
    var_dtype : numpy dtype
        A numpy-dtype to test against.
    ref_dtype : dict
        Python type or string description

    Returns
    -------
    bool
        True if dtypes matches.

    """
    if var_dtype != np.dtype(ref_dtype):
        if (
            isinstance(ref_dtype, str)
            and ("timedelta64" in ref_dtype or "datetime64" in ref_dtype)
            and np.issubdtype(var_dtype, np.dtype(ref_dtype))
        ):
            return True

        if not (
            np.issubdtype(var_dtype, np.dtype(ref_dtype)) and np.dtype(ref_dtype) == str
        ):
            return False

    return True


def xr_check_coords(dax: xr.DataArray, ref: dict) -> bool:
    """Validate the coordinates of the DataArray against a reference dictionary.

    The reference dictionary should have the dimensions as keys and those contain
    dictionaries with the following keywords (all optional):

    ``values``
        Specify exact coordinate values to match.

    ``dtype`` : str or type
        Ensure coordinate dtype matches at least one of the given dtypes.

    ``optional`` : boolean
        default ``False`` - if ``True``, the dimension has to be in the DataArray dax

    ``dimensionality`` : str or pint.Unit
        Check if ``.attrs["units"]`` is the requested dimensionality

    ``units`` : str or pint.Unit
        Check if ``.attrs["units"]`` matches the requested unit

    Parameters
    ----------
    dax : xarray.DataArray
        xarray object which should be validated
    ref : dict
        reference dictionary

    Returns
    -------
    bool
        True, if the test was a success, else an exception is raised

    Examples
    --------
    >>> import numpy as np
    >>> import pandas as pd
    >>> import xarray as xr
    >>> import weldx as wx
    >>> dax = xr.DataArray(
    ...     data=np.ones((3, 2, 3)),
    ...     dims=["d1", "d2", "d3"],
    ...     coords={
    ...         "d1": np.array([-1, 0, 2], dtype=int),
    ...         "d2": pd.DatetimeIndex(["2020-05-01", "2020-05-03"]),
    ...         "d3": ["x", "y", "z"],
    ...     }
    ... )
    >>> ref = dict(
    ...     d1={"optional": True, "values": np.array([-1, 0, 2], dtype=int)},
    ...     d2={
    ...         "values": pd.DatetimeIndex(["2020-05-01", "2020-05-03"]),
    ...         "dtype": ["datetime64[ns]", "timedelta64[ns]"],
    ...     },
    ...     d3={"values": ["x", "y", "z"], "dtype": "<U1"},
    ... )
    >>> wx.util.xr_check_coords(dax, ref)
    True

    """
    # only process the coords of the xarray
    if isinstance(dax, (xr.DataArray, xr.Dataset)):
        coords = dax.coords
    elif isinstance(
        dax,
        (
            xr.core.coordinates.DataArrayCoordinates,
            xr.core.coordinates.DatasetCoordinates,
        ),
    ):
        coords = dax
    else:
        raise ValueError("Input variable is not an xarray object")

    for key, check in ref.items():
        # check if the optional key is set to true
        if "optional" in check and check["optional"] and key not in coords:
            # skip this key - it is not in dax
            continue

        if key not in coords:
            # Attributes not found in coords
            raise KeyError(f"Could not find required coordinate '{key}'.")

        # only if the key "values" is given do the validation
        if "values" in check and not (coords[key].values == check["values"]).all():
            raise ValueError(f"Value mismatch in DataArray and ref['{key}']")

        # only if the key "dtype" is given do the validation
        if "dtype" in check:
            dtype_list = check["dtype"]
            if not isinstance(dtype_list, list):
                dtype_list = [dtype_list]
            if not any(
                _check_dtype(coords[key].dtype, var_dtype) for var_dtype in dtype_list
            ):
                raise TypeError(
                    f"Mismatch in the dtype of the DataArray and ref['{key}']"
                )

        if UNITS_KEY in check:
            units = coords[key].attrs.get(UNITS_KEY, None)
            if not units or not U_(units) == U_(check[UNITS_KEY]):
                raise ValueError(
                    f"Unit mismatch in coordinate '{key}'\n"
                    f"Coordinate has unit '{units}', expected '{check['units']}'"
                )

        if "dimensionality" in check:
            units = coords[key].attrs.get(UNITS_KEY, None)
            dim = check["dimensionality"]
            if units is None or not U_(units).is_compatible_with(dim):
                raise DimensionalityError(
                    units,
                    check["dimensionality"],
                    f"\nDimensionality mismatch in coordinate '{key}'\n"
                    f"Coordinate has unit '{units}', expected '{dim}'",
                )

    return True


def xr_3d_vector(
    data: wxt.ArrayLike,
    time: types_time_like = None,
    add_dims: List[str] = None,
    add_coords: Dict[str, Any] = None,
) -> xr.DataArray:
    """Create an xarray 3d vector with correctly named dimensions and coordinates.

    Parameters
    ----------
    data
        Full data array.
    time
        Optional values that will fill the 'time' dimension.
    add_dims
        Addition dimensions to add between ["time", "c"].
        If either "c" or "time" are present in add_dims they are used to locate the
        dimension position in the passed array.
    add_coords
        Additional coordinates to assign to the xarray.
        ("c" and "time" coordinates will be assigned automatically)

    Returns
    -------
    xarray.DataArray

    """
    if add_dims is None:
        add_dims = []
    if add_coords is None:
        add_coords = {}

    dims = ["c"]
    coords = dict(c=["x", "y", "z"])

    # if data is static but time passed we discard time information
    if time is not None and Q_(data).ndim == 1:
        time = None

    # remove duplicates and keep order
    dims = list(dict.fromkeys(add_dims + dims))

    if time is not None:
        if "time" not in dims:  # prepend to beginning if not already set
            dims = ["time"] + dims
        coords["time"] = time  # type: ignore[assignment]

    if "time" in coords:
        coords["time"] = Time(coords["time"]).index

    coords = dict(add_coords, **coords)

    da = xr.DataArray(data=data, dims=dims, coords=coords).transpose(..., "c")

    return da.astype(float).weldx.time_ref_restore()


def xr_3d_matrix(data: wxt.ArrayLike, time: Time = None) -> xr.DataArray:
    """Create an xarray 3d matrix with correctly named dimensions and coordinates.

    Parameters
    ----------
    data :
        Data
    time :
        Optional time data (Default value = None)

    Returns
    -------
    xarray.DataArray

    """
    if time is not None and np.array(data).ndim == 3:
        if isinstance(time, Time):
            time = time.as_pandas_index()
        da = xr.DataArray(
            data=data,
            dims=["time", "c", "v"],
            coords={"time": time, "c": ["x", "y", "z"], "v": [0, 1, 2]},
        )
    else:
        da = xr.DataArray(
            data=data,
            dims=["c", "v"],
            coords={"c": ["x", "y", "z"], "v": [0, 1, 2]},
        )
    return da.astype(float).weldx.time_ref_restore()


def xr_interp_orientation_in_time(
    da: xr.DataArray, time: types_time_like
) -> xr.DataArray:
    """Interpolate an xarray DataArray that represents orientation data in time.

    Parameters
    ----------
    da :
        xarray DataArray containing the orientation as matrix
    time :
        Time data

    Returns
    -------
    xarray.DataArray
        Interpolated data

    """
    if "time" not in da.dims:
        return da
    if len(da.time) == 1:  # remove "time dimension" for static case
        return da.isel({"time": 0})

    time = Time(time).as_pandas_index()
    time_da = Time(da).as_pandas_index()
    time_ref = da.weldx.time_ref

    if not len(time_da) > 1:
        raise ValueError("Invalid time format for interpolation.")

    # extract intersecting times and add time range boundaries of the data set
    times_ds_limits = pd.Index([time_da.min(), time_da.max()])
    times_union = time.union(times_ds_limits)
    times_intersect = times_union[
        (times_union >= times_ds_limits[0]) & (times_union <= times_ds_limits[1])
    ]

    # interpolate rotations in the intersecting time range
    rotations_key = Rot.from_matrix(da.transpose(..., "time", "c", "v").data)
    times_key = time_da.view(np.int64)
    rotations_interp = Slerp(times_key, rotations_key)(times_intersect.view(np.int64))
    da = xr_3d_matrix(rotations_interp.as_matrix(), times_intersect)

    # use interp_like to select original time values and correctly fill time dimension
    da = xr_interp_like(da, {"time": time}, fillna=True)

    # resync and reset to correct format
    if time_ref:
        da.weldx.time_ref = time_ref
    da = da.weldx.time_ref_restore().transpose(..., "time", "c", "v")

    if len(da.time) == 1:  # remove "time dimension" for static case
        return da.isel({"time": 0})

    return da


def xr_interp_coordinates_in_time(
    da: xr.DataArray, times: types_time_like
) -> xr.DataArray:
    """Interpolate an xarray DataArray that represents 3d coordinates in time.

    Parameters
    ----------
    da : xarray.DataArray
        xarray DataArray
    times : pandas.TimedeltaIndex or pandas.DatetimeIndex
        Time data

    Returns
    -------
    xarray.DataArray
        Interpolated data

    """
    if "time" not in da.dims:  # not time dependent
        return da

    times = Time(times).as_pandas_index()
    da = da.weldx.time_ref_unset()
    da = xr_interp_like(
        da, {"time": times}, assume_sorted=True, broadcast_missing=False, fillna=True
    )
    da = da.weldx.time_ref_restore()

    if len(da.time) == 1:  # remove "time dimension" for static cases
        return da.isel({"time": 0})

    return da


# weldx xarray Accessors ---------------------------------------------------------------


@xr.register_dataarray_accessor("weldx")
@xr.register_dataset_accessor("weldx")
class WeldxAccessor:
    """Custom accessor for extending DataArray functionality.

    See http://xarray.pydata.org/en/stable/internals.html#extending-xarray for details.
    """

    def __init__(self, xarray_obj):
        """Construct a WelDX xarray object."""
        self._obj = xarray_obj

    def interp_like(self, da, *args, **kwargs) -> xr.DataArray:
        """Interpolate DataArray along dimensions of another DataArray.

        Provides some utility options for handling out of range values and broadcasting.
        See xr_interp_like for docstring and details.

        Returns
        -------
        xarray.DataArray
            interpolated DataArray

        """
        return xr_interp_like(self._obj, da, *args, **kwargs)

    def time_ref_unset(self) -> xr.DataArray:
        """Convert Timedelta + reference Timestamp to DatetimeIndex."""
        da = self._obj.copy()
        time_ref = da.weldx.time_ref
        if time_ref and is_timedelta64_dtype(da.time):
            da["time"] = da.time.data + time_ref
            da.time.attrs = self._obj.time.attrs  # restore old attributes !
        return da

    def time_ref_restore(self) -> xr.DataArray:
        """Convert DatetimeIndex back to TimedeltaIndex + reference Timestamp."""
        da = self._obj.copy()
        if "time" not in da.coords:
            return da

        if is_datetime64_dtype(da.time):
            time_ref = da.weldx.time_ref
            if time_ref is None:
                time_ref = pd.Timestamp(da.time.data[0])
            da["time"] = pd.DatetimeIndex(da.time.data) - time_ref
            da.time.attrs = self._obj.time.attrs  # restore old attributes !
            da.time.attrs["time_ref"] = time_ref
        return da

    def reset_reference_time(self, time_ref_new: pd.Timestamp) -> xr.DataArray:
        """Return copy with time values shifted to new reference time."""
        da = self._obj.copy()
        da = da.weldx.time_ref_restore()
        da.weldx.time_ref = time_ref_new
        return da

    @property
    def time_ref(self) -> Union[pd.Timestamp, None]:
        """Get the time_ref value or `None` if not set."""
        da = self._obj
        if "time" in da.coords and "time_ref" in da.time.attrs:
            return da.time.attrs["time_ref"]

        return None

    @time_ref.setter
    def time_ref(self, value: types_timestamp_like):
        """Convert INPLACE to new reference time.

        If no reference time exists, the new value will be assigned.
        """
        if value is None:
            raise TypeError("'None' is not allowed as value.")
        if "time" in self._obj.coords:
            value = Time(value).as_timestamp()
            if self._obj.weldx.time_ref and is_timedelta64_dtype(self._obj.time):
                if value == self._obj.weldx.time_ref:
                    return
                _attrs = self._obj.time.attrs
                time_delta = value - self._obj.weldx.time_ref
                self._obj["time"] = self._obj.time.data - time_delta
                self._obj.time.attrs = _attrs  # restore old attributes !
                self._obj.time.attrs["time_ref"] = value  # set new time_ref value
            else:
                self._obj.time.attrs["time_ref"] = value

    def coordinates_as_quantities(self) -> Dict[str, pint.Quantity]:
        """Convert coordinates of an xarray object to a quantity dictionary."""
        da = self._obj
        return {
            k: (Q_(v.data, unit) if (unit := v.attrs.get(UNITS_KEY, None)) else v.data)
            for k, v in da.coords.items()
        }

    def indexes_as_quantities(self) -> Dict[str, pint.Quantity]:
        """Convert indexes of an xarray object to a quantity dictionary."""
        da = self._obj
        return {
            k: (Q_(v.data, unit) if (unit := v.attrs.get(UNITS_KEY, None)) else v.data)
            for k, v in da.indexes.items()
        }

    def quantify(self):
        """Quantify an xarray object by it's unit information.

        The xarray data will be converted to a `pint.Quantity`.
        The units attribute for coordinates will be converted to a `pint.Unit`

        This function does only conversion, to attach units use pint-xarray.
        See ``DataArray.pint.quantify`` for details.
        """
        da = self._obj.copy()
        if not isinstance(da.data, pint.Quantity):
            return da.pint.quantify()
        # make sure coordinates attributes are formatted as pint.Unit
        return da.weldx.quantify_coords()

    def quantify_coords(self):
        """Format coordinates 'units' attribute as `pint.Unit`."""
        da = self._obj.copy()
        for c, v in da.coords.items():
            if (units := v.attrs.get(UNITS_KEY, None)) is not None:
                da[c].attrs[UNITS_KEY] = U_(units)
        return da

    def dequantify_coords(self):
        """Format coordinates 'units' attribute as string."""
        da = self._obj.copy()
        for c, v in da.coords.items():
            if (units := v.attrs.get(UNITS_KEY, None)) is not None:
                da[c].attrs[UNITS_KEY] = str(U_(units))
        return da<|MERGE_RESOLUTION|>--- conflicted
+++ resolved
@@ -3,11 +3,7 @@
 from __future__ import annotations
 
 from collections.abc import Iterable
-<<<<<<< HEAD
-from typing import TYPE_CHECKING, Any, Dict, List, Union
-=======
-from typing import Any, Dict, List, Tuple, Union
->>>>>>> f05baa7d
+from typing import TYPE_CHECKING, Any, Dict, List, Tuple, Union
 
 import numpy as np
 import pandas as pd
