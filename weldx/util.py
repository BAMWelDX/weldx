--- conflicted
+++ resolved
@@ -1,21 +1,12 @@
 """Contains package internal utility functions."""
-<<<<<<< HEAD
-import functools
-=======
 
 import json
 import math
->>>>>>> b848c6be
 import warnings
 from collections.abc import Iterable, Sequence
 from functools import reduce, wraps
 from inspect import getmembers, isfunction
-<<<<<<< HEAD
 from typing import TYPE_CHECKING, Any, Callable, Collection, Dict, List, Mapping, Union
-=======
-from pathlib import Path
-from typing import TYPE_CHECKING, Any, Callable, Dict, List, Union
->>>>>>> b848c6be
 
 import numpy as np
 import pandas as pd
