"""Contains classes for the asdf serialization of an external file."""
import mimetypes
import socket
from copy import deepcopy
from dataclasses import dataclass
from hashlib import md5, sha256
from pathlib import Path
from typing import Union

import numpy as np
import pandas as pd

from weldx.asdf.types import WeldxConverter

# Python class -------------------------------------------------------------------------


@dataclass
class ExternalFile:
    """Handles the asdf serialization of external files."""

    path: Union[str, Path] = None

    filename: str = None
    suffix: str = None
    mimetype: str = None
    directory: str = None
    hostname: str = None

    created: pd.Timestamp = None
    modified: pd.Timestamp = None
    size: int = None

    hashing_algorithm: str = "SHA-256"
    hash: str = None
    asdf_save_content: bool = False
    buffer: bytes = None

    hash_mapping = {"MD5": md5, "SHA-256": sha256}

    def __post_init__(self):
        """Initialize the internal values."""
        if self.path is not None:
            if not isinstance(self.path, Path):
                self.path = Path(self.path)
            if not self.path.is_file():
                raise ValueError(f"File not found: {self.path.as_posix()}")

            self.filename = self.path.name
            self.suffix = "".join(self.path.suffixes)[1:]
            self.directory = self.path.parent.absolute().as_posix()
            self.mimetype = mimetypes.guess_type(self.path)[0]
            if self.hostname is None:
                self.hostname = socket.gethostname()

            stat = self.path.stat()
            self.size = stat.st_size
            self.created = pd.Timestamp(stat.st_ctime_ns)
            self.modified = pd.Timestamp(stat.st_mtime_ns)

            self.hashing_algorithm = self.hashing_algorithm.upper()
            if self.hashing_algorithm not in ExternalFile.hash_mapping:
                raise ValueError(
                    f"'{self.hashing_algorithm}' is not a supported hashing algorithm."
                )

    @staticmethod
    def calculate_hash(
        path_or_buffer: Union[str, Path, bytes],
        algorithm: str,
        buffer_size: int = 65536,
    ) -> str:
        """Calculate the hash of a file.

        Parameters
        ----------
        path_or_buffer : Union[str, pathlib.Path, bytes]
            Path of the file or buffer as bytes
        algorithm : str
            Name of the desired hashing algorithm
        buffer_size : int
            Size of the internally used buffer. The file will be read in
            corresponding chunks. No effect when hashing from buffer.

        Returns
        -------
        str :
            The calculated hash

        """
        hashing_class = ExternalFile.hash_mapping[algorithm.upper()]()
        if isinstance(path_or_buffer, bytes):
            hashing_class.update(path_or_buffer)
        else:
            with open(path_or_buffer, "rb") as file:
                while True:
                    data = file.read(buffer_size)
                    if not data:
                        break
                    hashing_class.update(data)
        return hashing_class.hexdigest()

    def get_file_content(self) -> bytes:
        """Get the contained bytes of the file.

        Returns
        -------
        bytes :
            The file's content

        """
        return self.path.read_bytes()

    def write_to(self, directory: Union[str, Path], file_system=None):
        """Write the file to the specified destination.

        Parameters
        ----------
        directory : Union[str, pathlib.Path]
            Directory where the file should be written.
        file_system :
            The target file system.

        """
        path = Path(f"{directory}/{self.filename}")

        buffer = self.buffer
        if buffer is None:
            buffer = self.get_file_content()

        if file_system is None:
            path.write_bytes(buffer)
        else:
            file_system.writebytes(path.as_posix(), buffer)


# ASDF Serialization -------------------------------------------------------------------


class ExternalFileConverter(WeldxConverter):
    """Serialization class for `weldx.core.ExternalFile`."""

<<<<<<< HEAD
    name = "core/file"
    version = "0.1.1"
=======
    tags = ["asdf://weldx.bam.de/weldx/tags/core/file-0.1.*"]
>>>>>>> 84c8f87d
    types = [ExternalFile]

    def to_yaml_tree(self, obj: ExternalFile, tag: str, ctx) -> dict:
        """Convert to python dict."""
        tree = deepcopy(obj.__dict__)

        path = tree.pop("path", None)
        buffer = tree.pop("buffer", None)
        save_content = tree.pop("asdf_save_content")
        algorithm = tree.pop("hashing_algorithm")
        hash_value = tree.pop("hash")

        if save_content:
            if buffer is None:
                buffer = obj.get_file_content()
            tree["content"] = np.frombuffer(buffer, dtype=np.uint8)

        if buffer is None:
            if hash_value is None and path is not None:
                hash_value = obj.calculate_hash(path, obj.hashing_algorithm)
        else:
            hash_value = obj.calculate_hash(buffer, obj.hashing_algorithm)

        if hash_value is not None:
            tree["content_hash"] = {"algorithm": algorithm, "value": hash_value}
        return tree

    def from_yaml_tree(self, node: dict, tag: str, ctx):
        """Construct from tree."""
        buffer = node.pop("content", None)
        if buffer is not None:
            buffer = buffer.tobytes()
            node["buffer"] = buffer

        hash_data = node.pop("content_hash", None)
        if hash_data is not None:
            node["hashing_algorithm"] = hash_data["algorithm"]
            node["hash"] = hash_data["value"]

        if buffer is not None:
            hash_buffer = ExternalFile.calculate_hash(buffer, node["hashing_algorithm"])
            if hash_buffer != node["hash"]:  # pragma: no cover
                raise Exception(
                    "The stored hash does not match the stored contents' hash."
                )
        return ExternalFile(**node)

    def select_tag(self, obj, tags, ctx):
        return sorted(tags)[-1]<|MERGE_RESOLUTION|>--- conflicted
+++ resolved
@@ -140,12 +140,7 @@
 class ExternalFileConverter(WeldxConverter):
     """Serialization class for `weldx.core.ExternalFile`."""
 
-<<<<<<< HEAD
-    name = "core/file"
-    version = "0.1.1"
-=======
     tags = ["asdf://weldx.bam.de/weldx/tags/core/file-0.1.*"]
->>>>>>> 84c8f87d
     types = [ExternalFile]
 
     def to_yaml_tree(self, obj: ExternalFile, tag: str, ctx) -> dict:
@@ -191,7 +186,4 @@
                 raise Exception(
                     "The stored hash does not match the stored contents' hash."
                 )
-        return ExternalFile(**node)
-
-    def select_tag(self, obj, tags, ctx):
-        return sorted(tags)[-1]+        return ExternalFile(**node)