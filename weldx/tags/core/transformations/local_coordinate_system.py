--- conflicted
+++ resolved
@@ -1,9 +1,6 @@
-<<<<<<< HEAD
 import pint
 
-=======
 from weldx.asdf.constants import WELDX_TAG_URI_BASE
->>>>>>> 99dbac21
 from weldx.asdf.types import WeldxConverter
 from weldx.constants import Q_
 from weldx.core import TimeSeries
