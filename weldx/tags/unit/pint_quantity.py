--- conflicted
+++ resolved
@@ -11,19 +11,14 @@
 class PintQuantityConverter(WeldxConverter):
     """A simple implementation of serializing a pint quantity as asdf quantity."""
 
-<<<<<<< HEAD
     tags = [
         "asdf://weldx.bam.de/weldx/tags/unit/quantity-1.*",
         "tag:stsci.edu:asdf/unit/quantity-1.*",
     ]
-    types = ["pint.quantity.build_quantity_class.<locals>.Quantity"]
-=======
-    tags = ["tag:stsci.edu:asdf/unit/quantity-1.*"]
     types = [
         "pint.quantity.build_quantity_class.<locals>.Quantity",
         "weldx.constants.Q_",
     ]
->>>>>>> 55c5f463
 
     def to_yaml_tree(self, obj: pint.Quantity, tag: str, ctx) -> dict:
         """Convert to python dict."""
