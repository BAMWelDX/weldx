"""Contains methods and classes for coordinate transformations."""

import collections.abc as cl
import math
from copy import deepcopy
from dataclasses import dataclass
from typing import Hashable, List, Union

import networkx as nx
import numpy as np
import pandas as pd
import xarray as xr
from scipy.spatial.transform import Rotation as Rot

import weldx.utility as ut

# functions -------------------------------------------------------------------


def rotation_matrix_x(angle):
    """Create a rotation matrix that rotates around the x-axis.

    Parameters
    ----------
    angle :
        Rotation angle

    Returns
    -------
    np.ndarray
        Rotation matrix

    """
    return Rot.from_euler("x", angle).as_matrix()


def rotation_matrix_y(angle):
    """Create a rotation matrix that rotates around the y-axis.

    Parameters
    ----------
    angle :
        Rotation angle

    Returns
    -------
    np.ndarray
        Rotation matrix

    """
    return Rot.from_euler("y", angle).as_matrix()


def rotation_matrix_z(angle) -> np.ndarray:
    """Create a rotation matrix that rotates around the z-axis.

    Parameters
    ----------
    angle :
        Rotation angle

    Returns
    -------
    np.ndarray
        Rotation matrix

    """
    return Rot.from_euler("z", angle).as_matrix()


def scale_matrix(scale_x, scale_y, scale_z) -> np.ndarray:
    """Return a scaling matrix.

    Parameters
    ----------
    scale_x :
        Scaling factor in x direction
    scale_y :
        Scaling factor in y direction
    scale_z :
        Scaling factor in z direction

    Returns
    -------
    np.ndarray
        Scaling matrix

    """
    return np.diag([scale_x, scale_y, scale_z]).astype(float)


def normalize(a):
    """Normalize (l2 norm) an ndarray along the last dimension.

    Parameters
    ----------
    a :
        data in ndarray

    Returns
    -------
    np.ndarray
        Normalized ndarray

    """
    norm = np.linalg.norm(a, axis=(-1), keepdims=True)
    if not np.all(norm):
        raise ValueError("Length 0 encountered during normalization.")
    return a / norm


def orientation_point_plane_containing_origin(point, p_a, p_b):
    """Determine a points orientation relative to a plane containing the origin.

    The side is defined by the winding order of the triangle 'origin - A -
    B'. When looking at it from the left-hand side, the ordering is clockwise
    and counter-clockwise when looking from the right-hand side.

    The function returns 1 if the point lies left of the plane, -1 if it is
    on the right and 0 if it lies on the plane.

    Note, that this function is not appropriate to check if a point lies on
    a plane since it has no tolerance to compensate for numerical errors.

    Additional note: The points A and B can also been considered as two
    vectors spanning the plane.

    Parameters
    ----------
    point :
        Point
    p_a :
        Second point of the triangle 'origin - A - B'.
    p_b :
        Third point of the triangle 'origin - A - B'.

    Returns
    -------
    int
        1, -1 or 0 (see description)

    """
    if (
        math.isclose(np.linalg.norm(p_a), 0)
        or math.isclose(np.linalg.norm(p_b), 0)
        or math.isclose(np.linalg.norm(p_b - p_a), 0)
    ):
        raise ValueError("One or more points describing the plane are identical.")

    return np.sign(np.linalg.det([p_a, p_b, point]))


def orientation_point_plane(point, p_a, p_b, p_c):
    """Determine a points orientation relative to an arbitrary plane.

    The side is defined by the winding order of the triangle 'A - B - C'.
    When looking at it from the left-hand side, the ordering is clockwise
    and counter-clockwise when looking from the right-hand side.

    The function returns 1 if the point lies left of the plane, -1 if it is
    on the right and 0 if it lies on the plane.

    Note, that this function is not appropriate to check if a point lies on
    a plane since it has no tolerance to compensate for numerical errors.

    Parameters
    ----------
    point :
        Point
    p_a :
        First point of the triangle 'A - B - C'.
    p_b :
        Second point of the triangle 'A - B - C'.
    p_c :
        Third point of the triangle 'A - B - C'.

    Returns
    -------
    int
        1, -1 or 0 (see description)

    """
    vec_a_b = p_b - p_a
    vec_a_c = p_c - p_a
    vec_a_point = point - p_a
    return orientation_point_plane_containing_origin(vec_a_point, vec_a_b, vec_a_c)


def is_orthogonal(vec_u, vec_v, tolerance=1e-9):
    """Check if vectors are orthogonal.

    Parameters
    ----------
    vec_u :
        First vector
    vec_v :
        Second vector
    tolerance :
        Numerical tolerance (Default value = 1e-9)

    Returns
    -------
    bool
        True or False

    """
    if math.isclose(np.dot(vec_u, vec_u), 0) or math.isclose(np.dot(vec_v, vec_v), 0):
        raise ValueError("One or both vectors have zero length.")

    return math.isclose(np.dot(vec_u, vec_v), 0, abs_tol=tolerance)


def is_orthogonal_matrix(a: np.ndarray, atol=1e-9) -> bool:
    """Check if ndarray is orthogonal matrix in the last two dimensions.

    Parameters
    ----------
    a :
        Matrix to check
    atol :
        atol to pass onto np.allclose (Default value = 1e-9)

    Returns
    -------
    bool
        True if last 2 dimensions of a are orthogonal

    """
    return np.allclose(np.matmul(a, a.swapaxes(-1, -2)), np.eye(a.shape[-1]), atol=atol)


def point_left_of_line(point, line_start, line_end):
    """Determine if a point lies left of a line.

    Returns 1 if the point is left of the line and -1 if it is to the right.
    If the point is located on the line, this function returns 0.

    Parameters
    ----------
    point :
        Point
    line_start :
        Starting point of the line
    line_end :
        End point of the line

    Returns
    -------
    int
        1,-1 or 0 (see description)

    """
    vec_line_start_end = line_end - line_start
    vec_line_start_point = point - line_start
    return vector_points_to_left_of_vector(vec_line_start_point, vec_line_start_end)


def reflection_sign(matrix):
    """Get a sign indicating if the transformation is a reflection.

    Returns -1 if the transformation contains a reflection and 1 if not.

    Parameters
    ----------
    matrix :
        Transformation matrix

    Returns
    -------
    int
        1 or -1 (see description)

    """
    sign = int(np.sign(np.linalg.det(matrix)))

    if sign == 0:
        raise ValueError("Invalid transformation")

    return sign


def vector_points_to_left_of_vector(vector, vector_reference):
    """Determine if a vector points to the left of another vector.

    Returns 1 if the vector points to the left of the reference vector and
    -1 if it points to the right. In case both vectors point into the same
    or the opposite directions, this function returns 0.

    Parameters
    ----------
    vector :
        Vector
    vector_reference :
        Reference vector

    Returns
    -------
    int
        1,-1 or 0 (see description)

    """
    return int(np.sign(np.linalg.det([vector_reference, vector])))


# local coordinate system class --------------------------------------------------------


class LocalCoordinateSystem:
    """Defines a local cartesian coordinate system in 3d."""

    def __init__(
        self,
        orientation: Union[xr.DataArray, np.ndarray, List[List]] = None,
        coordinates: Union[xr.DataArray, np.ndarray, List] = None,
        time: pd.DatetimeIndex = None,
        construction_checks: bool = True,
    ):
        """Construct a cartesian coordinate system.

        Parameters
        ----------
        orientation :
            Matrix of 3 orthogonal column vectors which represent
            the coordinate systems orientation. Keep in mind, that the columns of the
            corresponding orientation matrix is equal to the normalized orientation
            vectors. So each orthogonal transformation matrix can also be
            provided as orientation.
        coordinates :
            Coordinates of the origin
        time :
            Time data for time dependent coordinate systems
        construction_checks :
            If 'True', the validity of the data will be verified

        Returns
        -------
        LocalCoordinateSystem
            Cartesian coordinate system

        """
        if construction_checks:
            if orientation is None:
                orientation = np.array([[1, 0, 0], [0, 1, 0], [0, 0, 1]])

            if coordinates is None:
                coordinates = np.array([0, 0, 0])

            if time is not None:
                try:
                    time = pd.DatetimeIndex(time)
                except Exception as err:
                    print(
                        "Unable to convert input argument to pd.DatetimeIndex. "
                        + "If passing single values convert to list first (like ["
                        "pd.Timestamp])"
                    )
                    raise err

            if not isinstance(orientation, xr.DataArray):
                if not isinstance(orientation, np.ndarray):
                    orientation = np.array(orientation)
                time_orientation = None
                if orientation.ndim == 3:
                    time_orientation = time

                orientation = ut.xr_3d_matrix(orientation, time_orientation)
            else:
                # TODO: Test if xarray has correct format
                pass

            if not isinstance(coordinates, xr.DataArray):
                if not isinstance(coordinates, np.ndarray):
                    coordinates = np.array(coordinates)
                time_coordinates = None
                if coordinates.ndim == 2:
                    time_coordinates = time
                coordinates = ut.xr_3d_vector(coordinates, time_coordinates)
            else:
                # TODO: Test if xarray has correct format
                pass

            orientation = xr.apply_ufunc(
                normalize,
                orientation,
                input_core_dims=[["c"]],
                output_core_dims=[["c"]],
            )

            # unify time axis
            if ("time" in orientation.coords) and ("time" in coordinates.coords):
                if not np.all(orientation.time.data == coordinates.time.data):
                    time_union = ut.get_time_union([orientation.time, coordinates.time])
                    orientation = ut.xr_interp_orientation_in_time(
                        orientation, time_union
                    )
                    coordinates = ut.xr_interp_coordinates_in_time(
                        coordinates, time_union
                    )

            # vectorize test if orthogonal
            if not ut.xr_is_orthogonal_matrix(orientation, dims=["c", "v"]):
                raise ValueError("Orientation vectors must be orthogonal")

        coordinates.name = "coordinates"
        orientation.name = "orientation"

        self._dataset = xr.merge([coordinates, orientation], join="exact")

    def __repr__(self):
        """Give __repr_ output in xarray format."""
        return self._dataset.__repr__().replace(
            "<xarray.Dataset", "<LocalCoordinateSystem"
        )

    def __add__(self, rhs_cs: "LocalCoordinateSystem") -> "LocalCoordinateSystem":
        """Add 2 coordinate systems.

        Generates a new coordinate system by treating the left-hand side
        coordinate system as being defined in the right hand-side coordinate
        system.
        The transformations from the base coordinate system to the new
        coordinate system are equivalent to the combination of the
        transformations from both added coordinate systems:

        R_n = R_r * R_l
        T_n = R_r * T_l + T_r

        R_r and T_r are rotation matrix and translation vector of the
        right-hand side coordinate system, R_l and T_l of the left-hand side
        coordinate system and R_n and T_n of the resulting coordinate system.

        If the left-hand side system has a time component, the data of the right-hand
        side system will be interpolated to the same times, before the previously shown
        operations are performed per point in time. In case, that the left-hand side
        system has no time component, but the right-hand side does, the resulting system
        has the same time components as the right-hand side system.

        Parameters
        ----------
        rhs_cs :
            Right-hand side coordinate system

        Returns
        -------
        LocalCoordinateSystem
            Resulting coordinate system.

        """
        rhs_cs = rhs_cs.interp_time(self.time)

        orientation = ut.xr_matmul(
            rhs_cs.orientation, self.orientation, dims_a=["c", "v"]
        )
        coordinates = (
            ut.xr_matmul(rhs_cs.orientation, self.coordinates, ["c", "v"], ["c"])
            + rhs_cs.coordinates
        )
        return LocalCoordinateSystem(orientation, coordinates)

    def __sub__(self, rhs_cs: "LocalCoordinateSystem") -> "LocalCoordinateSystem":
        """Subtract 2 coordinate systems.

        Generates a new coordinate system from two local coordinate systems
        with the same reference coordinate system. The resulting system is
        equivalent to the left-hand side system but with the right-hand side
        as reference coordinate system.
        This is achieved by the following transformations:

        R_n = R_r^(-1) * R_l
        T_n = R_r^(-1) * (T_l - T_r)

        R_r and T_r are rotation matrix and translation vector of the
        right-hand side coordinate system, R_l and T_l of the left-hand side
        coordinate system and R_n and T_n of the resulting coordinate system.

        If the left-hand side system has a time component, the data of the right-hand
        side system will be interpolated to the same times, before the previously shown
        operations are performed per point in time. In case, that the left-hand side
        system has no time component, but the right-hand side does, the resulting system
        has the same time components as the right-hand side system.

        Parameters
        ----------
        rhs_cs :
            Right-hand side coordinate system

        Returns
        -------
        LocalCoordinateSystem
            Resulting coordinate system.

        """
        rhs_cs_inv = rhs_cs.invert()
        return self + rhs_cs_inv

    @classmethod
    def construct_from_euler(
        cls, sequence, angles, degrees=False, coordinates=None, time=None
    ) -> "LocalCoordinateSystem":
        """Construct a local coordinate system from an euler sequence.

        This function uses scipy.spatial.transform.Rotation.from_euler method to define
        the coordinate systems orientation. Take a look at it's documentation, if some
        information is missing here. The related parameter docs are a copy of the scipy
        documentation.

        Parameters
        ----------
        sequence :
            Specifies sequence of axes for rotations. Up to 3 characters
            belonging to the set {‘X’, ‘Y’, ‘Z’} for intrinsic rotations,
            or {‘x’, ‘y’, ‘z’} for extrinsic rotations.
            Extrinsic and intrinsic rotations cannot be mixed in one function call.
        angles :
            Euler angles specified in radians (degrees is False) or degrees
            (degrees is True). For a single character seq, angles can be:
            - a single value
            - array_like with shape (N,), where each angle[i] corresponds to a single
            rotation
            - array_like with shape (N, 1), where each angle[i, 0] corresponds to a
            single rotation
            For 2- and 3-character wide seq, angles can be:
            - array_like with shape (W,) where W is the width of seq, which corresponds
            to a single rotation with W axes
            - array_like with shape (N, W) where each angle[i] corresponds to a sequence
            of Euler angles describing a single rotation
        degrees :
            If True, then the given angles are assumed to be in degrees.
            Default is False.
        coordinates :
            Coordinates of the origin (Default value = None)
        time :
            Time data for time dependent coordinate systems (Default value = None)

        Returns
        -------
        LocalCoordinateSystem
            Local coordinate system

        """
        orientation = Rot.from_euler(sequence, angles, degrees).as_matrix()
        return cls(orientation, coordinates=coordinates, time=time)

    @classmethod
    def construct_from_orientation(
        cls, orientation, coordinates=None, time=None
    ) -> "LocalCoordinateSystem":
        """Construct a local coordinate system from orientation matrix.

        Parameters
        ----------
        orientation :
            Orthogonal transformation matrix
        coordinates :
            Coordinates of the origin (Default value = None)
        time :
            Time data for time dependent coordinate systems (Default value = None)

        Returns
        -------
        LocalCoordinateSystem
            Local coordinate system

        """
        return cls(orientation, coordinates=coordinates, time=time)

    @classmethod
    def construct_from_xyz(
        cls, vec_x, vec_y, vec_z, coordinates=None, time=None
    ) -> "LocalCoordinateSystem":
        """Construct a local coordinate system from 3 vectors defining the orientation.

        Parameters
        ----------
        vec_x :
            Vector defining the x-axis
        vec_y :
            Vector defining the y-axis
        vec_z :
            Vector defining the z-axis
        coordinates :
            Coordinates of the origin (Default value = None)
        time :
            Time data for time dependent coordinate systems (Default value = None)

        Returns
        -------
        LocalCoordinateSystem
            Local coordinate system

        """
        orientation = np.transpose([vec_x, vec_y, vec_z])
        return cls(orientation, coordinates=coordinates, time=time)

    @classmethod
    def construct_from_xy_and_orientation(
        cls, vec_x, vec_y, positive_orientation=True, coordinates=None, time=None
    ) -> "LocalCoordinateSystem":
        """Construct a coordinate system from 2 vectors and an orientation.

        Parameters
        ----------
        vec_x :
            Vector defining the x-axis
        vec_y :
            Vector defining the y-axis
        positive_orientation :
            Set to True if the orientation should
            be positive and to False if not (Default value = True)
        coordinates :
            Coordinates of the origin (Default value = None)
        time :
            Time data for time dependent coordinate systems (Default value = None)

        Returns
        -------
        LocalCoordinateSystem
            Local coordinate system

        """
        vec_z = cls._calculate_orthogonal_axis(vec_x, vec_y) * cls._sign_orientation(
            positive_orientation
        )

        orientation = np.transpose([vec_x, vec_y, vec_z])
        return cls(orientation, coordinates=coordinates, time=time)

    @classmethod
    def construct_from_yz_and_orientation(
        cls, vec_y, vec_z, positive_orientation=True, coordinates=None, time=None
    ) -> "LocalCoordinateSystem":
        """Construct a coordinate system from 2 vectors and an orientation.

        Parameters
        ----------
        vec_y :
            Vector defining the y-axis
        vec_z :
            Vector defining the z-axis
        positive_orientation :
            Set to True if the orientation should
            be positive and to False if not (Default value = True)
        coordinates :
            Coordinates of the origin (Default value = None)
        time :
            Time data for time dependent coordinate systems (Default value = None)

        Returns
        -------
        LocalCoordinateSystem
            Local coordinate system

        """
        vec_x = cls._calculate_orthogonal_axis(vec_y, vec_z) * cls._sign_orientation(
            positive_orientation
        )

        orientation = np.transpose(np.array([vec_x, vec_y, vec_z]))
        return cls(orientation, coordinates=coordinates, time=time)

    @classmethod
    def construct_from_xz_and_orientation(
        cls, vec_x, vec_z, positive_orientation=True, coordinates=None, time=None
    ) -> "LocalCoordinateSystem":
        """Construct a coordinate system from 2 vectors and an orientation.

        Parameters
        ----------
        vec_x :
            Vector defining the x-axis
        vec_z :
            Vector defining the z-axis
        positive_orientation :
            Set to True if the orientation should
            be positive and to False if not (Default value = True)
        coordinates :
            Coordinates of the origin (Default value = None)
        time :
            Time data for time dependent coordinate systems (Default value = None)

        Returns
        -------
        LocalCoordinateSystem
            Local coordinate system

        """
        vec_y = cls._calculate_orthogonal_axis(vec_z, vec_x) * cls._sign_orientation(
            positive_orientation
        )

        orientation = np.transpose([vec_x, vec_y, vec_z])
        return cls(orientation, coordinates=coordinates, time=time)

    @staticmethod
    def _sign_orientation(positive_orientation):
        """Get -1 or 1 depending on the coordinate systems orientation.

        Parameters
        ----------
        positive_orientation :
            Set to True if the orientation should
            be positive and to False if not

        Returns
        -------
        int
            1 if the coordinate system has positive orientation,
            -1 otherwise

        """
        if positive_orientation:
            return 1
        return -1

    @staticmethod
    def _calculate_orthogonal_axis(a_0, a_1):
        """Calculate an axis which is orthogonal to two other axes.

        The calculated axis has a positive orientation towards the other 2
        axes.

        Parameters
        ----------
        a_0 :
            First axis
        a_1 :
            Second axis

        Returns
        -------
        np.ndarray
            Orthogonal axis

        """
        return np.cross(a_0, a_1)

    @property
    def orientation(self) -> xr.DataArray:
        """Get the coordinate systems orientation matrix.

        Returns
        -------
        xr.DataArray
            Orientation matrix

        """
        return self.dataset.orientation

    @property
    def coordinates(self) -> xr.DataArray:
        """Get the coordinate systems coordinates.

        Returns
        -------
        xr.DataArray
            Coordinates of the coordinate system

        """
        return self.dataset.coordinates

    @property
    def time(self) -> Union[pd.DatetimeIndex, None]:
        """Get the time union of the local coordinate system (None if system is static).

        Returns
        -------
        pd.DatetimeIndex
            DateTimeIndex-like time union

        """
        if "time" in self._dataset.coords:
            return pd.DatetimeIndex(self._dataset.time.data)
        return None

    @property
    def dataset(self) -> xr.Dataset:
        """Get the underlying xarray.Dataset with ordered dimensions.

        Returns
        -------
        xr.Dataset
            xarray Dataset with coordinates and orientation as DataVariables.

        """
        return self._dataset.transpose(..., "c", "v")

    def interp_time(
<<<<<<< HEAD
        self, time: Union[pd.DatetimeIndex, List[pd.Timestamp], "LocalCoordinateSystem"]
=======
        self,
        time: Union[
            pd.DatetimeIndex, List[pd.Timestamp], "LocalCoordinateSystem", None
        ],
>>>>>>> bc094b5d
    ) -> "LocalCoordinateSystem":
        """Interpolates the data in time.

        Parameters
        ----------
        time :
            Series of times.
            If passing "None" no interpolation will be performed.

        Returns
        -------
        LocalCoordinateSystem
            Coordinate system with interpolated data

        """
        if time is None:
            return self

        if isinstance(time, LocalCoordinateSystem):
            time = time.time

        try:
            time = pd.DatetimeIndex(time)
        except Exception as err:
            print(
                "Unable to convert input argument to pd.DatetimeIndex. "
                + "If passing single values convert to list first (like [pd.Timestamp])"
            )
            raise err
        orientation = ut.xr_interp_orientation_in_time(self.orientation, time)
        coordinates = ut.xr_interp_coordinates_in_time(self.coordinates, time)

        return LocalCoordinateSystem(orientation, coordinates)

    def invert(self) -> "LocalCoordinateSystem":
        """Get a local coordinate system defining the parent in the child system.

        Inverse is defined as orientation_new=orientation.T,
        coordinates_new=orientation.T*(-coordinates)

        Returns
        -------
        LocalCoordinateSystem
            Inverted coordinate system.

        """
        orientation = ut.xr_transpose_matrix_data(self.orientation, dim1="c", dim2="v")
        coordinates = ut.xr_matmul(
            self.orientation,
            -self.coordinates,
            dims_a=["c", "v"],
            dims_b=["c"],
            trans_a=True,
        )
        return LocalCoordinateSystem(orientation, coordinates)


# coordinate system manager class ------------------------------------------------------


class CoordinateSystemManager:
    """Manages multiple coordinate systems and the transformations between them."""

    @dataclass
    class CoordinateSystemData:
        """Class that stores data and the coordinate system, the data is assigned to."""

        coordinate_system_name: Hashable
        data: xr.DataArray

    def __init__(self, root_coordinate_system_name: Hashable):
        """Construct a coordinate system manager.

        Parameters
        ----------
        root_coordinate_system_name :
            Name of the root coordinate system. This can be any hashable type, but it is
            recommended to use strings.

        Returns
        -------
        CoordinateSystemManager

        """
        self._graph = nx.DiGraph()
        self._data = {}
        self._add_coordinate_system_node(root_coordinate_system_name)

    def __repr__(self):
        """Output representation of a CoordinateSystemManager class."""
        return (
            f"CoordinateSystemManager('graph': {self._graph!r}, 'data': {self._data!r})"
        )

    def _add_coordinate_system_node(self, coordinate_system_name):
        self._check_new_coordinate_system_name(coordinate_system_name)
        self._graph.add_node(coordinate_system_name, data=[])

    def _add_edges(
        self, node_from: Hashable, node_to: Hashable, lcs: LocalCoordinateSystem
    ):
        """Add an edge to the internal graph.

        Parameters
        ----------
        node_from :
            Start node of the edge
        node_to :
            End node of the edge
        lcs :
            Local coordinate system

        """
        self._graph.add_edge(node_from, node_to, lcs=lcs, defined=True)
        self._graph.add_edge(node_to, node_from, lcs=lcs.invert(), defined=False)

    def _check_coordinate_system_exists(self, coordinate_system_name: Hashable):
        """Raise an exception if the specified coordinate system does not exist.

        Parameters
        ----------
        coordinate_system_name :
            Name of the coordinate system, that should be
            checked.

        """
        if not self.has_coordinate_system(coordinate_system_name):
            raise ValueError(
                "There is no coordinate system with name " + str(coordinate_system_name)
            )

    def _check_new_coordinate_system_name(self, coordinate_system_name: Hashable):
        """Raise an exception if the new coordinate systems' name is invalid.

        Parameters
        ----------
        coordinate_system_name :
            Name of the new coordinate system, that should be checked.

        """
        if not isinstance(coordinate_system_name, cl.Hashable):
            raise TypeError("The coordinate system name must be a hashable type.")
        if self.has_coordinate_system(coordinate_system_name):
            raise ValueError(
                "There already is a coordinate system with name "
                + str(coordinate_system_name)
            )

    def add_coordinate_system(
        self,
        coordinate_system_name: Hashable,
        reference_system_name: Hashable,
        local_coordinate_system: LocalCoordinateSystem,
    ):
        """Add a coordinate system to the coordinate system manager.

        Parameters
        ----------
        coordinate_system_name :
            Name of the new coordinate system. This can be
            any hashable type, but it is recommended to use strings.
        reference_system_name :
            Name of the parent system. This must have been
            already added.
        local_coordinate_system :
            An instance of
            weldx.transformations.LocalCoordinateSystem that describes how the new
            coordinate system is oriented in its parent system.

        """
        if not isinstance(local_coordinate_system, LocalCoordinateSystem):
            raise TypeError(
                "'local_coordinate_system' must be an instance of "
                + "weldx.transformations.LocalCoordinateSystem"
            )
        self._check_coordinate_system_exists(reference_system_name)

        self._add_coordinate_system_node(coordinate_system_name)
        self._add_edges(
            coordinate_system_name, reference_system_name, local_coordinate_system
        )

    def assign_data(
        self, data: xr.DataArray, data_name: Hashable, coordinate_system_name: Hashable
    ):
        """Assign spatial data to a coordinate system.

        Parameters
        ----------
        data :
            Spatial data
        data_name :
            Name of the data. Can be any hashable type, but strings are
            recommended.
        coordinate_system_name :
            Name of the coordinate system the data should be
            assigned to.

        """
        # TODO: How to handle time dependent data? some things to think about:
        # - times of coordinate system and data are not equal
        # - which time is taken as reference? (probably the one of the data)
        # - what happens during cal of time interpolation functions with data? Also
        #   interpolated or not?
        if not isinstance(data_name, cl.Hashable):
            raise TypeError("The data name must be a hashable type.")
        self._check_coordinate_system_exists(coordinate_system_name)

        self._data[data_name] = self.CoordinateSystemData(coordinate_system_name, data)
        self._graph.nodes[coordinate_system_name]["data"].append(data_name)

    def get_local_coordinate_system(
        self, coordinate_system_name: Hashable, reference_system_name: Hashable
    ) -> LocalCoordinateSystem:
        """Get a coordinate system in relation to another reference system.

        If any coordinate system that is involved in the coordinate transformation has
        a time dependency, the union of all coordinate systems' timestamps is
        determined. Subsequently, all coordinate systems are interpolated in time to
        match the time union before they are used in the transformation. The purpose is
        to prevent interpolation errors when rotations are involved. In result, the
        returned 'LocalCoordinateSystem' timestamps equals the time union of all
        coordinate systems that were used during the transformation.

        Without the preceding time union interpolation, multiple subsequent
        transformations can cause changes in the rotation direction and transform
        circular movements into linear ones. The reason for this is that each individual
        transformation using the 'LocalCoordinateSystem's + operator generates a new
        ''set of keyframes'' for the next transformation. Those ''keyframes'' do not
        preserve the rotational trajectory of a coordinate system attached to a rotating
        parent system. Additionally, the rotation angle between two keyframes after a
        transformation might exceed 180°. Since the employed SLERP method always uses
        the smaller rotation angle, subsequent interpolations will cause a change of the
        rotation order.

        Parameters
        ----------
        coordinate_system_name :
            Name of the coordinate system
        reference_system_name :
            Name of the reference coordinate system

        Returns
        -------
        LocalCoordinateSystem
            Local coordinate system

        """
        # TODO: Add time parameter
        # TODO: Treat static separately
        # TODO: What if coordinate system and reference are the same?
        self._check_coordinate_system_exists(coordinate_system_name)
        self._check_coordinate_system_exists(reference_system_name)

        path = nx.shortest_path(
            self.graph, coordinate_system_name, reference_system_name
        )
        path_edges = [edge for edge in zip(path[:-1], path[1:])]

        time_union = self.time_union(path_edges)

        lcs = self.graph.edges[path_edges[0]]["lcs"]

        lcs = lcs.interp_time(time_union)
        for edge in path_edges[1:]:
            lcs = lcs + self.graph.edges[edge]["lcs"].interp_time(time_union)

        return lcs

    def has_coordinate_system(self, coordinate_system_name: Hashable) -> bool:
        """Return 'True' if a coordinate system with specified name already exists.

        Parameters
        ----------
        coordinate_system_name :
            Name of the coordinate system, that should be checked.

        Returns
        -------
        bool
            'True' or 'False'

        """
        return coordinate_system_name in self._graph.nodes

    def has_data(self, coordinate_system_name: Hashable, data_name: Hashable) -> bool:
        """Return 'True' if the desired coordinate system owns the specified data.

        Parameters
        ----------
        coordinate_system_name :
            Name of the coordinate system
        data_name :
            Name of the data

        Returns
        -------
        bool
            'True' or 'False'

        """
        return data_name in self._graph.nodes[coordinate_system_name]["data"]

    def get_data(
        self, data_name, target_coordinate_system_name=None
    ) -> Union[np.ndarray, xr.DataArray]:
        """Get the specified data, optionally transformed into any coordinate system.

        Parameters
        ----------
        data_name :
            Name of the data
        target_coordinate_system_name :
            Name of the target coordinate system. If it is not None or not identical to
            the owning coordinate system name, the data will be transformed to the
            desired system. (Default value = None)

        Returns
        -------
        np.ndarray
            Transformed data

        """
        data_struct = self._data[data_name]
        if (
            target_coordinate_system_name is None
            or target_coordinate_system_name == data_struct.coordinate_system_name
        ):
            return data_struct.data

        return self.transform_data(
            data_struct.data,
            data_struct.coordinate_system_name,
            target_coordinate_system_name,
        )

    def transform_data(
        self,
        data: Union[xr.DataArray, np.ndarray, List],
        source_coordinate_system_name: Hashable,
        target_coordinate_system_name: Hashable,
    ):
        """Transform spatial data from one coordinate system to another.

        Parameters
        ----------
        data :
            Point cloud input as array-like with cartesian x,y,z-data stored in
            the last dimension. When using xarray objects, the vector dimension is
            expected to be named "c" and have coordinates "x","y","z"
        source_coordinate_system_name :
            Name of the coordinate system the data is
            defined in
        target_coordinate_system_name :
            Name of the coordinate system the data
            should be transformed to

        Returns
        -------
        np.ndarray
            Transformed data

        """
        lcs = self.get_local_coordinate_system(
            source_coordinate_system_name, target_coordinate_system_name
        )
        if isinstance(data, xr.DataArray):
            mul = ut.xr_matmul(
                lcs.orientation, data, dims_a=["c", "v"], dims_b=["c"], dims_out=["c"]
            )
            return mul + lcs.coordinates

        data = ut.to_float_array(data)
        rotation = lcs.orientation.data
        translation = lcs.coordinates.data
        return ut.mat_vec_mul(rotation, data) + translation

    @property
    def graph(self) -> nx.DiGraph:
        """Get the internal graph.

        Returns
        -------
        networkx.DiGraph

        """
        return self._graph

    @property
    def number_of_coordinate_systems(self) -> int:
        """Get the number of coordinate systems inside the coordinate system manager.

        Returns
        -------
        int
            Number of coordinate systems

        """
        return self._graph.number_of_nodes()

    def neighbors(self, coordinate_system_name: Hashable) -> List:
        """Get a list of neighbors of a certain coordinate system.

        Parameters
        ----------
        coordinate_system_name :
            Name of the coordinate system

        Returns
        -------
        list
            List of neighbors

        """
        self._check_coordinate_system_exists(coordinate_system_name)
        return list(self._graph.neighbors(coordinate_system_name))

    def number_of_neighbors(self, coordinate_system_name) -> int:
        """Get the number of neighbors  of a certain coordinate system.

        Parameters
        ----------
        coordinate_system_name :
            Name of the coordinate system

        Returns
        -------
        int
            Number of neighbors

        """
        return len(self.neighbors(coordinate_system_name))

    def is_neighbor_of(
        self, coordinate_system_name_0: Hashable, coordinate_system_name_1: Hashable
    ) -> bool:
        """Get a boolean result, specifying if 2 coordinate systems are neighbors.

        Parameters
        ----------
        coordinate_system_name_0 :
            Name of the first coordinate system
        coordinate_system_name_1 :
            Name of the second coordinate system

        """
        self._check_coordinate_system_exists(coordinate_system_name_0)
        self._check_coordinate_system_exists(coordinate_system_name_1)

        return coordinate_system_name_1 in self.neighbors(coordinate_system_name_0)

    def interp_time(
        self,
        time: Union[pd.DatetimeIndex, List[pd.Timestamp], "LocalCoordinateSystem"],
        inplace: bool = False,
    ) -> "CoordinateSystemManager":
        """Interpolates the coordinate systems in time.

        Parameters
        ----------
        time :
            Time data.
        inplace :
            If 'True' the interpolation is performed in place, otherwise a
            new instance is returned. (Default value = False)

        Returns
        -------
        CoordinateSystemManager
            Coordinate system manager with interpolated data

        """
        if inplace:
            for edge in self._graph.edges:
                self._graph.edges[edge]["lcs"] = self._graph.edges[edge][
                    "lcs"
                ].interp_time(time)
            return self

        return deepcopy(self).interp_time(time, inplace=True)

    def time_union(self, list_of_edges: List = None) -> pd.DatetimeIndex:
        """Get the time union of all or selected local coordinate systems.

        Parameters
        ----------
        list_of_edges :
            If not None, the union is only calculated from the
            specified edges (Default value = None)

        Returns
        -------
        pd.DatetimeIndex
            Time union

        """
        edges = self.graph.edges
        if list_of_edges is None:
            list_of_edges = edges
        time_union = None
        for edge in list_of_edges:
            time_edge = edges[edge]["lcs"].time
            if time_union is None:
                time_union = time_edge
            elif time_edge is not None:
                time_union = time_union.union(time_edge)

        return time_union<|MERGE_RESOLUTION|>--- conflicted
+++ resolved
@@ -785,14 +785,10 @@
         return self._dataset.transpose(..., "c", "v")
 
     def interp_time(
-<<<<<<< HEAD
-        self, time: Union[pd.DatetimeIndex, List[pd.Timestamp], "LocalCoordinateSystem"]
-=======
         self,
         time: Union[
             pd.DatetimeIndex, List[pd.Timestamp], "LocalCoordinateSystem", None
         ],
->>>>>>> bc094b5d
     ) -> "LocalCoordinateSystem":
         """Interpolates the data in time.
 
