"""Contains methods and classes for coordinate transformations."""

import collections.abc as cl
import math
from copy import deepcopy
from dataclasses import dataclass
from typing import Hashable, List, Union

import networkx as nx
import numpy as np
import pandas as pd
import xarray as xr
from scipy.spatial.transform import Rotation as Rot

import weldx.utility as ut
from weldx.constants import WELDX_QUANTITY as Q_

# functions -------------------------------------------------------------------


def rotation_matrix_x(angle):
    """Create a rotation matrix that rotates around the x-axis.

    Parameters
    ----------
    angle :
        Rotation angle

    Returns
    -------
    np.ndarray
        Rotation matrix

    """
    return Rot.from_euler("x", angle).as_matrix()


def rotation_matrix_y(angle):
    """Create a rotation matrix that rotates around the y-axis.

    Parameters
    ----------
    angle :
        Rotation angle

    Returns
    -------
    np.ndarray
        Rotation matrix

    """
    return Rot.from_euler("y", angle).as_matrix()


def rotation_matrix_z(angle) -> np.ndarray:
    """Create a rotation matrix that rotates around the z-axis.

    Parameters
    ----------
    angle :
        Rotation angle

    Returns
    -------
    np.ndarray
        Rotation matrix

    """
    return Rot.from_euler("z", angle).as_matrix()


def scale_matrix(scale_x, scale_y, scale_z) -> np.ndarray:
    """Return a scaling matrix.

    Parameters
    ----------
    scale_x :
        Scaling factor in x direction
    scale_y :
        Scaling factor in y direction
    scale_z :
        Scaling factor in z direction

    Returns
    -------
    np.ndarray
        Scaling matrix

    """
    return np.diag([scale_x, scale_y, scale_z]).astype(float)


def normalize(a):
    """Normalize (l2 norm) an ndarray along the last dimension.

    Parameters
    ----------
    a :
        data in ndarray

    Returns
    -------
    np.ndarray
        Normalized ndarray

    """
    norm = np.linalg.norm(a, axis=(-1), keepdims=True)
    if not np.all(norm):
        raise ValueError("Length 0 encountered during normalization.")
    return a / norm


def orientation_point_plane_containing_origin(point, p_a, p_b):
    """Determine a points orientation relative to a plane containing the origin.

    The side is defined by the winding order of the triangle 'origin - A -
    B'. When looking at it from the left-hand side, the ordering is clockwise
    and counter-clockwise when looking from the right-hand side.

    The function returns 1 if the point lies left of the plane, -1 if it is
    on the right and 0 if it lies on the plane.

    Note, that this function is not appropriate to check if a point lies on
    a plane since it has no tolerance to compensate for numerical errors.

    Additional note: The points A and B can also been considered as two
    vectors spanning the plane.

    Parameters
    ----------
    point :
        Point
    p_a :
        Second point of the triangle 'origin - A - B'.
    p_b :
        Third point of the triangle 'origin - A - B'.

    Returns
    -------
    int
        1, -1 or 0 (see description)

    """
    if (
        math.isclose(np.linalg.norm(p_a), 0)
        or math.isclose(np.linalg.norm(p_b), 0)
        or math.isclose(np.linalg.norm(p_b - p_a), 0)
    ):
        raise ValueError("One or more points describing the plane are identical.")

    return np.sign(np.linalg.det([p_a, p_b, point]))


def orientation_point_plane(point, p_a, p_b, p_c):
    """Determine a points orientation relative to an arbitrary plane.

    The side is defined by the winding order of the triangle 'A - B - C'.
    When looking at it from the left-hand side, the ordering is clockwise
    and counter-clockwise when looking from the right-hand side.

    The function returns 1 if the point lies left of the plane, -1 if it is
    on the right and 0 if it lies on the plane.

    Note, that this function is not appropriate to check if a point lies on
    a plane since it has no tolerance to compensate for numerical errors.

    Parameters
    ----------
    point :
        Point
    p_a :
        First point of the triangle 'A - B - C'.
    p_b :
        Second point of the triangle 'A - B - C'.
    p_c :
        Third point of the triangle 'A - B - C'.

    Returns
    -------
    int
        1, -1 or 0 (see description)

    """
    vec_a_b = p_b - p_a
    vec_a_c = p_c - p_a
    vec_a_point = point - p_a
    return orientation_point_plane_containing_origin(vec_a_point, vec_a_b, vec_a_c)


def is_orthogonal(vec_u, vec_v, tolerance=1e-9):
    """Check if vectors are orthogonal.

    Parameters
    ----------
    vec_u :
        First vector
    vec_v :
        Second vector
    tolerance :
        Numerical tolerance (Default value = 1e-9)

    Returns
    -------
    bool
        True or False

    """
    if math.isclose(np.dot(vec_u, vec_u), 0) or math.isclose(np.dot(vec_v, vec_v), 0):
        raise ValueError("One or both vectors have zero length.")

    return math.isclose(np.dot(vec_u, vec_v), 0, abs_tol=tolerance)


def is_orthogonal_matrix(a: np.ndarray, atol=1e-9) -> bool:
    """Check if ndarray is orthogonal matrix in the last two dimensions.

    Parameters
    ----------
    a :
        Matrix to check
    atol :
        atol to pass onto np.allclose (Default value = 1e-9)

    Returns
    -------
    bool
        True if last 2 dimensions of a are orthogonal

    """
    return np.allclose(np.matmul(a, a.swapaxes(-1, -2)), np.eye(a.shape[-1]), atol=atol)


def point_left_of_line(point, line_start, line_end):
    """Determine if a point lies left of a line.

    Returns 1 if the point is left of the line and -1 if it is to the right.
    If the point is located on the line, this function returns 0.

    Parameters
    ----------
    point :
        Point
    line_start :
        Starting point of the line
    line_end :
        End point of the line

    Returns
    -------
    int
        1,-1 or 0 (see description)

    """
    vec_line_start_end = line_end - line_start
    vec_line_start_point = point - line_start
    return vector_points_to_left_of_vector(vec_line_start_point, vec_line_start_end)


def reflection_sign(matrix):
    """Get a sign indicating if the transformation is a reflection.

    Returns -1 if the transformation contains a reflection and 1 if not.

    Parameters
    ----------
    matrix :
        Transformation matrix

    Returns
    -------
    int
        1 or -1 (see description)

    """
    sign = int(np.sign(np.linalg.det(matrix)))

    if sign == 0:
        raise ValueError("Invalid transformation")

    return sign


def vector_points_to_left_of_vector(vector, vector_reference):
    """Determine if a vector points to the left of another vector.

    Returns 1 if the vector points to the left of the reference vector and
    -1 if it points to the right. In case both vectors point into the same
    or the opposite directions, this function returns 0.

    Parameters
    ----------
    vector :
        Vector
    vector_reference :
        Reference vector

    Returns
    -------
    int
        1,-1 or 0 (see description)

    """
    return int(np.sign(np.linalg.det([vector_reference, vector])))


# local coordinate system class --------------------------------------------------------


class LocalCoordinateSystem:
    """Defines a local cartesian coordinate system in 3d."""

    def __init__(
        self,
<<<<<<< HEAD
        orientation: Union[xr.DataArray, np.ndarray, List[List]] = None,
=======
        orientation: Union[xr.DataArray, np.ndarray, List[List], Rot] = None,
>>>>>>> 112280b1
        coordinates: Union[xr.DataArray, np.ndarray, List] = None,
        time: pd.DatetimeIndex = None,
        construction_checks: bool = True,
    ):
        """Construct a cartesian coordinate system.

        Parameters
        ----------
        orientation :
            Matrix of 3 orthogonal column vectors which represent
            the coordinate systems orientation. Keep in mind, that the columns of the
            corresponding orientation matrix is equal to the normalized orientation
            vectors. So each orthogonal transformation matrix can also be
            provided as orientation.
            Passing a scipy.spatial.transform.Rotation object is also supported.
        coordinates :
            Coordinates of the origin
        time :
            Time data for time dependent coordinate systems
        construction_checks :
            If 'True', the validity of the data will be verified

        Returns
        -------
        LocalCoordinateSystem
            Cartesian coordinate system

        """
        if isinstance(orientation, Rot):
            orientation = orientation.as_matrix()

        if construction_checks:
            if orientation is None:
                orientation = np.array([[1, 0, 0], [0, 1, 0], [0, 0, 1]])

            if coordinates is None:
                coordinates = np.array([0, 0, 0])

            if time is not None:
                try:
                    time = pd.DatetimeIndex(time)
                except Exception as err:
                    print(
                        "Unable to convert input argument to pd.DatetimeIndex. "
                        + "If passing single values convert to list first (like ["
                        "pd.Timestamp])"
                    )
                    raise err

            if not isinstance(orientation, xr.DataArray):
                if not isinstance(orientation, np.ndarray):
                    orientation = np.array(orientation)
                time_orientation = None
                if orientation.ndim == 3:
                    time_orientation = time

                orientation = ut.xr_3d_matrix(orientation, time_orientation)
            else:
                # TODO: Test if xarray has correct format
                pass

            if not isinstance(coordinates, xr.DataArray):
                if not isinstance(coordinates, (np.ndarray, Q_)):
                    coordinates = np.array(coordinates)
                time_coordinates = None
                if coordinates.ndim == 2:
                    time_coordinates = time
                coordinates = ut.xr_3d_vector(coordinates, time_coordinates)
            else:
                # TODO: Test if xarray has correct format
                pass

            orientation = xr.apply_ufunc(
                normalize,
                orientation,
                input_core_dims=[["c"]],
                output_core_dims=[["c"]],
            )

            # unify time axis
            if ("time" in orientation.coords) and ("time" in coordinates.coords):
                if not np.all(orientation.time.data == coordinates.time.data):
                    time_union = ut.get_time_union([orientation.time, coordinates.time])
                    orientation = ut.xr_interp_orientation_in_time(
                        orientation, time_union
                    )
                    coordinates = ut.xr_interp_coordinates_in_time(
                        coordinates, time_union
                    )

            # vectorize test if orthogonal
            if not ut.xr_is_orthogonal_matrix(orientation, dims=["c", "v"]):
                raise ValueError("Orientation vectors must be orthogonal")

        coordinates.name = "coordinates"
        orientation.name = "orientation"

        self._dataset = xr.merge([coordinates, orientation], join="exact")

    def __repr__(self):
        """Give __repr_ output in xarray format."""
        return self._dataset.__repr__().replace(
            "<xarray.Dataset", "<LocalCoordinateSystem"
        )

    def __add__(self, rhs_cs: "LocalCoordinateSystem") -> "LocalCoordinateSystem":
        """Add 2 coordinate systems.

        Generates a new coordinate system by treating the left-hand side
        coordinate system as being defined in the right hand-side coordinate
        system.
        The transformations from the base coordinate system to the new
        coordinate system are equivalent to the combination of the
        transformations from both added coordinate systems:

        R_n = R_r * R_l
        T_n = R_r * T_l + T_r

        R_r and T_r are rotation matrix and translation vector of the
        right-hand side coordinate system, R_l and T_l of the left-hand side
        coordinate system and R_n and T_n of the resulting coordinate system.

        If the left-hand side system has a time component, the data of the right-hand
        side system will be interpolated to the same times, before the previously shown
        operations are performed per point in time. In case, that the left-hand side
        system has no time component, but the right-hand side does, the resulting system
        has the same time components as the right-hand side system.

        Parameters
        ----------
        rhs_cs :
            Right-hand side coordinate system

        Returns
        -------
        LocalCoordinateSystem
            Resulting coordinate system.

        """
        rhs_cs = rhs_cs.interp_time(self.time)

        orientation = ut.xr_matmul(
            rhs_cs.orientation, self.orientation, dims_a=["c", "v"]
        )
        coordinates = (
            ut.xr_matmul(rhs_cs.orientation, self.coordinates, ["c", "v"], ["c"])
            + rhs_cs.coordinates
        )
        return LocalCoordinateSystem(orientation, coordinates)

    def __sub__(self, rhs_cs: "LocalCoordinateSystem") -> "LocalCoordinateSystem":
        """Subtract 2 coordinate systems.

        Generates a new coordinate system from two local coordinate systems
        with the same reference coordinate system. The resulting system is
        equivalent to the left-hand side system but with the right-hand side
        as reference coordinate system.
        This is achieved by the following transformations:

        R_n = R_r^(-1) * R_l
        T_n = R_r^(-1) * (T_l - T_r)

        R_r and T_r are rotation matrix and translation vector of the
        right-hand side coordinate system, R_l and T_l of the left-hand side
        coordinate system and R_n and T_n of the resulting coordinate system.

        If the left-hand side system has a time component, the data of the right-hand
        side system will be interpolated to the same times, before the previously shown
        operations are performed per point in time. In case, that the left-hand side
        system has no time component, but the right-hand side does, the resulting system
        has the same time components as the right-hand side system.

        Parameters
        ----------
        rhs_cs :
            Right-hand side coordinate system

        Returns
        -------
        LocalCoordinateSystem
            Resulting coordinate system.

        """
        rhs_cs_inv = rhs_cs.invert()
        return self + rhs_cs_inv

    @classmethod
    def construct_from_euler(
        cls, sequence, angles, degrees=False, coordinates=None, time=None
    ) -> "LocalCoordinateSystem":
        """Construct a local coordinate system from an euler sequence.

        This function uses scipy.spatial.transform.Rotation.from_euler method to define
        the coordinate systems orientation. Take a look at it's documentation, if some
        information is missing here. The related parameter docs are a copy of the scipy
        documentation.

        Parameters
        ----------
        sequence :
            Specifies sequence of axes for rotations. Up to 3 characters
            belonging to the set {‘X’, ‘Y’, ‘Z’} for intrinsic rotations,
            or {‘x’, ‘y’, ‘z’} for extrinsic rotations.
            Extrinsic and intrinsic rotations cannot be mixed in one function call.
        angles :
            Euler angles specified in radians (degrees is False) or degrees
            (degrees is True). For a single character seq, angles can be:
            - a single value
            - array_like with shape (N,), where each angle[i] corresponds to a single
            rotation
            - array_like with shape (N, 1), where each angle[i, 0] corresponds to a
            single rotation
            For 2- and 3-character wide seq, angles can be:
            - array_like with shape (W,) where W is the width of seq, which corresponds
            to a single rotation with W axes
            - array_like with shape (N, W) where each angle[i] corresponds to a sequence
            of Euler angles describing a single rotation
        degrees :
            If True, then the given angles are assumed to be in degrees.
            Default is False.
        coordinates :
            Coordinates of the origin (Default value = None)
        time :
            Time data for time dependent coordinate systems (Default value = None)

        Returns
        -------
        LocalCoordinateSystem
            Local coordinate system

        """
        orientation = Rot.from_euler(sequence, angles, degrees)
        return cls(orientation, coordinates=coordinates, time=time)

    @classmethod
    def construct_from_orientation(
        cls, orientation, coordinates=None, time=None
    ) -> "LocalCoordinateSystem":
        """Construct a local coordinate system from orientation matrix.

        Parameters
        ----------
        orientation :
            Orthogonal transformation matrix
        coordinates :
            Coordinates of the origin (Default value = None)
        time :
            Time data for time dependent coordinate systems (Default value = None)

        Returns
        -------
        LocalCoordinateSystem
            Local coordinate system

        """
        return cls(orientation, coordinates=coordinates, time=time)

    @classmethod
    def construct_from_xyz(
        cls, vec_x, vec_y, vec_z, coordinates=None, time=None
    ) -> "LocalCoordinateSystem":
        """Construct a local coordinate system from 3 vectors defining the orientation.

        Parameters
        ----------
        vec_x :
            Vector defining the x-axis
        vec_y :
            Vector defining the y-axis
        vec_z :
            Vector defining the z-axis
        coordinates :
            Coordinates of the origin (Default value = None)
        time :
            Time data for time dependent coordinate systems (Default value = None)

        Returns
        -------
        LocalCoordinateSystem
            Local coordinate system

        """
        orientation = np.transpose([vec_x, vec_y, vec_z])
        return cls(orientation, coordinates=coordinates, time=time)

    @classmethod
    def construct_from_xy_and_orientation(
        cls, vec_x, vec_y, positive_orientation=True, coordinates=None, time=None
    ) -> "LocalCoordinateSystem":
        """Construct a coordinate system from 2 vectors and an orientation.

        Parameters
        ----------
        vec_x :
            Vector defining the x-axis
        vec_y :
            Vector defining the y-axis
        positive_orientation :
            Set to True if the orientation should
            be positive and to False if not (Default value = True)
        coordinates :
            Coordinates of the origin (Default value = None)
        time :
            Time data for time dependent coordinate systems (Default value = None)

        Returns
        -------
        LocalCoordinateSystem
            Local coordinate system

        """
        vec_z = cls._calculate_orthogonal_axis(vec_x, vec_y) * cls._sign_orientation(
            positive_orientation
        )

        orientation = np.transpose([vec_x, vec_y, vec_z])
        return cls(orientation, coordinates=coordinates, time=time)

    @classmethod
    def construct_from_yz_and_orientation(
        cls, vec_y, vec_z, positive_orientation=True, coordinates=None, time=None
    ) -> "LocalCoordinateSystem":
        """Construct a coordinate system from 2 vectors and an orientation.

        Parameters
        ----------
        vec_y :
            Vector defining the y-axis
        vec_z :
            Vector defining the z-axis
        positive_orientation :
            Set to True if the orientation should
            be positive and to False if not (Default value = True)
        coordinates :
            Coordinates of the origin (Default value = None)
        time :
            Time data for time dependent coordinate systems (Default value = None)

        Returns
        -------
        LocalCoordinateSystem
            Local coordinate system

        """
        vec_x = cls._calculate_orthogonal_axis(vec_y, vec_z) * cls._sign_orientation(
            positive_orientation
        )

        orientation = np.transpose(np.array([vec_x, vec_y, vec_z]))
        return cls(orientation, coordinates=coordinates, time=time)

    @classmethod
    def construct_from_xz_and_orientation(
        cls, vec_x, vec_z, positive_orientation=True, coordinates=None, time=None
    ) -> "LocalCoordinateSystem":
        """Construct a coordinate system from 2 vectors and an orientation.

        Parameters
        ----------
        vec_x :
            Vector defining the x-axis
        vec_z :
            Vector defining the z-axis
        positive_orientation :
            Set to True if the orientation should
            be positive and to False if not (Default value = True)
        coordinates :
            Coordinates of the origin (Default value = None)
        time :
            Time data for time dependent coordinate systems (Default value = None)

        Returns
        -------
        LocalCoordinateSystem
            Local coordinate system

        """
        vec_y = cls._calculate_orthogonal_axis(vec_z, vec_x) * cls._sign_orientation(
            positive_orientation
        )

        orientation = np.transpose([vec_x, vec_y, vec_z])
        return cls(orientation, coordinates=coordinates, time=time)

    @staticmethod
    def _sign_orientation(positive_orientation):
        """Get -1 or 1 depending on the coordinate systems orientation.

        Parameters
        ----------
        positive_orientation :
            Set to True if the orientation should
            be positive and to False if not

        Returns
        -------
        int
            1 if the coordinate system has positive orientation,
            -1 otherwise

        """
        if positive_orientation:
            return 1
        return -1

    @staticmethod
    def _calculate_orthogonal_axis(a_0, a_1):
        """Calculate an axis which is orthogonal to two other axes.

        The calculated axis has a positive orientation towards the other 2
        axes.

        Parameters
        ----------
        a_0 :
            First axis
        a_1 :
            Second axis

        Returns
        -------
        np.ndarray
            Orthogonal axis

        """
        return np.cross(a_0, a_1)

    @property
    def orientation(self) -> xr.DataArray:
        """Get the coordinate systems orientation matrix.

        Returns
        -------
        xr.DataArray
            Orientation matrix

        """
        return self.dataset.orientation

    @property
    def coordinates(self) -> xr.DataArray:
        """Get the coordinate systems coordinates.

        Returns
        -------
        xr.DataArray
            Coordinates of the coordinate system

        """
        return self.dataset.coordinates

    @property
    def time(self) -> Union[pd.DatetimeIndex, None]:
        """Get the time union of the local coordinate system (None if system is static).

        Returns
        -------
        pd.DatetimeIndex
            DateTimeIndex-like time union

        """
        if "time" in self._dataset.coords:
            return pd.DatetimeIndex(self._dataset.time.data)
        return None

    @property
    def dataset(self) -> xr.Dataset:
        """Get the underlying xarray.Dataset with ordered dimensions.

        Returns
        -------
        xr.Dataset
            xarray Dataset with coordinates and orientation as DataVariables.

        """
        return self._dataset.transpose(..., "c", "v")

    def interp_time(
<<<<<<< HEAD
        self, time: Union[pd.DatetimeIndex, List[pd.Timestamp], "LocalCoordinateSystem"]
=======
        self,
        time: Union[
            pd.DatetimeIndex, List[pd.Timestamp], "LocalCoordinateSystem", None
        ],
>>>>>>> 112280b1
    ) -> "LocalCoordinateSystem":
        """Interpolates the data in time.

        Parameters
        ----------
        time :
            Series of times.
            If passing "None" no interpolation will be performed.

        Returns
        -------
        LocalCoordinateSystem
            Coordinate system with interpolated data

        """
        if time is None:
            return self

        if isinstance(time, LocalCoordinateSystem):
            time = time.time

        try:
            time = pd.DatetimeIndex(time)
        except Exception as err:
            print(
                "Unable to convert input argument to pd.DatetimeIndex. "
                + "If passing single values convert to list first (like [pd.Timestamp])"
            )
            raise err
        orientation = ut.xr_interp_orientation_in_time(self.orientation, time)
        coordinates = ut.xr_interp_coordinates_in_time(self.coordinates, time)

        return LocalCoordinateSystem(orientation, coordinates)

    def invert(self) -> "LocalCoordinateSystem":
        """Get a local coordinate system defining the parent in the child system.

        Inverse is defined as orientation_new=orientation.T,
        coordinates_new=orientation.T*(-coordinates)

        Returns
        -------
        LocalCoordinateSystem
            Inverted coordinate system.

        """
        orientation = ut.xr_transpose_matrix_data(self.orientation, dim1="c", dim2="v")
        coordinates = ut.xr_matmul(
            self.orientation,
            -self.coordinates,
            dims_a=["c", "v"],
            dims_b=["c"],
            trans_a=True,
        )
        return LocalCoordinateSystem(orientation, coordinates)


# coordinate system manager class ------------------------------------------------------


class CoordinateSystemManager:
    """Manages multiple coordinate systems and the transformations between them."""

    @dataclass
    class CoordinateSystemData:
        """Class that stores data and the coordinate system, the data is assigned to."""

        coordinate_system_name: Hashable
        data: xr.DataArray

    def __init__(self, root_coordinate_system_name: Hashable):
        """Construct a coordinate system manager.

        Parameters
        ----------
        root_coordinate_system_name :
            Name of the root coordinate system. This can be any hashable type, but it is
            recommended to use strings.

        Returns
        -------
        CoordinateSystemManager

        """
        self._graph = nx.DiGraph()
        self._data = {}
        self._add_coordinate_system_node(root_coordinate_system_name)

    def __repr__(self):
        """Output representation of a CoordinateSystemManager class."""
        return (
            f"CoordinateSystemManager('graph': {self._graph!r}, 'data': {self._data!r})"
        )

    def _add_coordinate_system_node(self, coordinate_system_name):
        self._check_new_coordinate_system_name(coordinate_system_name)
        self._graph.add_node(coordinate_system_name, data=[])

    def _add_edges(
        self, node_from: Hashable, node_to: Hashable, lcs: LocalCoordinateSystem
    ):
        """Add an edge to the internal graph.

        Parameters
        ----------
        node_from :
            Start node of the edge
        node_to :
            End node of the edge
        lcs :
            Local coordinate system

        """
        self._graph.add_edge(node_from, node_to, lcs=lcs, defined=True)
        self._graph.add_edge(node_to, node_from, lcs=lcs.invert(), defined=False)

    def _check_coordinate_system_exists(self, coordinate_system_name: Hashable):
        """Raise an exception if the specified coordinate system does not exist.

        Parameters
        ----------
        coordinate_system_name :
            Name of the coordinate system, that should be
            checked.

        """
        if not self.has_coordinate_system(coordinate_system_name):
            raise ValueError(
                "There is no coordinate system with name " + str(coordinate_system_name)
            )

    def _check_new_coordinate_system_name(self, coordinate_system_name: Hashable):
        """Raise an exception if the new coordinate systems' name is invalid.

        Parameters
        ----------
        coordinate_system_name :
            Name of the new coordinate system, that should be checked.

        """
        if not isinstance(coordinate_system_name, cl.Hashable):
            raise TypeError("The coordinate system name must be a hashable type.")
        if self.has_coordinate_system(coordinate_system_name):
            raise ValueError(
                "There already is a coordinate system with name "
                + str(coordinate_system_name)
            )

    def add_coordinate_system(
        self,
        coordinate_system_name: Hashable,
        reference_system_name: Hashable,
        local_coordinate_system: LocalCoordinateSystem,
    ):
        """Add a coordinate system to the coordinate system manager.

        Parameters
        ----------
        coordinate_system_name :
            Name of the new coordinate system. This can be
            any hashable type, but it is recommended to use strings.
        reference_system_name :
            Name of the parent system. This must have been
            already added.
        local_coordinate_system :
            An instance of
            weldx.transformations.LocalCoordinateSystem that describes how the new
            coordinate system is oriented in its parent system.

        """
        if not isinstance(local_coordinate_system, LocalCoordinateSystem):
            raise TypeError(
                "'local_coordinate_system' must be an instance of "
                + "weldx.transformations.LocalCoordinateSystem"
            )
        self._check_coordinate_system_exists(reference_system_name)

        self._add_coordinate_system_node(coordinate_system_name)
        self._add_edges(
            coordinate_system_name, reference_system_name, local_coordinate_system
        )

    def assign_data(
        self, data: xr.DataArray, data_name: Hashable, coordinate_system_name: Hashable
    ):
        """Assign spatial data to a coordinate system.

        Parameters
        ----------
        data :
            Spatial data
        data_name :
            Name of the data. Can be any hashable type, but strings are
            recommended.
        coordinate_system_name :
            Name of the coordinate system the data should be
            assigned to.

        """
        # TODO: How to handle time dependent data? some things to think about:
        # - times of coordinate system and data are not equal
        # - which time is taken as reference? (probably the one of the data)
        # - what happens during cal of time interpolation functions with data? Also
        #   interpolated or not?
        if not isinstance(data_name, cl.Hashable):
            raise TypeError("The data name must be a hashable type.")
        self._check_coordinate_system_exists(coordinate_system_name)

        self._data[data_name] = self.CoordinateSystemData(coordinate_system_name, data)
        self._graph.nodes[coordinate_system_name]["data"].append(data_name)

    def get_local_coordinate_system(
        self, coordinate_system_name: Hashable, reference_system_name: Hashable
    ) -> LocalCoordinateSystem:
        """Get a coordinate system in relation to another reference system.

        If any coordinate system that is involved in the coordinate transformation has
        a time dependency, the union of all coordinate systems' timestamps is
        determined. Subsequently, all coordinate systems are interpolated in time to
        match the time union before they are used in the transformation. The purpose is
        to prevent interpolation errors when rotations are involved. In result, the
        returned 'LocalCoordinateSystem' timestamps equals the time union of all
        coordinate systems that were used during the transformation.

        Without the preceding time union interpolation, multiple subsequent
        transformations can cause changes in the rotation direction and transform
        circular movements into linear ones. The reason for this is that each individual
        transformation using the 'LocalCoordinateSystem's + operator generates a new
        ''set of keyframes'' for the next transformation. Those ''keyframes'' do not
        preserve the rotational trajectory of a coordinate system attached to a rotating
        parent system. Additionally, the rotation angle between two keyframes after a
        transformation might exceed 180°. Since the employed SLERP method always uses
        the smaller rotation angle, subsequent interpolations will cause a change of the
        rotation order.

        Parameters
        ----------
        coordinate_system_name :
            Name of the coordinate system
        reference_system_name :
            Name of the reference coordinate system

        Returns
        -------
        LocalCoordinateSystem
            Local coordinate system

        """
        # TODO: Add time parameter
        # TODO: Treat static separately
        # TODO: What if coordinate system and reference are the same?
        self._check_coordinate_system_exists(coordinate_system_name)
        self._check_coordinate_system_exists(reference_system_name)

        path = nx.shortest_path(
            self.graph, coordinate_system_name, reference_system_name
        )
        path_edges = [edge for edge in zip(path[:-1], path[1:])]

        time_union = self.time_union(path_edges)

        lcs = self.graph.edges[path_edges[0]]["lcs"]

        lcs = lcs.interp_time(time_union)
        for edge in path_edges[1:]:
            lcs = lcs + self.graph.edges[edge]["lcs"].interp_time(time_union)

        return lcs

    def has_coordinate_system(self, coordinate_system_name: Hashable) -> bool:
        """Return 'True' if a coordinate system with specified name already exists.

        Parameters
        ----------
        coordinate_system_name :
            Name of the coordinate system, that should be checked.

        Returns
        -------
        bool
            'True' or 'False'

        """
        return coordinate_system_name in self._graph.nodes

    def has_data(self, coordinate_system_name: Hashable, data_name: Hashable) -> bool:
        """Return 'True' if the desired coordinate system owns the specified data.

        Parameters
        ----------
        coordinate_system_name :
            Name of the coordinate system
        data_name :
            Name of the data

        Returns
        -------
        bool
            'True' or 'False'

        """
        return data_name in self._graph.nodes[coordinate_system_name]["data"]

    def get_data(
        self, data_name, target_coordinate_system_name=None
    ) -> Union[np.ndarray, xr.DataArray]:
        """Get the specified data, optionally transformed into any coordinate system.

        Parameters
        ----------
        data_name :
            Name of the data
        target_coordinate_system_name :
            Name of the target coordinate system. If it is not None or not identical to
            the owning coordinate system name, the data will be transformed to the
            desired system. (Default value = None)

        Returns
        -------
        np.ndarray
            Transformed data

        """
        data_struct = self._data[data_name]
        if (
            target_coordinate_system_name is None
            or target_coordinate_system_name == data_struct.coordinate_system_name
        ):
            return data_struct.data

        return self.transform_data(
            data_struct.data,
            data_struct.coordinate_system_name,
            target_coordinate_system_name,
        )

    def transform_data(
        self,
        data: Union[xr.DataArray, np.ndarray, List],
        source_coordinate_system_name: Hashable,
        target_coordinate_system_name: Hashable,
    ):
        """Transform spatial data from one coordinate system to another.

        Parameters
        ----------
        data :
            Point cloud input as array-like with cartesian x,y,z-data stored in
            the last dimension. When using xarray objects, the vector dimension is
            expected to be named "c" and have coordinates "x","y","z"
        source_coordinate_system_name :
            Name of the coordinate system the data is
            defined in
        target_coordinate_system_name :
            Name of the coordinate system the data
            should be transformed to

        Returns
        -------
        np.ndarray
            Transformed data

        """
        lcs = self.get_local_coordinate_system(
            source_coordinate_system_name, target_coordinate_system_name
        )
        if isinstance(data, xr.DataArray):
            mul = ut.xr_matmul(
                lcs.orientation, data, dims_a=["c", "v"], dims_b=["c"], dims_out=["c"]
            )
            return mul + lcs.coordinates

        data = ut.to_float_array(data)
        rotation = lcs.orientation.data
        translation = lcs.coordinates.data
        return ut.mat_vec_mul(rotation, data) + translation

    @property
    def graph(self) -> nx.DiGraph:
        """Get the internal graph.

        Returns
        -------
        networkx.DiGraph

        """
        return self._graph

    @property
    def number_of_coordinate_systems(self) -> int:
        """Get the number of coordinate systems inside the coordinate system manager.

        Returns
        -------
        int
            Number of coordinate systems

        """
        return self._graph.number_of_nodes()

    def neighbors(self, coordinate_system_name: Hashable) -> List:
        """Get a list of neighbors of a certain coordinate system.

        Parameters
        ----------
        coordinate_system_name :
            Name of the coordinate system

        Returns
        -------
        list
            List of neighbors

        """
        self._check_coordinate_system_exists(coordinate_system_name)
        return list(self._graph.neighbors(coordinate_system_name))

    def number_of_neighbors(self, coordinate_system_name) -> int:
        """Get the number of neighbors  of a certain coordinate system.

        Parameters
        ----------
        coordinate_system_name :
            Name of the coordinate system

        Returns
        -------
        int
            Number of neighbors

        """
        return len(self.neighbors(coordinate_system_name))

    def is_neighbor_of(
        self, coordinate_system_name_0: Hashable, coordinate_system_name_1: Hashable
    ) -> bool:
        """Get a boolean result, specifying if 2 coordinate systems are neighbors.

        Parameters
        ----------
        coordinate_system_name_0 :
            Name of the first coordinate system
        coordinate_system_name_1 :
            Name of the second coordinate system

        """
        self._check_coordinate_system_exists(coordinate_system_name_0)
        self._check_coordinate_system_exists(coordinate_system_name_1)

        return coordinate_system_name_1 in self.neighbors(coordinate_system_name_0)

    def interp_time(
        self,
        time: Union[pd.DatetimeIndex, List[pd.Timestamp], "LocalCoordinateSystem"],
        inplace: bool = False,
    ) -> "CoordinateSystemManager":
        """Interpolates the coordinate systems in time.

        Parameters
        ----------
        time :
            Time data.
        inplace :
            If 'True' the interpolation is performed in place, otherwise a
            new instance is returned. (Default value = False)

        Returns
        -------
        CoordinateSystemManager
            Coordinate system manager with interpolated data

        """
        if inplace:
            for edge in self._graph.edges:
                self._graph.edges[edge]["lcs"] = self._graph.edges[edge][
                    "lcs"
                ].interp_time(time)
            return self

        return deepcopy(self).interp_time(time, inplace=True)

    def time_union(self, list_of_edges: List = None) -> pd.DatetimeIndex:
        """Get the time union of all or selected local coordinate systems.

        Parameters
        ----------
        list_of_edges :
            If not None, the union is only calculated from the
            specified edges (Default value = None)

        Returns
        -------
        pd.DatetimeIndex
            Time union

        """
        edges = self.graph.edges
        if list_of_edges is None:
            list_of_edges = edges
        time_union = None
        for edge in list_of_edges:
            time_edge = edges[edge]["lcs"].time
            if time_union is None:
                time_union = time_edge
            elif time_edge is not None:
                time_union = time_union.union(time_edge)

        return time_union<|MERGE_RESOLUTION|>--- conflicted
+++ resolved
@@ -311,11 +311,7 @@
 
     def __init__(
         self,
-<<<<<<< HEAD
-        orientation: Union[xr.DataArray, np.ndarray, List[List]] = None,
-=======
         orientation: Union[xr.DataArray, np.ndarray, List[List], Rot] = None,
->>>>>>> 112280b1
         coordinates: Union[xr.DataArray, np.ndarray, List] = None,
         time: pd.DatetimeIndex = None,
         construction_checks: bool = True,
@@ -794,14 +790,10 @@
         return self._dataset.transpose(..., "c", "v")
 
     def interp_time(
-<<<<<<< HEAD
-        self, time: Union[pd.DatetimeIndex, List[pd.Timestamp], "LocalCoordinateSystem"]
-=======
         self,
         time: Union[
             pd.DatetimeIndex, List[pd.Timestamp], "LocalCoordinateSystem", None
         ],
->>>>>>> 112280b1
     ) -> "LocalCoordinateSystem":
         """Interpolates the data in time.
 
