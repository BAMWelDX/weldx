--- conflicted
+++ resolved
@@ -1,10 +1,5 @@
 """Contains methods and classes for coordinate transformations."""
 
-<<<<<<< HEAD
-import math
-
-import numpy as np
-=======
 import collections.abc as cl
 import math
 from copy import deepcopy
@@ -15,7 +10,6 @@
 import numpy as np
 import pandas as pd
 import xarray as xr
->>>>>>> 5e0d04d1
 from scipy.spatial.transform import Rotation as Rot
 
 import weldx.utility as ut
