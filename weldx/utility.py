--- conflicted
+++ resolved
@@ -45,15 +45,9 @@
 
     Examples
     --------
-<<<<<<< HEAD
-    A simple dataclass cloud look like this::
-
-        @ureg_check_dataclass("[length]","[time]")
-=======
     A simple dataclass could look like this::
 
         @ureg_check_class("[length]","[time]")
->>>>>>> 55490756
         @dataclass
         class A:
             a: pint.Quantity
