--- conflicted
+++ resolved
@@ -3,24 +3,10 @@
 import numpy as np
 
 
-<<<<<<< HEAD
+
 def plot_coordinate_system(
     coordinate_system, axes, color=None, label=None, time_idx=None
 ):
-    """
-    Plot a coordinate system in a matplotlib 3d plot.
-
-    :param coordinate_system: Coordinate system
-    :param axes: Matplotlib axes object (output from plt.gca())
-    :param color: Valid matplotlib color selection. The origin of the coordinate system
-    will be marked with this color.
-    :param label: Name that appears in the legend. Only viable if a color
-    was specified.
-    :param time_idx: Selects time dependent data by index if the coordinate system has
-    a time dependency.
-    :return: ---
-=======
-def plot_coordinate_system(coordinate_system, axes, color=None, label=None):
     """Plot a coordinate system in a matplotlib 3d plot.
 
     Parameters
@@ -35,8 +21,9 @@
     label :
         Name that appears in the legend. Only viable if a color
         was specified. (Default value = None)
-
->>>>>>> 14719aee
+    time_idx :
+        Selects time dependent data by index if the coordinate system has
+        a time dependency.
     """
     if coordinate_system.time is not None and time_idx is None:
         time_idx = 0
