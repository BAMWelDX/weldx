%YAML 1.1
---
$schema: "http://stsci.edu/schemas/yaml-schema/draft-01"
id: "asdf://weldx.bam.de/weldx/schemas/datamodels/single_pass_weld-0.1.0"

title: |
  Single pass, single wire GMAW weldment.
description: |
  Schema describing a simple single pass welding application along a linear weld seam with constant groove shape.

  The idea of the schema is to define an abstract welding experiment with actual current and voltage measurements attached.

  This schema requires the following entries to be present:
  - workpiece
  - TCP
  - welding_current
  - welding_voltage
  - measurements
  - equipment

  Other entries are optional as listed in the schema description.

  The workpiece is defined by two properties:
  - the base metal type
  - the workpiece geometry defined by the combination of
    - the groove shape (following ISO 9692-1)
    - the total seam length

  It is assumed that the complete workpiece length is equal to the seam length.
  Outside the welding groove shape, no information is given regarding the outer shape of the workpiece.
  Additional information about the workpiece should be stored in the `wx_user` entries of the appropriate properties.
  More complex workpiece data can be attached as custom data to the associated coordinate system.

  The TCP property is used to describe the path of the welding TCP along the weld seam.
  For this schema, the TCP information is expected to be a linear movement between two points at a constant weld speed.
  The TCP reference frame is the workpiece base coordinate system, starting at the beginning of the weld seam.
  The x-axis coordinates will indicate the start- and end-point of the welding process along the workpiece length.
  The y- and z-coordinates determine the position of the TCP in relation to the cross-sectional groove plane.

  The welding_current and welding_voltage entries refer to signals containing the final measurement data of corresponding dimensions [current] and [voltage].
  Additional details of the measurements can be attached via user fields here or in the respective measurement-chain.

  The `measurements` entry contains the full information about all measurements and their associated measurement chains.

  The equipment property provides a list of the measurement equipment used.

type: object
properties:
  process:
    description: |
      Metadata describing the GMAW process.
    type: object
    properties:
      welding_process:
        $ref: "asdf://weldx.bam.de/weldx/schemas/process/GMAW-0.1.0"
      shielding_gas:
        tag: "asdf://weldx.bam.de/weldx/tags/aws/process/shielding_gas_for_procedure-0.1.*"
      weld_speed:
        description: |
          The constant weld speed of the welding TCP movement.
        tag: "asdf://weldx.bam.de/weldx/tags/core/time_series-0.1.*"
        wx_unit: "m/s"
        wx_shape: [1]
      welding_wire:
        description: |
          Object describing the welding wire used.
        type: object
        properties:
          diameter:
            description: |
              The diameter of the welding wire.
            tag: "asdf://weldx.bam.de/weldx/tags/unit/quantity-0.1.*"
            wx_unit: "m"
            wx_shape: [1]
          class:
            description: |
              The wire classification according to DIN EN ISO 14341, DIN EN 12072 or similar standards.
              Addition standard details should be stored in the wx_user property.
            type: string
        required: [diameter]
    required: [welding_process, shielding_gas, weld_speed, welding_wire]
  welding_current:
    description: |
      The signal representing the welding current measurement.
    tag: "asdf://weldx.bam.de/weldx/tags/measurement/signal-0.1.*"
    wx_unit: "A"
  welding_voltage:
    description: |
      The signal representing the welding voltage measurement.
    tag: "asdf://weldx.bam.de/weldx/tags/measurement/signal-0.1.*"
    wx_unit: "V"
  TCP:
    description: |
      Transformation describing the welding TCP movement in relation to the groove coordinates.

      The movement describes a linear motion between two points along the weld seam at constant velocity.
    tag: "asdf://weldx.bam.de/weldx/tags/core/transformations/local_coordinate_system-0.1.*"
    wx_shape:
      time: [2~]
  coordinate_systems:
    description: |
      The expanded coordinate system setup describing the welding experiment and associated coordinate systems in detail.
    tag: "asdf://weldx.bam.de/weldx/tags/core/transformations/coordinate_system_hierarchy-0.1.*"
  equipment:
    description: |
      A list of equipments used for measurements and describing the weld seam.
    type: array
    items:
      tag: "asdf://weldx.bam.de/weldx/tags/equipment/measurement_equipment-0.1.*"
  measurements:
    description: |
      List of all measurements associated with the experiment.
    type: array
    items:
      tag: "asdf://weldx.bam.de/weldx/tags/measurement/measurement-0.1.*"
  workpiece:
    description: |
      The workpiece to be welded defined by the base metal and the geometric description of the weld seam.
    type: object
    properties:
      base_metal:
        description: |
          The base metal composition of the workpiece.
        type: object
        properties:
          common_name:
            description: |
              The common description of the base metal composition or classification as listed in the standard.
            type: string
          standard:
            description: |
              The standard listing and describing the base metal compositions.
            type: string
        required: [common_name, standard]
      geometry:
        description: |
          Description of the workpiece geometry consisting of the groove shape and the total seam length.
        type: object
        properties:
          groove_shape:
            description: |
              Constant groove shape of the weld seam.
            tag: "asdf://weldx.bam.de/weldx/tags/groove/iso_9692_1_2013_12/*-0.1.*"
          seam_length:
            description: |
              Length of the linear weld seam.
            tag: "asdf://weldx.bam.de/weldx/tags/unit/quantity-0.1.*"
            wx_unit: "m"
        required: [groove_shape, seam_length]
    required: [base_metal, geometry]
  reference_timestamp:
    description: |
      An optional timestamp indicating the start of the welding process.
    tag: "asdf://weldx.bam.de/weldx/tags/time/timestamp-0.1.*"
  wx_metadata:
    description: |
      General metadata container.
    type: object
  wx_user:
    description: |
      Metadata container for additional user documentation of the experiment.
    type: object
required: [equipment,workpiece,measurements,welding_current,welding_voltage,TCP]

examples:
  -
    - A simple welding application
    - |
      !<tag:stsci.edu:asdf/core/asdf-1.1.0>
        TCP: !<asdf://weldx.bam.de/weldx/tags/core/transformations/local_coordinate_system-0.1.0>
          time: !<asdf://weldx.bam.de/weldx/tags/time/timedeltaindex-0.1.0>
            values: !core/ndarray-1.0.0
              data: [0, 29000000000]
              datatype: int64
              shape: [2]
            start: !<asdf://weldx.bam.de/weldx/tags/time/timedelta-0.1.0> P0DT0H0M0S
            end: !<asdf://weldx.bam.de/weldx/tags/time/timedelta-0.1.0> P0DT0H0M29S
            min: !<asdf://weldx.bam.de/weldx/tags/time/timedelta-0.1.0> P0DT0H0M0S
            max: !<asdf://weldx.bam.de/weldx/tags/time/timedelta-0.1.0> P0DT0H0M29S
          orientations: !<asdf://weldx.bam.de/weldx/tags/core/variable-0.1.0>
            name: orientations
            dimensions: [c, v]
            dtype: <f8
            data: !core/ndarray-1.0.0
              data:
              - [1.0, 0.0, 0.0]
              - [0.0, -1.0, -1.2246467991473532e-16]
              - [0.0, 1.2246467991473532e-16, -1.0]
              datatype: float64
              shape: [3, 3]
          coordinates: !<asdf://weldx.bam.de/weldx/tags/core/variable-0.1.0>
            name: coordinates
            dimensions: [time, c]
            dtype: <f8
            data: !core/ndarray-1.0.0
              data:
              - [5.0, 1.2246467991473533e-15, 12.0]
              - [295.0, 1.2246467991473533e-15, 12.0]
              datatype: float64
              shape: [2, 3]
        coordinate_systems: !<asdf://weldx.bam.de/weldx/tags/core/transformations/coordinate_system_hierarchy-0.1.0>
          name: Coordinate system manager 0
          graph: !<asdf://weldx.bam.de/weldx/tags/core/graph/di_graph-0.1.0>
            root_node: !<asdf://weldx.bam.de/weldx/tags/core/graph/di_node-0.1.0>
              name: base
              attributes:
                data: {}
              edges:
              - !<asdf://weldx.bam.de/weldx/tags/core/graph/di_edge-0.1.0>
                direction: bwd
                attributes:
                  defined: true
                  transformation: !<asdf://weldx.bam.de/weldx/tags/core/transformations/local_coordinate_system-0.1.0> {}
                target_node: !<asdf://weldx.bam.de/weldx/tags/core/graph/di_node-0.1.0>
                  name: workpiece
                  attributes:
                    data: {}
                  edges:
                  - !<asdf://weldx.bam.de/weldx/tags/core/graph/di_edge-0.1.0>
                    direction: bwd
                    attributes:
                      defined: true
                      transformation: !<asdf://weldx.bam.de/weldx/tags/core/transformations/local_coordinate_system-0.1.0>
                        time: !<asdf://weldx.bam.de/weldx/tags/time/timedeltaindex-0.1.0>
                          values: !core/ndarray-1.0.0
                            data: [0, 29000000000]
                            datatype: int64
                            shape: [2]
                          start: !<asdf://weldx.bam.de/weldx/tags/time/timedelta-0.1.0> P0DT0H0M0S
                          end: !<asdf://weldx.bam.de/weldx/tags/time/timedelta-0.1.0> P0DT0H0M29S
                          min: !<asdf://weldx.bam.de/weldx/tags/time/timedelta-0.1.0> P0DT0H0M0S
                          max: !<asdf://weldx.bam.de/weldx/tags/time/timedelta-0.1.0> P0DT0H0M29S
                        orientations: !<asdf://weldx.bam.de/weldx/tags/core/variable-0.1.0>
                          name: orientations
                          dimensions: [c, v]
                          dtype: <f8
                          data: !core/ndarray-1.0.0
                            data:
                            - [1.0, 0.0, 0.0]
                            - [0.0, -1.0, -1.2246467991473532e-16]
                            - [0.0, 1.2246467991473532e-16, -1.0]
                            datatype: float64
                            shape: [3, 3]
                        coordinates: !<asdf://weldx.bam.de/weldx/tags/core/variable-0.1.0>
                          name: coordinates
                          dimensions: [time, c]
                          dtype: <f8
                          data: !core/ndarray-1.0.0
                            data:
                            - [5.0, 0.0, 2.0]
                            - [295.0, 0.0, 2.0]
                            datatype: float64
                            shape: [2, 3]
                    target_node: !<asdf://weldx.bam.de/weldx/tags/core/graph/di_node-0.1.0>
                      name: tcp_wire
                      attributes:
                        data: {}
                      edges:
                      - !<asdf://weldx.bam.de/weldx/tags/core/graph/di_edge-0.1.0>
                        direction: bwd
                        attributes:
                          defined: true
                          transformation: !<asdf://weldx.bam.de/weldx/tags/core/transformations/local_coordinate_system-0.1.0>
                            coordinates: !<asdf://weldx.bam.de/weldx/tags/core/variable-0.1.0>
                              name: coordinates
                              dimensions: [c]
                              dtype: <f8
                              data: !core/ndarray-1.0.0
                                data: [0.0, 0.0, -10.0]
                                datatype: float64
                                shape: [3]
                        target_node: !<asdf://weldx.bam.de/weldx/tags/core/graph/di_node-0.1.0>
                          name: tcp_contact
                          attributes:
                            data: {}
          subsystems: []
        equipment:
        - &id008 !<asdf://weldx.bam.de/weldx/tags/equipment/measurement_equipment-0.1.0>
          name: HKS P1000-S3
          sources:
          - &id003 !<asdf://weldx.bam.de/weldx/tags/measurement/source-0.1.0>
            name: Current Sensor
            output_signal: &id004 !<asdf://weldx.bam.de/weldx/tags/measurement/signal-0.1.0>
              signal_type: analog
              unit: V
            error: !<asdf://weldx.bam.de/weldx/tags/measurement/error-0.1.0>
              deviation: !<asdf://weldx.bam.de/weldx/tags/unit/quantity-0.1.0> {value: 0.1, unit: !<asdf://weldx.bam.de/weldx/tags/unit/unit-0.1.0> '%'}
          - &id011 !<asdf://weldx.bam.de/weldx/tags/measurement/source-0.1.0>
            name: Voltage Sensor
            output_signal: &id012 !<asdf://weldx.bam.de/weldx/tags/measurement/signal-0.1.0>
              signal_type: analog
              unit: V
            error: !<asdf://weldx.bam.de/weldx/tags/measurement/error-0.1.0>
              deviation: !<asdf://weldx.bam.de/weldx/tags/unit/quantity-0.1.0> {value: 0.1, unit: !<asdf://weldx.bam.de/weldx/tags/unit/unit-0.1.0> '%'}
          transformations: []
        - &id005 !<asdf://weldx.bam.de/weldx/tags/equipment/measurement_equipment-0.1.0>
          name: Beckhoff ELM3002-0000
          sources: []
          transformations:
          - &id006 !<asdf://weldx.bam.de/weldx/tags/measurement/signal_transformation-0.1.0>
            name: AD conversion current measurement
            error: !<asdf://weldx.bam.de/weldx/tags/measurement/error-0.1.0>
              deviation: !<asdf://weldx.bam.de/weldx/tags/unit/quantity-0.1.0> {value: 0.01, unit: !<asdf://weldx.bam.de/weldx/tags/unit/unit-0.1.0> '%'}
            func: !<asdf://weldx.bam.de/weldx/tags/core/mathematical_expression-0.1.0>
              expression: a*x + b
              parameters:
                a: !<asdf://weldx.bam.de/weldx/tags/unit/quantity-0.1.0> {value: 3276.8, unit: !<asdf://weldx.bam.de/weldx/tags/unit/unit-0.1.0> 1 / volt}
                b: !<asdf://weldx.bam.de/weldx/tags/unit/quantity-0.1.0> {value: 0.0, unit: !<asdf://weldx.bam.de/weldx/tags/unit/unit-0.1.0> ''}
            type_transformation: AD
          - &id013 !<asdf://weldx.bam.de/weldx/tags/measurement/signal_transformation-0.1.0>
            name: AD conversion voltage measurement
            error: !<asdf://weldx.bam.de/weldx/tags/measurement/error-0.1.0>
              deviation: !<asdf://weldx.bam.de/weldx/tags/unit/quantity-0.1.0> {value: 0.01, unit: !<asdf://weldx.bam.de/weldx/tags/unit/unit-0.1.0> '%'}
            func: !<asdf://weldx.bam.de/weldx/tags/core/mathematical_expression-0.1.0>
              expression: a*x + b
              parameters:
                a: !<asdf://weldx.bam.de/weldx/tags/unit/quantity-0.1.0> {value: 3276.8, unit: !<asdf://weldx.bam.de/weldx/tags/unit/unit-0.1.0> 1 / volt}
                b: !<asdf://weldx.bam.de/weldx/tags/unit/quantity-0.1.0> {value: 0.0, unit: !<asdf://weldx.bam.de/weldx/tags/unit/unit-0.1.0> ''}
            type_transformation: AD
        measurements:
        - !<asdf://weldx.bam.de/weldx/tags/measurement/measurement-0.1.0>
          name: welding current measurement
          data:
          - &id007 !<asdf://weldx.bam.de/weldx/tags/core/time_series-0.1.0>
            &id001 values: &id002 !core/ndarray-1.0.0
              data: [300.0, 299.9999999999999, 299.99999999999983, 299.99999999999915, 299.9999999999996,
                300.00000000000006]
              datatype: float64
              shape: [6]
            time: !<asdf://weldx.bam.de/weldx/tags/time/timedeltaindex-0.1.0>
              start: !<asdf://weldx.bam.de/weldx/tags/time/timedelta-0.1.0> P0DT0H0M0S
              end: !<asdf://weldx.bam.de/weldx/tags/time/timedelta-0.1.0> P0DT0H0M10S
              freq: 2S
              min: !<asdf://weldx.bam.de/weldx/tags/time/timedelta-0.1.0> P0DT0H0M0S
              max: !<asdf://weldx.bam.de/weldx/tags/time/timedelta-0.1.0> P0DT0H0M10S
            unit: ampere
            shape: [6]
            interpolation: step
            *id001 : *id002
          measurement_chain: !<asdf://weldx.bam.de/weldx/tags/measurement/measurement_chain-0.1.0>
            name: welding current measurement chain
            data_source: *id003
            graph: !<asdf://weldx.bam.de/weldx/tags/core/graph/di_graph-0.1.0>
              root_node: !<asdf://weldx.bam.de/weldx/tags/core/graph/di_node-0.1.0>
                name: Current Sensor
                attributes:
                  signal: *id004
                edges:
                - !<asdf://weldx.bam.de/weldx/tags/core/graph/di_edge-0.1.0>
                  direction: fwd
                  attributes:
                    equipment: *id005
                    transformation: *id006
                  target_node: !<asdf://weldx.bam.de/weldx/tags/core/graph/di_node-0.1.0>
                    name: AD conversion current measurement
                    attributes:
                      signal: !<asdf://weldx.bam.de/weldx/tags/measurement/signal-0.1.0>
                        signal_type: digital
                        unit: dimensionless
                    edges:
                    - !<asdf://weldx.bam.de/weldx/tags/core/graph/di_edge-0.1.0>
                      direction: fwd
                      attributes:
                        transformation: !<asdf://weldx.bam.de/weldx/tags/measurement/signal_transformation-0.1.0>
                          name: Calibration current measurement
                          error: !<asdf://weldx.bam.de/weldx/tags/measurement/error-0.1.0>
                            deviation: 0.0
                          func: !<asdf://weldx.bam.de/weldx/tags/core/mathematical_expression-0.1.0>
                            expression: a*x + b
                            parameters:
                              a: !<asdf://weldx.bam.de/weldx/tags/unit/quantity-0.1.0> {value: 0.030517578125, unit: !<asdf://weldx.bam.de/weldx/tags/unit/unit-0.1.0> A}
                              b: !<asdf://weldx.bam.de/weldx/tags/unit/quantity-0.1.0> {value: 0.0, unit: !<asdf://weldx.bam.de/weldx/tags/unit/unit-0.1.0> A}
                          wx_metadata:
                            software: !core/software-1.0.0 {name: Beckhoff TwinCAT ScopeView,
                              version: 3.4.3143}
                      target_node: !<asdf://weldx.bam.de/weldx/tags/core/graph/di_node-0.1.0>
                        name: Calibration current measurement
                        attributes:
                          signal: &id015 !<asdf://weldx.bam.de/weldx/tags/measurement/signal-0.1.0>
                            signal_type: digital
                            unit: ampere
                            data: *id007
            source_equipment: *id008
        - !<asdf://weldx.bam.de/weldx/tags/measurement/measurement-0.1.0>
          name: welding voltage measurement
          data:
          - &id014 !<asdf://weldx.bam.de/weldx/tags/core/time_series-0.1.0>
            &id009 values: &id010 !core/ndarray-1.0.0
              data: [40.299500249940486, 40.29950024994045, 40.299500249940436, 40.29950024994042,
                40.29950024994049, 40.299500249940564]
              datatype: float64
              shape: [6]
            time: !<asdf://weldx.bam.de/weldx/tags/time/timedeltaindex-0.1.0>
              start: !<asdf://weldx.bam.de/weldx/tags/time/timedelta-0.1.0> P0DT0H0M0S
              end: !<asdf://weldx.bam.de/weldx/tags/time/timedelta-0.1.0> P0DT0H0M10S
              freq: 2S
              min: !<asdf://weldx.bam.de/weldx/tags/time/timedelta-0.1.0> P0DT0H0M0S
              max: !<asdf://weldx.bam.de/weldx/tags/time/timedelta-0.1.0> P0DT0H0M10S
            unit: volt
            shape: [6]
            interpolation: step
            *id009 : *id010
          measurement_chain: !<asdf://weldx.bam.de/weldx/tags/measurement/measurement_chain-0.1.0>
            name: welding voltage measurement chain
            data_source: *id011
            graph: !<asdf://weldx.bam.de/weldx/tags/core/graph/di_graph-0.1.0>
              root_node: !<asdf://weldx.bam.de/weldx/tags/core/graph/di_node-0.1.0>
                name: Voltage Sensor
                attributes:
                  signal: *id012
                edges:
                - !<asdf://weldx.bam.de/weldx/tags/core/graph/di_edge-0.1.0>
                  direction: fwd
                  attributes:
                    equipment: *id005
                    transformation: *id013
                  target_node: !<asdf://weldx.bam.de/weldx/tags/core/graph/di_node-0.1.0>
                    name: AD conversion voltage measurement
                    attributes:
                      signal: !<asdf://weldx.bam.de/weldx/tags/measurement/signal-0.1.0>
                        signal_type: digital
                        unit: dimensionless
                    edges:
                    - !<asdf://weldx.bam.de/weldx/tags/core/graph/di_edge-0.1.0>
                      direction: fwd
                      attributes:
                        transformation: !<asdf://weldx.bam.de/weldx/tags/measurement/signal_transformation-0.1.0>
                          name: Calibration voltage measurement
                          error: !<asdf://weldx.bam.de/weldx/tags/measurement/error-0.1.0>
                            deviation: 0.0
                          func: !<asdf://weldx.bam.de/weldx/tags/core/mathematical_expression-0.1.0>
                            expression: a*x + b
                            parameters:
                              a: !<asdf://weldx.bam.de/weldx/tags/unit/quantity-0.1.0> {value: 0.0030517578125, unit: !<asdf://weldx.bam.de/weldx/tags/unit/unit-0.1.0> V}
                              b: !<asdf://weldx.bam.de/weldx/tags/unit/quantity-0.1.0> {value: 0.0, unit: !<asdf://weldx.bam.de/weldx/tags/unit/unit-0.1.0> V}
                          wx_metadata:
                            software: !core/software-1.0.0 {name: Beckhoff TwinCAT ScopeView,
                              version: 3.4.3143}
                      target_node: !<asdf://weldx.bam.de/weldx/tags/core/graph/di_node-0.1.0>
                        name: Calibration voltage measurement
                        attributes:
                          signal: &id016 !<asdf://weldx.bam.de/weldx/tags/measurement/signal-0.1.0>
                            signal_type: digital
                            unit: volt
                            data: *id014
            source_equipment: *id008
        process:
          shielding_gas: !<asdf://weldx.bam.de/weldx/tags/aws/process/shielding_gas_for_procedure-0.1.0>
            use_torch_shielding_gas: true
            torch_shielding_gas: !<asdf://weldx.bam.de/weldx/tags/aws/process/shielding_gas_type-0.1.0>
              gas_component:
              - !<asdf://weldx.bam.de/weldx/tags/aws/process/gas_component-0.1.0>
                gas_chemical_name: argon
                gas_percentage: !<asdf://weldx.bam.de/weldx/tags/unit/quantity-0.1.0> {value: 82, unit: !<asdf://weldx.bam.de/weldx/tags/unit/unit-0.1.0> '%'}
              - !<asdf://weldx.bam.de/weldx/tags/aws/process/gas_component-0.1.0>
                gas_chemical_name: carbon dioxide
                gas_percentage: !<asdf://weldx.bam.de/weldx/tags/unit/quantity-0.1.0> {value: 18, unit: !<asdf://weldx.bam.de/weldx/tags/unit/unit-0.1.0> '%'}
              common_name: SG
            torch_shielding_gas_flowrate: !<asdf://weldx.bam.de/weldx/tags/unit/quantity-0.1.0> {value: 20, unit: !<asdf://weldx.bam.de/weldx/tags/unit/unit-0.1.0> l / min}
          weld_speed: !<asdf://weldx.bam.de/weldx/tags/core/time_series-0.1.0>
            unit: millimeter / second
            value: 10
          welding_process: !<asdf://weldx.bam.de/weldx/tags/process/CLOOS/pulse-0.1.0>
            base_process: pulse
            manufacturer: CLOOS
            meta: {modulation: UI}
            parameters:
              base_current: !<asdf://weldx.bam.de/weldx/tags/core/time_series-0.1.0>
                unit: ampere
                value: 60.0
              pulse_duration: !<asdf://weldx.bam.de/weldx/tags/core/time_series-0.1.0>
                unit: millisecond
                value: 5.0
              pulse_frequency: !<asdf://weldx.bam.de/weldx/tags/core/time_series-0.1.0>
                unit: hertz
                value: 100.0
              pulse_voltage: !<asdf://weldx.bam.de/weldx/tags/core/time_series-0.1.0>
                unit: volt
                value: 40.0
              wire_feedrate: !<asdf://weldx.bam.de/weldx/tags/core/time_series-0.1.0>
                unit: meter / minute
                value: 10.0
            power_source: Quinto
            tag: CLOOS/pulse
          welding_wire:
<<<<<<< HEAD
            diameter: !<asdf://weldx.bam.de/weldx/tags/unit/quantity-0.1.0> {value: 1.2, unit: !<asdf://weldx.bam.de/weldx/tags/unit/unit-0.1.0> millimeter}
        reference_timestamp: !<asdf://weldx.bam.de/weldx/tags/time/timestamp-0.1.0> '2020-11-09T12:00:00'
=======
            diameter: !<asdf://weldx.bam.de/weldx/tags/unit/quantity-0.1.0> {value: 1.2, unit: !<asdf://weldx.bam.de/weldx/tags/unit/unit-0.1.0> mm}
        reference_timestamp: !<asdf://weldx.bam.de/weldx/tags/time/timestamp-0.1.0> {value: '2020-11-09T12:00:00'}
>>>>>>> 40524d97
        welding_current: *id015
        welding_voltage: *id016
        workpiece:
          base_metal: {common_name: S355J2+N, standard: 'DIN EN 10225-2:2011'}
          geometry:
            groove_shape: !<asdf://weldx.bam.de/weldx/tags/groove/iso_9692_1_2013_12/VGroove-0.1.0>
              t: !<asdf://weldx.bam.de/weldx/tags/unit/quantity-0.1.0> {value: 5, unit: !<asdf://weldx.bam.de/weldx/tags/unit/unit-0.1.0> mm}
              alpha: !<asdf://weldx.bam.de/weldx/tags/unit/quantity-0.1.0> {value: 50, unit: !<asdf://weldx.bam.de/weldx/tags/unit/unit-0.1.0> deg}
              b: !<asdf://weldx.bam.de/weldx/tags/unit/quantity-0.1.0> {value: 1, unit: !<asdf://weldx.bam.de/weldx/tags/unit/unit-0.1.0> mm}
              c: !<asdf://weldx.bam.de/weldx/tags/unit/quantity-0.1.0> {value: 1, unit: !<asdf://weldx.bam.de/weldx/tags/unit/unit-0.1.0> mm}
              code_number: ['1.3', '1.5']
            seam_length: !<asdf://weldx.bam.de/weldx/tags/unit/quantity-0.1.0> {value: 300, unit: !<asdf://weldx.bam.de/weldx/tags/unit/unit-0.1.0> mm}
        wx_metadata: {welder: A.W. Elder}
...<|MERGE_RESOLUTION|>--- conflicted
+++ resolved
@@ -483,13 +483,8 @@
             power_source: Quinto
             tag: CLOOS/pulse
           welding_wire:
-<<<<<<< HEAD
-            diameter: !<asdf://weldx.bam.de/weldx/tags/unit/quantity-0.1.0> {value: 1.2, unit: !<asdf://weldx.bam.de/weldx/tags/unit/unit-0.1.0> millimeter}
+            diameter: !<asdf://weldx.bam.de/weldx/tags/unit/quantity-0.1.0> {value: 1.2, unit: !<asdf://weldx.bam.de/weldx/tags/unit/unit-0.1.0> mm}
         reference_timestamp: !<asdf://weldx.bam.de/weldx/tags/time/timestamp-0.1.0> '2020-11-09T12:00:00'
-=======
-            diameter: !<asdf://weldx.bam.de/weldx/tags/unit/quantity-0.1.0> {value: 1.2, unit: !<asdf://weldx.bam.de/weldx/tags/unit/unit-0.1.0> mm}
-        reference_timestamp: !<asdf://weldx.bam.de/weldx/tags/time/timestamp-0.1.0> {value: '2020-11-09T12:00:00'}
->>>>>>> 40524d97
         welding_current: *id015
         welding_voltage: *id016
         workpiece:
