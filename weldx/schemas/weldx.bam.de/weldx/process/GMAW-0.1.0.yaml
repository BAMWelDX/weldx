--- conflicted
+++ resolved
@@ -55,19 +55,11 @@
                 data: [0, 10000000000]
                 datatype: int64
                 shape: [2]
-<<<<<<< HEAD
               start: !<asdf://weldx.bam.de/weldx/tags/time/timedelta-0.1.0> P0DT0H0M0S
               end: !<asdf://weldx.bam.de/weldx/tags/time/timedelta-0.1.0> P0DT0H0M10S
               min: !<asdf://weldx.bam.de/weldx/tags/time/timedelta-0.1.0> P0DT0H0M0S
               max: !<asdf://weldx.bam.de/weldx/tags/time/timedelta-0.1.0> P0DT0H0M10S
-            unit: volt
-=======
-              start: !<asdf://weldx.bam.de/weldx/tags/time/timedelta-0.1.0> {value: P0DT0H0M0S}
-              end: !<asdf://weldx.bam.de/weldx/tags/time/timedelta-0.1.0> {value: P0DT0H0M10S}
-              min: !<asdf://weldx.bam.de/weldx/tags/time/timedelta-0.1.0> {value: P0DT0H0M0S}
-              max: !<asdf://weldx.bam.de/weldx/tags/time/timedelta-0.1.0> {value: P0DT0H0M10S}
             units: !<asdf://weldx.bam.de/weldx/tags/unit/unit-0.1.0> V
->>>>>>> 9860d1c2
             shape: [2]
             interpolation: linear
             *id001 : *id002
