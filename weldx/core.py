"""Collection of common classes and functions."""
from __future__ import annotations

from copy import deepcopy
from typing import TYPE_CHECKING, Any, Dict, List, Tuple, Union
from warnings import warn

import numpy as np
import pandas as pd
import pint
import xarray
import xarray as xr

import weldx.util as ut
from weldx.constants import Q_, U_, UNITS_KEY
from weldx.time import Time, TimeDependent, types_time_like

if TYPE_CHECKING:  # pragma: no cover
    import matplotlib.pyplot
    import sympy

<<<<<<< HEAD
__all__ = ["GenericSeries", "MathematicalExpression", "TimeSeries"]
=======
    from weldx.types import UnitLike

__all__ = ["MathematicalExpression", "TimeSeries"]
>>>>>>> 9cef0ced


_me_parameter_types = Union[pint.Quantity, str, Tuple[pint.Quantity, str], xr.DataArray]


class MathematicalExpression:
    """Mathematical expression using sympy syntax."""

    def __init__(
        self,
        expression: Union[sympy.Expr, str],
        parameters: _me_parameter_types = None,
    ):
        """Construct a MathematicalExpression.

        Parameters
        ----------
        expression
            A sympy expression or a string that can be evaluated as one.
        parameters :
            A dictionary containing constant values for variables of the
            expression.

        """
        import sympy

        if not isinstance(expression, sympy.Expr):
            expression = sympy.sympify(expression)
        self._expression = expression

        self.function = sympy.lambdify(
            tuple(self._expression.free_symbols), self._expression, "numpy"
        )

        self._parameters: Union[pint.Quantity, xr.DataArray] = {}
        if parameters is not None:
            self.set_parameters(parameters)

    def __repr__(self):
        """Give __repr__ output."""
        representation = (
            f"<MathematicalExpression>\n"
            f"Expression:\n\t {self._expression.__repr__()}"
            f"\nParameters:\n"
        )
        if len(self._parameters) > 0:
            for parameter, value in self._parameters.items():
                representation += f"\t{parameter} = {value}\n"
        else:
            representation += "\tNone"
        return representation

    def __eq__(self, other):
        """Return the result of a structural equality comparison with another object.

        If the other object is not a 'MathematicalExpression' this function always
        returns 'False'.

        Parameters
        ----------
        other:
            Other object.

        Returns
        -------
        bool:
            'True' if the compared object is also a 'MathematicalExpression' and equal
            to this instance, 'False' otherwise

        """
        return self.equals(other, check_parameters=True, check_structural_equality=True)

    def equals(
        self,
        other: Any,
        check_parameters: bool = True,
        check_structural_equality: bool = False,
    ):
        """Compare the instance with another object for equality and return the result.

        If the other object is not a MathematicalExpression this function always returns
        'False'. The function offers the choice to compare for structural or
        mathematical equality by setting the 'structural_expression_equality' parameter
        accordingly. Additionally, the comparison can be limited to the expression only,
        if 'check_parameters' is set to 'False'.

        Parameters
        ----------
        other:
            Arbitrary other object.
        check_parameters
            Set to 'True' if the parameters should be included during the comparison. If
            'False', only the expression is checked for equality.
        check_structural_equality:
            Set to 'True' if the expression should be checked for structural equality.
            Set to 'False' if mathematical equality is sufficient.

        Returns
        -------
        bool:
            'True' if both objects are equal, 'False' otherwise

        """
        if isinstance(other, MathematicalExpression):
            if check_structural_equality:
                equality = self.expression == other.expression
            else:
                from sympy import simplify

                equality = simplify(self.expression - other.expression) == 0

            if check_parameters:
                from weldx.util import compare_nested

                equality = equality and compare_nested(
                    self._parameters, other.parameters
                )
            return equality
        return False

    def set_parameter(self, name, value):
        """Define an expression parameter as constant value.

        Parameters
        ----------
        name
            Name of the parameter used in the expression.
        value
            Parameter value. This can be number, array or pint.Quantity

        """
        self.set_parameters({name: value})

    # todo: Use kwargs here???
    def set_parameters(self, params: _me_parameter_types):
        """Set the expressions parameters.

        Parameters
        ----------
        params:
            Dictionary that contains the values for the specified parameters.

        """
        if not isinstance(params, dict):
            raise ValueError(f'"parameters" must be dictionary, got {type(params)}')

        variable_names = [str(v) for v in self._expression.free_symbols]

        for k, v in params.items():
            if k not in variable_names:
                raise ValueError(f'The expression does not have a parameter "{k}"')
            if isinstance(v, tuple):
                v = xr.DataArray(v[0], dims=v[1])
            if not isinstance(v, xr.DataArray):
                v = Q_(v)
            self._parameters[k] = v

    @property
    def num_parameters(self):
        """Get the expressions number of parameters.

        Returns
        -------
        int:
            Number of parameters.

        """
        return len(self._parameters)

    @property
    def num_variables(self):
        """Get the expressions number of free variables.

        Returns
        -------
        int:
            Number of free variables.

        """
        return len(self.expression.free_symbols) - len(self._parameters)

    @property
    def expression(self):
        """Return the internal sympy expression.

        Returns
        -------
        sympy.core.expr.Expr:
            Internal sympy expression

        """
        return self._expression

    @property
    def parameters(self) -> Dict:
        """Return the internal parameters dictionary.

        Returns
        -------
        Dict
            Internal parameters dictionary

        """
        return self._parameters

    def get_variable_names(self) -> List:
        """Get a list of all expression variables.

        Returns
        -------
        List:
            List of all expression variables

        """
        return [
            str(var)
            for var in self._expression.free_symbols
            if str(var) not in self._parameters
        ]

    def evaluate(self, **kwargs) -> Any:
        """Evaluate the expression for specific variable values.

        Parameters
        ----------
        kwargs
            additional keyword arguments (variable assignment) to pass.

        Returns
        -------
        Any:
            Result of the evaluated function

        """
        intersection = set(kwargs).intersection(self._parameters)
        if len(intersection) > 0:
            raise ValueError(
                f"The variables {intersection} are already defined as parameters."
            )

        variables = {
            k: v if isinstance(v, xr.DataArray) else xr.DataArray(Q_(v))
            for k, v in kwargs.items()
        }

        parameters = {
            k: v if isinstance(v, xr.DataArray) else xr.DataArray(v)
            for k, v in self._parameters.items()
        }

        return self.function(**variables, **parameters)


# TimeSeries ---------------------------------------------------------------------------


class TimeSeries(TimeDependent):
    """Describes the behaviour of a quantity in time."""

    _valid_interpolations = [
        "step",
        "linear",
        "nearest",
        "zero",
        "slinear",
        "quadratic",
        "cubic",
    ]

    def __init__(
        self,
        data: Union[pint.Quantity, MathematicalExpression],
        time: types_time_like = None,
        interpolation: str = None,
        reference_time: pd.Timestamp = None,
    ):
        """Construct a TimSeries.

        Parameters
        ----------
        data:
            Either a pint.Quantity or a weldx.MathematicalExpression. If a mathematical
            expression is chosen, it is only allowed to have a single free variable,
            which represents time.
        time:
            An instance of pandas.TimedeltaIndex if a quantity is passed and 'None'
            otherwise.
        interpolation:
            A string defining the desired interpolation method. This is only relevant if
            a quantity is passed as data. Currently supported interpolation methods are:
            'step', 'linear'.

        """
        self._data: Union[MathematicalExpression, xr.DataArray] = None
        self._time_var_name = None  # type: str
        self._shape = None
        self._units = None
        self._interp_counter = 0
        self._reference_time = reference_time

        if isinstance(data, (pint.Quantity, xr.DataArray)):
            self._initialize_discrete(data, time, interpolation)
        elif isinstance(data, MathematicalExpression):
            self._init_expression(data)
        else:
            raise TypeError(f'The data type "{type(data)}" is not supported.')

    def __eq__(self, other: Any) -> bool:
        """Return the result of a structural equality comparison with another object.

        If the other object is not a 'TimeSeries' this function always returns 'False'.

        Parameters
        ----------
        other:
            Other object.

        Returns
        -------
        bool:
           'True' if the compared object is also a 'TimeSeries' and equal to
            this instance, 'False' otherwise

        """
        if not isinstance(other, TimeSeries):
            return False
        if not isinstance(self.data, MathematicalExpression):
            if not isinstance(other.data, pint.Quantity):
                return False
            return self._data.identical(other.data_array)  # type: ignore

        return self._data == other.data

    def __repr__(self):
        """Give __repr__ output."""
        representation = "<TimeSeries>"
        if isinstance(self._data, xr.DataArray):
            if self._data.shape[0] == 1:
                representation += f"\nConstant value:\n\t{self.data.magnitude[0]}\n"
            else:
                representation += (
                    f"\nTime:\n\t{self.time}\n"
                    f"Values:\n\t{self.data.magnitude}\n"
                    f'Interpolation:\n\t{self._data.attrs["interpolation"]}\n'
                )
        else:
            representation += self.data.__repr__().replace(
                "<MathematicalExpression>", ""
            )
        return representation + f"Units:\n\t{self.units}\n"

    @staticmethod
    def _check_data_array(data_array: xr.DataArray):
        """Raise an exception if the 'DataArray' can't be used as 'self._data'."""
        try:
            ut.xr_check_coords(data_array, dict(time={"dtype": ["timedelta64[ns]"]}))
        except (KeyError, TypeError, ValueError) as e:
            raise type(e)(
                "The provided 'DataArray' does not match the required pattern. It "
                "needs to have a dimension called 'time' with coordinates of type "
                "'timedelta64[ns]'. The error reported by the comparison function was:"
                f"\n{e}"
            )

        if not isinstance(data_array.data, pint.Quantity):
            raise TypeError("The data of the 'DataArray' must be a 'pint.Quantity'.")

    @staticmethod
    def _create_data_array(
        data: Union[pint.Quantity, xr.DataArray], time: Time
    ) -> xr.DataArray:
        if isinstance(data, xr.DataArray):
            return data
        return (
            xr.DataArray(data=data)
            .rename({"dim_0": "time"})
            .assign_coords({"time": time.as_timedelta_index()})
        )

    def _initialize_discrete(
        self,
        data: Union[pint.Quantity, xr.DataArray],
        time: types_time_like = None,
        interpolation: str = None,
    ):
        """Initialize the internal data with discrete values."""
        # set default interpolation
        if interpolation is None:
            interpolation = "step"

        if isinstance(data, xr.DataArray):
            self._check_data_array(data)
            data = data.transpose("time", ...)
            self._data = data
            # todo: set _reference_time?
        else:
            # expand dim for scalar input
            data = Q_(data)
            if not np.iterable(data):
                data = np.expand_dims(data, 0)

            # constant value case
            if time is None:
                time = pd.Timedelta(0)
            time = Time(time)

            self._reference_time = time.reference_time
            self._data = self._create_data_array(data, time)
        self.interpolation = interpolation

    def _init_expression(self, data):
        """Initialize the internal data with a mathematical expression."""
        if data.num_variables != 1:
            raise Exception(
                "The mathematical expression must have exactly 1 free "
                "variable that represents time."
            )

        # check that the expression can be evaluated with a time quantity
        time_var_name = data.get_variable_names()[0]
        try:
            eval_data = data.evaluate(**{time_var_name: Q_(1, "second")}).data
            self._units = eval_data.units
            if np.iterable(eval_data):
                self._shape = eval_data.shape
            else:
                self._shape = (1,)
        except pint.errors.DimensionalityError:
            raise Exception(
                "Expression can not be evaluated with "
                '"weldx.Quantity(1, "seconds")"'
                ". Ensure that every parameter posses the correct unit."
            )

        # assign internal variables
        self._data = data
        self._time_var_name = time_var_name

        # check that all parameters of the expression support time arrays
        try:
            self.interp_time(Q_([1, 2], "second"))
            self.interp_time(Q_([1, 2, 3], "second"))
        except Exception as e:
            raise Exception(
                "The expression can not be evaluated with arrays of time deltas. "
                "Ensure that all parameters that are multiplied with the time "
                "variable have an outer dimension of size 1. This dimension is "
                "broadcasted during multiplication. The original error message was:"
                f' "{str(e)}"'
            )

    def _interp_time_discrete(self, time: Time) -> xr.DataArray:
        """Interpolate the time series if its data is composed of discrete values."""
        return ut.xr_interp_like(
            self._data,
            {"time": time.as_data_array()},
            method=self.interpolation,
            assume_sorted=False,
            broadcast_missing=False,
        )

    def _interp_time_expression(self, time: Time, time_unit: str) -> xr.DataArray:
        """Interpolate the time series if its data is a mathematical expression."""
        time_q = time.as_quantity(unit=time_unit)
        if len(time_q.shape) == 0:
            time_q = np.expand_dims(time_q, 0)

        time_xr = xr.DataArray(time_q, dims=["time"])

        # evaluate expression
        data = self._data.evaluate(**{self._time_var_name: time_xr})
        return data.assign_coords({"time": time.as_data_array()})

    @property
    def data(self) -> Union[pint.Quantity, MathematicalExpression]:
        """Return the data of the TimeSeries.

        This is either a set of discrete values/quantities or a mathematical expression.

        Returns
        -------
        pint.Quantity:
            Underlying data array.
        MathematicalExpression:
            A mathematical expression describing the time dependency

        """
        if isinstance(self._data, xr.DataArray):
            return self._data.data
        return self._data

    @property
    def data_array(self) -> Union[xr.DataArray, None]:
        """Return the internal data as 'xarray.DataArray'.

        If the TimeSeries contains an expression, 'None' is returned.

        Returns
        -------
        xarray.DataArray:
            The internal data as 'xarray.DataArray'

        """
        if isinstance(self._data, xr.DataArray):
            return self._data
        return None

    @property
    def interpolation(self) -> Union[str, None]:
        """Return the interpolation.

        Returns
        -------
        str:
            Interpolation of the TimeSeries

        """
        if isinstance(self._data, xr.DataArray):
            return self._data.attrs["interpolation"]
        return None

    @interpolation.setter
    def interpolation(self, interpolation):
        if isinstance(self._data, xr.DataArray):
            if interpolation not in self._valid_interpolations:
                raise ValueError(
                    "A valid interpolation method must be specified if discrete "
                    f'values are used. "{interpolation}" is not supported'
                )
            if self.time is None and interpolation != "step":
                interpolation = "step"
            self.data_array.attrs["interpolation"] = interpolation

    @property
    def is_discrete(self) -> bool:
        """Return `True` if the time series is described by discrete values."""
        return not self.is_expression

    @property
    def is_expression(self) -> bool:
        """Return `True` if the time series is described by an expression."""
        return isinstance(self.data, MathematicalExpression)

    @property
    def time(self) -> Union[None, Time]:
        """Return the data's timestamps.

        Returns
        -------
        pandas.TimedeltaIndex:
            Timestamps of the  data

        """
        if isinstance(self._data, xr.DataArray) and len(self._data.time) > 1:
            return Time(self._data.time.data, self.reference_time)
        return None

    @property
    def reference_time(self) -> Union[pd.Timestamp, None]:
        """Get the reference time."""
        return self._reference_time

    def interp_time(
        self, time: Union[pd.TimedeltaIndex, pint.Quantity, Time], time_unit: str = "s"
    ) -> TimeSeries:
        """Interpolate the TimeSeries in time.

        If the internal data consists of discrete values, an interpolation with the
        prescribed interpolation method is performed. In case of mathematical
        expression, the expression is evaluated for the given timestamps.

        Parameters
        ----------
        time:
            The time values to be used for interpolation.
        time_unit:
            Only important if the time series is described by an expression and a
            'pandas.TimedeltaIndex' is passed to this function. In this case, time is
            converted to a quantity with the provided unit. Even though pint handles
            unit prefixes automatically, the accuracy of the results can be heavily
            influenced if the provided unit results in extreme large or
            small values when compared to the parameters of the expression.

        Returns
        -------
        TimeSeries :
            A new `TimeSeries` object containing the interpolated data.

        """
        if self._interp_counter > 0:
            warn(
                "The data of the time series has already been interpolated "
                f"{self._interp_counter} time(s)."
            )

        # prepare timedelta values for internal interpolation
        time = Time(time)
        time_interp = Time(time, self.reference_time)

        if isinstance(self._data, xr.DataArray):
            dax = self._interp_time_discrete(time_interp)
            ts = TimeSeries(data=dax.data, time=time, interpolation=self.interpolation)
        else:
            dax = self._interp_time_expression(time_interp, time_unit)
            ts = TimeSeries(data=dax, interpolation=self.interpolation)

        ts._interp_counter = self._interp_counter + 1
        return ts

    def plot(
        self,
        time: Union[pd.TimedeltaIndex, pint.Quantity] = None,
        axes: matplotlib.pyplot.Axes = None,
        data_name: str = "values",
        time_unit: UnitLike = None,
        **mpl_kwargs,
    ) -> matplotlib.pyplot.Axes:
        """Plot the `TimeSeries`.

        Parameters
        ----------
        time :
            The points in time that should be plotted. This is an optional parameter for
            discrete `TimeSeries` but mandatory for expression based TimeSeries.
        axes :
            An optional matplotlib axes object
        data_name :
            Name of the data that will appear in the y-axis label
        mpl_kwargs :
            Key word arguments that are passed to the matplotlib plot function
        time_unit :
            The desired time unit for the plot. If `None` is provided, the internally
            stored unit will be used.

        Returns
        -------
        matplotlib.axes._axes.Axes :
            The matplotlib axes object that was used for the plot

        """
        import matplotlib.pyplot as plt

        if axes is None:
            _, axes = plt.subplots()
        if self.is_expression or time is not None:
            return self.interp_time(time).plot(
                axes=axes, data_name=data_name, time_unit=time_unit, **mpl_kwargs
            )

        time = Time(self.time, self.reference_time).as_quantity()
        if time_unit is not None:
            time = time.to(time_unit)

        axes.plot(time.m, self._data.data.m, **mpl_kwargs)  # type: ignore
        axes.set_xlabel(f"t in {time.u:~}")
        y_unit_label = ""
        if self.units not in ["", "dimensionless"]:
            y_unit_label = f" in {self.units:~}"
        axes.set_ylabel(data_name + y_unit_label)

        return axes

    @property
    def shape(self) -> Tuple:
        """Return the shape of the TimeSeries data.

        For mathematical expressions, the shape does not contain the time axis.

        Returns
        -------
        Tuple:
            Tuple describing the data's shape

        """
        if isinstance(self._data, xr.DataArray):
            return self._data.shape
        return self._shape

    @property
    def units(self) -> pint.Unit:
        """Return the units of the TimeSeries Data.

        Returns
        -------
        pint.Unit:
            The unit of the `TimeSeries`

        """
        if isinstance(self._data, xr.DataArray):
            return self._data.data.units
        return self._units


# GenericSeries ------------------------------------------------------------------------

# todo
#  - __getitem__ : use DataArray.sel
#  - pandas time types in TimeSeries vs GenericSeries
#
#  - interpolation
#  - add doctests (examples)
#  - dataclass for serialization
#  - swap __eq__ and evaluate


class GenericSeries:
    """Describes a quantity depending on one or more parameters."""

    _allowed_variables: List[str] = []
    """Allowed variable names"""
    _required_variables: List[str] = []
    """Required variable names"""

    _evaluation_preprocessor: callable = None
    """Function that should be used to adjust a var. input - (f.e. convert to Time)"""

    _required_dimensions: List[str] = []
    """Required dimensions"""
    _required_dimension_units: Dict[str, pint.Unit] = {}
    """Required units of a dimension"""
    _required_dimension_coordinates: Dict[str, List] = {}
    """Required coordinates of a dimension."""

    _required_unit_dimensionality: pint.Unit = None
    """Required unit dimensionality of the evaluated expression/data"""

    # do it later

    _allowed_dimensions: List[str] = NotImplemented
    """A list of allowed dimension names."""
    _required_parameter_shape: Dict[str, int] = NotImplemented
    """Size of the parameter dimensions/coordinates - (also defines parameter order)"""
    _alias_names: Dict[str, List[str]] = NotImplemented
    """Allowed alias names for a variable or parameter in an expression"""

    def __init__(
        self,
        obj: Union[pint.Quantity, xr.DataArray, MathematicalExpression],
        dims: Union[List[str], Dict[str, Union[str, pint.Unit]]] = None,
        coords: Union[None, pint.Quantity, Dict[str, pint.Quantity]] = None,
        units: Dict[str, Union[str, pint.Unit]] = None,
        interpolation: str = None,
        parameters: Dict[str, Union[str, pint.Quantity]] = None,
    ):
        """Create a generic series.

        Parameters
        ----------
        obj :
            Either a multidimensional array of discrete values or a
            `MathematicalExpression` with one or more variables.
        dims :
            The names of the dimensions. The order must be adjusted to the data's shape
            (outer dimensions first). For mathematical expressions, the dimensions
            match the variable names and need not to be specified.
        coords :
            The coordinate values in case the data is a set of discrete values.
        interpolation :
            The method that should be used when interpolating between discrete values.

        """
        self._obj: Union[xr.DataArray, MathematicalExpression] = None
        self._variable_units: Dict[str, pint.Unit] = None
        self._symbol_dims: Dict[str, List[str]] = None
        self._units: pint.Unit = None
        self._interpolation = "linear" if interpolation is None else interpolation
        self._shape: Tuple = None

        if isinstance(obj, (pint.Quantity, xr.DataArray)):
            self._init_discrete(obj, dims, coords)
        elif isinstance(obj, (MathematicalExpression, str)):
            self._init_expression(obj, dims, parameters, units)
        else:
            raise TypeError(f'The data type "{type(obj)}" is not supported.')

    def __eq__(self, other):
        """Compare the Generic Series to another object."""
        from weldx.util import compare_nested

        if not isinstance(other, type(self)):  # todo: what about derived GS types?
            return False
        if self.is_expression != other.is_expression:
            return False

        if self.is_expression:
            if not compare_nested(self._symbol_dims, other._symbol_dims):
                return False
            if not compare_nested(self._variable_units, other._variable_units):
                return False
            return self._obj == other._obj

        if self.interpolation != other.interpolation:
            return False
        return self._obj.identical(other._obj)

    def _init_discrete(self, data, dims, coords):
        """Initialize the internal data with discrete values."""
        if not isinstance(data, xr.DataArray):
            if coords is not None:
                coords = {
                    k: xr.DataArray(Q_(v), dims=[k]).pint.dequantify()
                    for k, v in coords.items()
                }
            data = xr.DataArray(data=data, dims=dims, coords=coords).weldx.quantify()
        else:
            # todo check data structure
            pass

        self._check_constraints_discrete(data)

        self._obj = data

    def _init_get_updated_dims_and_units(self, expr, dims, units):
        if dims is None:
            dims = {}
        if units is None:
            units = {}

        if self._required_dimension_units is not None:
            for k, v in self._required_dimension_units.items():
                if k not in units and k not in expr.parameters:
                    units[k] = v
        for k, v in units.items():
            if k not in expr.get_variable_names():
                raise KeyError(f"{k} is not a variable of the expression:\n{expr}")
            units[k] = U_(v)

        for v in expr.get_variable_names():
            if v not in dims:
                dims[v] = v
            if v not in units:
                units[v] = U_("")

        return dims, units

    def _init_expression(self, expr, dims, parameters, units):
        """Initialize the internal data with a mathematical expression."""
        # Check and update expression
        if isinstance(expr, MathematicalExpression):
            parameters = expr.parameters
            expr = str(expr.expression)
        if parameters is not None:
            self._update_expression_params(parameters)
        expr = MathematicalExpression(expr, parameters)

        if expr.num_variables == 0:
            raise ValueError("The passed expression has no variables.")

        # Update units and dims
        dims, units = self._init_get_updated_dims_and_units(expr, dims, units)

        # check expression
        expr_units, expr_shape = self._eval_expr(expr, dims, units)

        # check constraints
        self._check_constraints_expression(expr, dims, units, expr_units)

        # save internal data
        self._units = expr_units
        self._shape = expr_shape
        self._obj = expr
        self._variable_units = units
        self._symbol_dims = dims

    @staticmethod
    def _eval_expr(expr, dims, units):
        try:
            scalar_params = {k: Q_(1, v) for k, v in units.items()}
            result = expr.evaluate(**scalar_params)
            expr_units = result.data.to_reduced_units().units
        except pint.errors.DimensionalityError as e:
            raise pint.DimensionalityError(
                e.units1,
                e.units2,
                extra_msg="\nExpression can not be evaluated due to a unit "
                "dimensionality error. Ensure that the expressions parameters and the "
                "expected variable units are compatible. The original exception was:\n"
                f"{e}",
            )
        except ValueError:
            pass  # Error message will be generated by the next check

        try:
            # we evaluate twice with different array sizes because it might happen that
            # a parameter uses the same dimension as a variable but the check still
            # passes because the test input for the variable has the same array length.
            # This case will be caught in the second evaluation.
            for offset in range(2):
                array_params = {
                    k: xr.DataArray(Q_(range(i + 2 + offset), v), dims=dims[k])
                    for i, (k, v) in enumerate(units.items())
                }
                expr.evaluate(**array_params)
        except ValueError as e:
            raise ValueError(
                "During the evaluation of the expression mismatching array lengths' "
                "were detected. Some possible causes are:\n"
                "  - expression parameters that have already assigned coordinates to a "
                "dimension that is also used as a variable\n"
                "  - 2 free dimensions with identical names\n"
                "  - 2 expression parameters that use the same dimension with "
                "different number of values\n"
                f"The original exception was:\n{e}"
            )

        # todo: shape should follow from dims of parameters and variables - Consider
        #       removing shape for expressions since it does not really make sense. User
        #       alternatives would be ndims and dims

        shape = None
        return expr_units, shape

    @staticmethod
    def _update_expression_params(params):
        # todo
        #  - enable usage of dicts for params (data, dims, coords)
        #  - tuple should accept third element (coords)
        for k, v in params.items():
            if isinstance(v, tuple):
                v = (Q_(v[0]), v[1])
            elif isinstance(v, xr.DataArray):
                if not isinstance(v.data, pint.Quantity):
                    raise ValueError(f"Value for parameter {k} is not a quantity.")
            else:
                v = Q_(v)
            params[k] = v

    def __repr__(self):
        """Give __repr__ output."""
        representation = f"<{type(self).__name__}>\n"
        if isinstance(self._obj, xr.DataArray):
            representation += f"Values:\n{self._obj.data.magnitude}\n"
        else:
            representation += self.data.__repr__().replace(
                "<MathematicalExpression>", ""
            )
        representation += f"Dimensions:\n\t{self.dims}\n"
        if isinstance(self._obj, xr.DataArray):
            representation += f"Coordinates:\n\t{self.coordinates}\n"
        return representation + f"Units:\n\t{self.units}\n"

    def __add__(self, other):
        """Add two `GenericSeries`."""
        # this should mostly be moved to the MathematicalExpression
        # todo:
        #   - for two expressions simply do: f"{exp_1} + f{exp_2}" and merge the
        #     parameters in a new MathExpression
        #   - for two discrete series call __add__ of the xarrays
        #   - for mixed version add a new parameter to the expression string and set the
        #     xarray as the parameters value
        raise NotImplementedError

    def _call_preprocess_coords(self, **kwargs) -> Dict[str, xr.DataArray]:
        """Preprocess the coordinates passed to `__call__`."""
        # Turn coords into DataArrays
        coords = {}
        for i, (k, v) in enumerate(kwargs.items()):
            v = Q_(v)

            if len(v.shape) == 0:
                v = np.expand_dims(v, 0)

            if self.is_expression:
                v = xr.DataArray(
                    v,
                    dims=self._symbol_dims[k],
                    coords={self._symbol_dims[k][0]: v.m},
                )
            else:
                ref_unit = self._obj.coords[k].attrs.get(UNITS_KEY, "")
                v = xr.DataArray(v.to(ref_unit), dims=[k]).pint.dequantify()

            coords[k] = v

        return coords

    def _call_expr(self, **kwargs) -> GenericSeries:
        """Evaluate the expression at the passed coordinates."""
        if len(kwargs) == self._obj.num_variables:
            coords = self._call_preprocess_coords(**kwargs)
            # evaluate expression
            coords_unit_adj = {k: v.pint.dequantify() for k, v in coords.items()}
            data = self._obj.evaluate(**coords).assign_coords(coords_unit_adj)
            return type(self)(data.weldx.quantify())
        else:
            # turn passed coords into parameters of the expression
            new_series = deepcopy(self)
            for k, v in kwargs.items():
                new_series._obj.set_parameter(k, (v, self._symbol_dims[k]))
                new_series._symbol_dims.pop(k)
                new_series._variable_units.pop(k)
            return new_series

    def __call__(self, **kwargs) -> GenericSeries:
        """Evaluate the generic series at discrete coordinates.

        Parameters
        ----------
        kwargs:
            An arbitrary number of keyword arguments. The key must be a dimension name
            of the `GenericSeries` and the values are the corresponding coordinates
            where the `GenericSeries` should be evaluated.

        Returns
        -------
        GenericSeries :
            A new generic series containing the discrete values at the desired
            coordinates.

        """
        # Apply preprocessor for derived series if present
        if self._evaluation_preprocessor is not None:
            kwargs = self._evaluation_preprocessor(**kwargs)

        if self.is_expression:
            return self._call_expr(**kwargs)

        coords = self._call_preprocess_coords(**kwargs)
        for k in coords.keys():
            if k not in self._obj.dims:
                raise KeyError(f"'{k}' is not a valid dimension.")
        return type(self)(ut.xr_interp_like(self._obj, coords))

    def __getitem__(self, *args):
        """Get a subset of a discrete `GenericSeries` by indexing."""
        if isinstance(self._obj, xr.DataArray):
            return self._obj.__getitem__(*args)
        return NotImplementedError

    def evaluate(self, **kwargs) -> GenericSeries:
        """Copy from __call__."""
        return self(**kwargs)

    def interp_like(
        self, obj: Any, dimensions: List[str] = None, accessor_mappings: Dict = None
    ) -> GenericSeries:
        """Interpolate using the coordinates of another object.

        Parameters
        ----------
        obj :
            An object that provides the coordinate values.
        dimensions :
            The dimensions that should be interpolated. If `None` is passed, all
            dimensions will be interpolated
        accessor_mappings :
            A mapping between the dimensions of the generic series and the corresponding
            coordinate accessor of the provided object. This can be used if the
            coordinate names do not match for the time series and the provided object.

        Returns
        -------
        GenericSeries :
            A new generic series containing discrete values for the interpolated
            dimensions.

        """
        raise NotImplementedError

    @property
    def coordinates(self) -> Union[None, pint.Quantity, Dict[str, pint.Quantity]]:
        """Get the coordinates of the generic series."""
        if isinstance(self._obj, xr.DataArray):
            return self._obj.coords
        # todo here we should get all parameter coordinates
        return None

    @property
    def coordinate_names(self) -> List[str]:
        """Get the names of all coordinates."""
        raise NotImplementedError

    @property
    def data(self) -> Union[pint.Quantity, MathematicalExpression]:
        """Get the internal data."""
        if isinstance(self._obj, xr.DataArray):
            return self._obj.data
        return self._obj

    @property
    def data_array(self) -> Union[xarray.DataArray, MathematicalExpression]:
        """Get the internal data."""
        if isinstance(self._obj, xr.DataArray):
            return self._obj
        return None

    @staticmethod
    def _get_expression_dims(expr: MathematicalExpression, symbol_dims: Dict[str, str]):
        dims = set()
        for d in symbol_dims.values():
            dims |= set(d)
        for v in expr.parameters.values():
            if not isinstance(v, xr.DataArray):
                v = xr.DataArray(v)
            if v.size > 0:
                dims |= set(v.dims)
        return list(dims)

    @property
    def dims(self) -> List[str]:
        """Get the names of all dimensions."""
        if isinstance(self._obj, MathematicalExpression):
            return self._get_expression_dims(self._obj, self._symbol_dims)
        return self._obj.dims

    @property
    def interpolation(self) -> str:
        """Get the name of the used interpolation method."""
        return self._interpolation

    @interpolation.setter
    def interpolation(self, val: str):
        if val not in ["linear", "step"]:
            raise ValueError(f"'{val}' is not a supported interpolation method.")
        self._interpolation = val

    @property
    def is_discrete(self) -> bool:
        """Return `True` if the time series is described by discrete values."""
        return not self.is_expression

    @property
    def is_expression(self) -> bool:
        """Return `True` if the time series is described by an expression."""
        return isinstance(self._obj, MathematicalExpression)

    @property
    def ndims(self) -> int:
        """Get the number of dimensions."""
        return len(self.dims)

    @property
    def variable_names(self) -> List[str]:
        """Get the names of all variables."""
        if self._variable_units is not None:
            return list(self._variable_units.keys())
        return None

    @property
    def variable_units(self) -> Dict[str, pint.Unit]:
        """Get a dictionary that maps the variable names to their expected units."""
        return self._variable_units

    @property
    def shape(self) -> Tuple:
        """Get the shape of the generic series data."""
        if self._shape is not None:
            return self._shape
        raise NotImplementedError

    # todo Expression? -> dict shape?
    @property
    def units(self) -> str:
        """Get the units of the generic series data."""
        if self._units is not None:
            return self._units
        return self._obj.data.u

    # constraint checks for derived series ---------------------------------------------

    @classmethod
    def _check_req_items(cls, req, data, desc):
        """Check if all required items are contained in `data`."""
        if not set(req).issubset(data):
            raise ValueError(f"{cls.__name__} requires {desc} '{req}'.")

    @classmethod
    def _check_constraints_discrete(cls, data_array: xr.DataArray):
        if cls is GenericSeries:
            return

        # check dimension constraints
        cls._check_req_items(cls._required_dimensions, data_array.dims, "dimensions")

        # check dimensionality constraint
        ut.xr_check_dimensionality(data_array, cls._required_unit_dimensionality)

        # check coordinate constraints
        ref = {}

        def _update_ref_coords(ref_dict, item, key, val):
            """Update the coordinate reference dict `r`."""
            coord = ref_dict.get(key, {})
            coord[item] = val
            ref_dict[key] = coord

        for k, v in cls._required_dimension_units.items():
            if k in data_array.dims:
                _update_ref_coords(ref, "dimensionality", k, v)

        for k, v in cls._required_dimension_coordinates.items():
            _update_ref_coords(ref, "values", k, v)

        ut.xr_check_coords(data_array, ref)

    @classmethod
    def _check_constraints_expression(
        cls,
        expr: MathematicalExpression,
        var_dims: Dict[str, str],
        var_units: Dict[str, pint.Unit],
        expr_units: pint.Unit,
    ):
        if cls is GenericSeries:
            return

        # check variable constraints
        var_names = expr.get_variable_names()
        vars_allow = cls._allowed_variables

        if len(vars_allow) > 0 and not set(var_names).issubset(vars_allow):
            raise ValueError(
                f"'{var_names}' is not a subset of the allowed expression variables "
                f"{vars_allow} of class {cls.__name__}"
            )
        cls._check_req_items(cls._required_variables, var_names, "expression variables")

        # check dimension constraints
        cls._check_req_items(
            cls._required_dimensions,
            cls._get_expression_dims(expr, var_dims),
            "dimensions",
        )

        # check dimensionality constraint
        req_dimty = cls._required_unit_dimensionality

        if req_dimty is not None and not expr_units.is_compatible_with(req_dimty):
            raise pint.DimensionalityError(
                expr_units,
                req_dimty,
                extra_msg=f"\n{cls.__name__} requires its output unit to be of "
                f"dimensionality '{req_dimty.dimensionality}' but it actually is "
                f"'{expr_units.dimensionality}'.",
            )

        # check units of dimensions
        for k, v in cls._required_dimension_units.items():
            d_units = var_units.get(k)
            param = expr.parameters.get(k)

            if d_units is None and param is not None:
                d_units = param.u if isinstance(param, pint.Quantity) else param.data.u

            if d_units is None or not U_(d_units).is_compatible_with(U_(v)):
                raise pint.DimensionalityError(
                    U_(v),
                    U_(d_units),
                    extra_msg=f"\n{cls.__name__} requires dimension {k} to have the "
                    f"unit dimensionality '{U_(v).dimensionality}'",
                )

        # check coords
        for k, v in cls._required_dimension_coordinates.items():
            if k in var_dims:
                raise ValueError(
                    f"{cls.__name__} requires dimension {k} to have the "
                    f"coordinates {v}. Therefore it can't be a variable dimension."
                )

            ref = {k: {"values": v}}
            for param in expr.parameters.values():
                if isinstance(param, xr.DataArray) and k in param.coords.keys():
                    ut.xr_check_coords(param, ref)

            # todo: add limits for dims?<|MERGE_RESOLUTION|>--- conflicted
+++ resolved
@@ -18,15 +18,9 @@
 if TYPE_CHECKING:  # pragma: no cover
     import matplotlib.pyplot
     import sympy
-
-<<<<<<< HEAD
+    from weldx.types import UnitLike
+
 __all__ = ["GenericSeries", "MathematicalExpression", "TimeSeries"]
-=======
-    from weldx.types import UnitLike
-
-__all__ = ["MathematicalExpression", "TimeSeries"]
->>>>>>> 9cef0ced
-
 
 _me_parameter_types = Union[pint.Quantity, str, Tuple[pint.Quantity, str], xr.DataArray]
 
