[metadata]
name = weldx
author = "Cagtay Fabry <cagtay.fabry@bam.de>, Volker Hirthammer <volker.hirthammer@bam.de>, Martin K. Scherer <martin.scherer@bam.de>"
author_email = "cagtay.fabry@bam.de"
home_page = https://www.bam.de/weldx
description = Python API for the WelDX file format and standard
long_description = file: README.rst
long_description_content_type = text/x-rst
license = BSD License
license_file = LICENSE
platform = any
keywords =
    welding
    weldx
    bam
classifiers =
    Development Status :: 3 - Alpha
    Intended Audience :: Science/Research
    License :: OSI Approved :: BSD License
    Operating System :: OS Independent
    Natural Language :: English
    Programming Language :: Python
    Programming Language :: Python :: 3 :: Only
    Programming Language :: Python :: 3.8
    Programming Language :: Python :: 3.9
    Topic :: Scientific/Engineering :: Physics
project_urls =
    Documentation = https://weldx.readthedocs.io
    Source Code = https://github.com/BAMweldx/weldx
    Bug Tracker = https://github.com/BAMweldx/weldx/issues
    Changelog = https://github.com/BAMweldx/weldx/blob/master/CHANGELOG.rst

[options]
packages = find:
python_requires = >=3.8,<3.10
setup_requires =
    setuptools >=38.3.0
    setuptools_scm
install_requires =
    numpy >=1.20
    asdf >=2.8
    pandas >=1.0
    xarray >=0.15
    scipy >=1.4,!=1.6.0,!=1.6.1
    sympy >=1.6
    pint >=0.11
<<<<<<< HEAD
    pint-xarray
    asdf >=2.8
=======
    pint-xarray >=0.2.1
>>>>>>> 8a79f5a0
    bottleneck >=1.3
    boltons
    networkx >=2
    matplotlib >=3
    fs
    ipywidgets
    k3d !=2.10
    meshio
    psutil
include_package_data = True

[options.extras_require]
test =
    pytest
    pytest-cov
    pytest-xdist
    nbval

[options.entry_points]
asdf.extensions =
    weldx = weldx.asdf.extension:get_extensions
    weldx_validators = weldx.asdf._extension:WeldxValidatorExtension
asdf.resource_mappings =
    weldx_schemas = weldx.asdf.extension:get_resource_mappings
console_scripts =
    welding_schema = weldx.asdf.cli.welding_schema:main

[flake8]
# References:
# https://flake8.readthedocs.io/en/latest/user/configuration.html
# https://flake8.readthedocs.io/en/latest/user/error-codes.html

# Note: there cannot be spaces after comma's here
ignore =
    W503,W504,  # line break after binary operator
    E203        # E203 whitespace before ':' (not PEP8 compliant anyway)
max-line-length = 88
select = C,E,F,W,B,B950 # black formatting options
per-file-ignores =
    aws_setup.py:E501
exclude =
    __init__.py,
    doc/conf.py,

[pydocstyle]
# convention numpy is currently equivalent to ignoring 'D107', 'D203', 'D212', 'D213', 'D402', 'D413'
convention = numpy
match = (?!__)(?!_version)(?!conftest).*\.py
match_dir = ^(?!(tests|tags|asdf)).*

[tool:pytest]
addopts = --tb=short --color=yes -rsw --cov=weldx --cov-report=term-missing:skip-covered --doctest-modules
#addopts = --tb=short --color=yes -rs -p no:cov
testpaths =
    weldx
# custom test markers, see https://docs.pytest.org/en/latest/example/markers.html#mark-examples
markers =
    slow: marks tests as slow to run (skipped by default, enable with --runslow option)
asdf_schema_root = weldx/schemas/weldx.bam.de/weldx
#asdf_schema_tests_enabled = true
#asdf_schema_skip_tests =
#    weldx.bam.de/weldx/datamodels/single_pass_weld-1.0.0.schema.yaml
norecursedirs = doc
filterwarnings =
    ignore::DeprecationWarning:traittypes.*:

[isort]
profile = black
default_section = THIRDPARTY
known_first_party = weldx
sections = FUTURE,STDLIB,THIRDPARTY,FIRSTPARTY,LOCALFOLDER

[coverage:report]
omit =
    weldx/_version.py
    weldx/tests/*

exclude_lines =
# Have to re-enable the standard pragma
    pragma: no cover

# ignore class __repr__-like functions:
    def __repr__
    def __str__
    def _ipython_display_

[mypy]
python_version = 3.9
files=weldx
ignore_missing_imports = True
strict_optional = False
pretty = True
allow_redefinition = True
show_error_context = True
show_error_codes = True
show_column_numbers = True

[mypy-weldx.asdf.*]
ignore_errors = True
[mypy-weldx.tags.*]
ignore_errors = True
[mypy-weldx.tests.*]
ignore_errors = True
# remove after refactoring the geometry module
[mypy-weldx.geometry.*]
ignore_errors = True

# this is a workaround for an xarray related mypy bug
# see https://github.com/python/mypy/pull/9495
# and https://github.com/space-physics/msise00/commit/8b59a9383dd6fcc54b7dac74eb95a350308d7b62
[mypy-xarray]
follow_imports = skip
ignore_errors = True<|MERGE_RESOLUTION|>--- conflicted
+++ resolved
@@ -44,12 +44,7 @@
     scipy >=1.4,!=1.6.0,!=1.6.1
     sympy >=1.6
     pint >=0.11
-<<<<<<< HEAD
-    pint-xarray
-    asdf >=2.8
-=======
     pint-xarray >=0.2.1
->>>>>>> 8a79f5a0
     bottleneck >=1.3
     boltons
     networkx >=2
