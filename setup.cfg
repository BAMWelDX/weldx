[flake8]
# References:
# https://flake8.readthedocs.io/en/latest/user/configuration.html
# https://flake8.readthedocs.io/en/latest/user/error-codes.html

# Note: there cannot be spaces after comma's here
ignore =
    W503,W504,  # line break after binary operator
    E203        # E203 whitespace before ':' (not PEP8 compliant anyway)
max-line-length = 88
select = C,E,F,W,B,B950 # black formatting options
per-file-ignores =
    aws_setup.py:E501
exclude =
    versioneer.py,
    __init__.py

[pydocstyle]
<<<<<<< HEAD
match = (?!__)(?!versioneer)(?!_version).*\.py
match_dir = [^\.][^\docs].*

[tool:pytest]
addopts = --tb=short --color=yes --cov=weldx --cov-report=term-missing:skip-covered
asdf_schema_root = weldx/asdf/schemas
#asdf_schema_tests_enabled = true
=======
match = (?!__).*\.py
match_dir = [^\.][^\docs].*

[tool:pytest]
addopts = --tb=short --color=yes --cov=weldx --cov-report term-missing
# custom test markers, see https://docs.pytest.org/en/latest/example/markers.html#mark-examples
markers =
    slow: marks tests as slow (deselect from pytest run with '-m "not slow"' option)
>>>>>>> 5e0d04d1

[isort]
multi_line_output=3
include_trailing_comma=True
force_grid_wrap=0
use_parentheses=True
line_length=88
ensure_newline_before_comments=True
default_section = THIRDPARTY
known_first_party = weldx
sections = FUTURE,STDLIB,THIRDPARTY,FIRSTPARTY,LOCALFOLDER

[coverage:report]
omit =
<<<<<<< HEAD
    weldx/_version.py
=======
>>>>>>> 5e0d04d1
    weldx/scripts/*

exclude_lines =
    # Have to re-enable the standard pragma
    pragma: no cover

<<<<<<< HEAD
    # Don't complain about missing debug-only code:
    def __repr__
    if self\.debug


[versioneer]
VCS = git
versionfile_source = weldx/_version.py
versionfile_build = weldx/_version.py
tag_prefix =
parentdir_prefix =
=======
    # ignore class __repr__ functions:
    def __repr__
>>>>>>> 5e0d04d1
<|MERGE_RESOLUTION|>--- conflicted
+++ resolved
@@ -16,7 +16,6 @@
     __init__.py
 
 [pydocstyle]
-<<<<<<< HEAD
 match = (?!__)(?!versioneer)(?!_version).*\.py
 match_dir = [^\.][^\docs].*
 
@@ -24,16 +23,9 @@
 addopts = --tb=short --color=yes --cov=weldx --cov-report=term-missing:skip-covered
 asdf_schema_root = weldx/asdf/schemas
 #asdf_schema_tests_enabled = true
-=======
-match = (?!__).*\.py
-match_dir = [^\.][^\docs].*
-
-[tool:pytest]
-addopts = --tb=short --color=yes --cov=weldx --cov-report term-missing
 # custom test markers, see https://docs.pytest.org/en/latest/example/markers.html#mark-examples
 markers =
     slow: marks tests as slow (deselect from pytest run with '-m "not slow"' option)
->>>>>>> 5e0d04d1
 
 [isort]
 multi_line_output=3
@@ -48,29 +40,19 @@
 
 [coverage:report]
 omit =
-<<<<<<< HEAD
     weldx/_version.py
-=======
->>>>>>> 5e0d04d1
     weldx/scripts/*
 
 exclude_lines =
     # Have to re-enable the standard pragma
     pragma: no cover
 
-<<<<<<< HEAD
-    # Don't complain about missing debug-only code:
+    # ignore class __repr__ functions:
     def __repr__
-    if self\.debug
-
 
 [versioneer]
 VCS = git
 versionfile_source = weldx/_version.py
 versionfile_build = weldx/_version.py
 tag_prefix =
-parentdir_prefix =
-=======
-    # ignore class __repr__ functions:
-    def __repr__
->>>>>>> 5e0d04d1
+parentdir_prefix =