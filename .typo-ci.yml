--- conflicted
+++ resolved
@@ -13,11 +13,7 @@
 excluded_words:
   - typoci
   # weldx ---------------------------------------
-<<<<<<< HEAD
-  - LocalCoodinateSystem
-=======
   - LocalCoordinateSystem
->>>>>>> 6ea35f64
   # python packages -----------------------------
   - asdf
   - numpy
