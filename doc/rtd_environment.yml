channels:
  - conda-forge
  - defaults
dependencies:
  - python=3.9
  - setuptools_scm
  # weldx base dependencies
  - numpy>=1.18
  - pandas>=1.0
  - xarray>=0.15
  - pint>=0.11
  - scipy>=1.6.2
  - sympy>=1.6
  - asdf >=2.8
  - bottleneck>=1.3
  # notebook execution
  - ipykernel
  - ipywidgets<8
  - weldx_widgets >=0.2.1
  # documentation
  - sphinx>=4.1.1
  - jinja2=3.0
<<<<<<< HEAD
  - k3d>=2.12
  - sphinxcontrib-napoleon
=======
>>>>>>> 91b89bd3
  - nbsphinx
  - sphinx-copybutton
  - pydata-sphinx-theme
  - numpydoc>=0.5
  - sphinx-autodoc-typehints
  - typing_extensions
  # GH332
  - docutils=0.16
  # pip packages
  - pip
  - pip:
    - -e ../<|MERGE_RESOLUTION|>--- conflicted
+++ resolved
@@ -20,11 +20,8 @@
   # documentation
   - sphinx>=4.1.1
   - jinja2=3.0
-<<<<<<< HEAD
   - k3d>=2.12
   - sphinxcontrib-napoleon
-=======
->>>>>>> 91b89bd3
   - nbsphinx
   - sphinx-copybutton
   - pydata-sphinx-theme
