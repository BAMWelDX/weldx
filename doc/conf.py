--- conflicted
+++ resolved
@@ -62,7 +62,6 @@
 
 
 # -- copy tutorial files to doc folder -------------------------------------------------
-<<<<<<< HEAD
 def _copy_tut_files():
     # TODO: git move tutorial files to tutorials_dir, then delete this function
     logger.info("tutorials dir: %s", tutorials_dir)
@@ -77,6 +76,14 @@
 _copy_tut_files()
 
 
+tutorials_dir = (pathlib.Path(__file__).parent / "./tutorials").absolute()
+logger.info("tutorials dir: %s", tutorials_dir)
+# TODO: git move tutorial files to tutorials_dir!
+tutorial_files = pathlib.Path("./../tutorials/").glob("*.ipynb")
+for f in tutorial_files:
+    shutil.copy(f, tutorials_dir)
+
+
 def download_tutorial_input_file():
     from urllib.request import urlretrieve
 
@@ -113,52 +120,6 @@
     logger.info("download successful.")
 
 
-=======
-tutorials_dir = (pathlib.Path(__file__).parent / "./tutorials").absolute()
-logger.info("tutorials dir: %s", tutorials_dir)
-# TODO: git move tutorial files to tutorials_dir!
-tutorial_files = pathlib.Path("./../tutorials/").glob("*.ipynb")
-for f in tutorial_files:
-    shutil.copy(f, tutorials_dir)
-
-
-def download_tutorial_input_file():
-    from urllib.request import urlretrieve
-
-    url = "https://github.com/BAMWelDX/IIW2021_AA_CXII/blob/weldx_0.5.0/single_pass_weld.weldx?raw=true"
-    sha256sum = "29e4f11ef1185f818b4611860842ef52d386ad2866a2680257950f160e1e098a"
-
-    def hash_path(path):
-        import hashlib
-
-        h = hashlib.sha256()
-        with open(path, "rb") as fh:
-            h.update(fh.read())
-        return h.hexdigest()
-
-    dest = tutorials_dir / "single_pass_weld.wx"
-
-    # check if existing files matches desired one.
-    if dest.exists():
-        hash_local = hash_path(dest)
-        if hash_local == sha256sum:
-            logger.info(f"File %s already downloaded.", dest)
-            return
-
-    # does not exist or hash mismatched, so download it.
-    logger.info("trying to download: %s", url)
-    out_file, header = urlretrieve(url, dest)
-    sha256sum_actual = hash_path(out_file)
-    if not sha256sum_actual == sha256sum:
-        raise RuntimeError(
-            f"hash mismatch:\n actual = \t{sha256sum_actual}\n"
-            f"desired = \t{sha256sum}"
-        )
-
-    logger.info("download successful.")
-
-
->>>>>>> 6432c000
 download_tutorial_input_file()
 
 
