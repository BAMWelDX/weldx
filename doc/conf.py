# Configuration file for the Sphinx documentation builder.
#
# This file only contains a selection of the most common options. For a full
# list see the documentation:
# https://www.sphinx-doc.org/en/master/usage/configuration.html

# Local build command ------------------------------------------------------------------

# sphinx-build -W -n -b html -d build/doctrees doc build/html --keep-going -D nbsphinx_execute="never"

# -- Path setup --------------------------------------------------------------
# If extensions (or modules to document with autodoc) are in another directory,
# add these directories to sys.path here. If the directory is relative to the
# documentation root, use os.path.abspath to make it absolute, like shown here.

import datetime
import os
import pathlib
import shutil
import sys
import typing

<<<<<<< HEAD
import traitlets
from sphinx.util.logging import getLogger

logger = getLogger("weldx_sphinx_conf")

=======
>>>>>>> 04327b79

def _workaround_imports_typechecking():
    """Load some packages needed for type annotations."""
    import ipywidgets  # noqa
    import pandas  # noqa
    import pint  # noqa
    import xarray  # noqa


def _prevent_sphinx_circular_imports_bug():
    # https://github.com/sphinx-doc/sphinx/issues/9243
    import sphinx.builders.html  # noqa
    import sphinx.builders.latex  # noqa
    import sphinx.builders.texinfo  # noqa
    import sphinx.builders.text  # noqa
    import sphinx.ext.autodoc  # noqa


_prevent_sphinx_circular_imports_bug()
_workaround_imports_typechecking()

typing.TYPE_CHECKING = True
try:
    import weldx
except ModuleNotFoundError:  # fallback for local use
    sys.path.insert(0, os.path.abspath("../"))
    import weldx
except Exception as ex:
    raise

import weldx.visualization  # load visualization (currently no auto-import in pkg).

# -- copy tutorial files to doc folder -------------------------------------------------
tutorials_dir = (pathlib.Path(__file__).parent / "./tutorials").absolute()
logger.info("tutorials dir: %s", tutorials_dir)
# TODO: git move tutorial files to tutorials_dir!
tutorial_files = pathlib.Path("./../tutorials/").glob("*.ipynb")
for f in tutorial_files:
    shutil.copy(f, tutorials_dir)


def download_tutorial_input_file():
    from urllib.request import urlretrieve

    url = "https://github.com/BAMWelDX/IIW2021_AA_CXII/blob/weldx_0.5.0/single_pass_weld.weldx?raw=true"
    sha256sum = "29e4f11ef1185f818b4611860842ef52d386ad2866a2680257950f160e1e098a"

    def hash_path(path):
        import hashlib

        h = hashlib.sha256()
        with open(path, "rb") as fh:
            h.update(fh.read())
        return h.hexdigest()

    dest = tutorials_dir / "single_pass_weld.wx"

    # check if existing files matches desired one.
    if dest.exists():
        hash_local = hash_path(dest)
        if hash_local == sha256sum:
            logger.info(f"File %s already downloaded.", dest)
            return

    # does not exist or hash mismatched, so download it.
    logger.info("trying to download: %s", url)
    out_file, header = urlretrieve(url, dest)
    sha256sum_actual = hash_path(out_file)
    if not sha256sum_actual == sha256sum:
        raise RuntimeError(
            f"hash mismatch:\n actual = \t{sha256sum_actual}\n"
            f"desired = \t{sha256sum}"
        )

    logger.info("download successful.")


download_tutorial_input_file()


# -- Project information -----------------------------------------------------
_now = datetime.datetime.now().year

project = "weldx"
copyright = f"2020 - {_now}, BAM"
author = "BAM"

# The full version, including alpha/beta/rc tags
release = weldx.__version__ if weldx.__version__ else "undefined"

# The name of the Pygments (syntax highlighting) style to use.
pygments_style = "sphinx"


# -- General configuration ---------------------------------------------------

# Add any Sphinx extension module names here, as strings. They can be
# extensions coming with Sphinx (named 'sphinx.ext.*') or your custom
# ones.
extensions = [
    "sphinxcontrib.napoleon",
    "nbsphinx",
    "sphinx.ext.autodoc",
    "sphinx.ext.autosummary",
    "sphinx.ext.intersphinx",
    "sphinx.ext.mathjax",
    "sphinx_copybutton",
    "numpydoc",
    "sphinx_autodoc_typehints",  # list after napoleon
]

# autosummary --------------------------------------------------------------------------
autosummary_generate = True
# autosummary_imported_members = True

# add __init__ docstrings to class documentation
autoclass_content = "both"

# numpydoc option documentation:
# https://numpydoc.readthedocs.io/en/latest/install.html
numpydoc_use_plots = True
numpydoc_show_class_members = False
numpydoc_show_inherited_class_members = True
numpydoc_class_members_toctree = True
# numpydoc_citation_re = str - check documentation
numpydoc_attributes_as_param_list = True
numpydoc_xref_param_type = True
# numpydoc_xref_aliases = dict - check documentation
# numpydoc_xref_ignore = set - check documentation


# Napoleon settings
napoleon_google_docstring = True
napoleon_numpy_docstring = True
napoleon_include_init_with_doc = False
napoleon_include_private_with_doc = False
napoleon_include_special_with_doc = True
napoleon_use_admonition_for_examples = False
napoleon_use_admonition_for_notes = False
napoleon_use_admonition_for_references = False
napoleon_use_ivar = False
napoleon_use_param = True
napoleon_use_rtype = True
napoleon_type_aliases = None

# sphinx-autodoc-typehints https://github.com/agronholm/sphinx-autodoc-typehints
set_type_checking_flag = True
typehints_fully_qualified = False
always_document_param_types = False
typehints_document_rtype = True

# --------------------------------------------------------------------------------------

# The suffix of source filenames.
source_suffix = {
    ".rst": "restructuredtext",
}

# The encoding of source files.
# source_encoding = 'utf-8-sig'

# The master toctree document.
master_doc = "index"

# -- nbsphinx configuration -------------------------------------------------
nbsphinx_execute = "always"
nbsphinx_execute_arguments = [
    "--InlineBackend.figure_formats={'svg', 'pdf'}",
    "--InlineBackend.rc <figure.dpi=96>",
]


# This is processed by Jinja2 and inserted before each notebook
nbsphinx_prolog = r"""
{% set docname = env.doc2path(env.docname, base=None).replace("\\","/") %}

.. only:: html

    .. role:: raw-html(raw)
        :format: html

    .. nbinfo::

        Run the interactive online version of this notebook (takes 1-2 minutes to load):
        :raw-html:`<a href="https://mybinder.org/v2/gh/BAMWelDX/weldx/master?urlpath=lab/tree/{{ docname }}"><img alt="Binder badge" src="https://mybinder.org/badge_logo.svg" style="vertical-align:text-bottom"></a>`

"""

nbsphinx_epilog = """
----

Generated by nbsphinx_ from a Jupyter_ notebook.

.. _nbsphinx: https://nbsphinx.readthedocs.io/
.. _Jupyter: https://jupyter.org/
"""

# Add any paths that contain templates here, relative to this directory.
templates_path = ["_templates"]

# List of patterns, relative to source directory, that match files and
# directories to ignore when looking for source files.
# This pattern also affects html_static_path and html_extra_path.
exclude_patterns = [
    "**.ipynb_checkpoints",
]


# -- Options for HTML output -------------------------------------------------

# The theme to use for HTML and HTML Help pages.  See the documentation for
# a list of builtin themes.
#
html_theme = "pydata_sphinx_theme"

# The name of an image file (relative to html_static_path) to place at the top
# of the sidebar.
html_logo = "_static/WelDX_notext.svg"
html_favicon = "_static/WelDX_notext.ico"

# Add any paths that contain custom static files (such as style sheets) here,
# relative to this directory. They are copied after the builtin static files,
# so a file named "default.css" will overwrite the builtin "default.css".
html_static_path = ["_static"]

html_theme_options = {
    "external_links": [
        {
            "url": "https://weldx.readthedocs.io/projects/weldx-standard/en/latest/schemas.html",
            "name": "WelDX Standard",
        },
        # {"url": "https://asdf.readthedocs.io/", "name": "ASDF"},
    ],
    "github_url": "https://github.com/BAMWelDX/weldx",
    "twitter_url": "https://twitter.com/BAMweldx",
    "use_edit_page_button": False,
    "show_prev_next": False,
}

html_context = {
    "github_user": "BAMWelDX",
    "github_repo": "weldx",
    "github_version": "master",
    "doc_path": "doc",
}

# Theme options are theme-specific and customize the look and feel of a theme
# further.  For a list of options available for each theme, see the
# documentation.
# html_theme_options = {"logo_only": True}

# Intersphinx mappings -----------------------------------------------------

intersphinx_mapping = {
    "python": ("https://docs.python.org/3/", None),
    "numpy": ("https://numpy.org/doc/stable", None),
    "pandas": ("https://pandas.pydata.org/pandas-docs/stable", None),
    "xarray": ("http://xarray.pydata.org/en/stable", None),
    "scipy": ("https://docs.scipy.org/doc/scipy", None),
    "matplotlib": ("https://matplotlib.org", None),
    # "dask": ("https://docs.dask.org/en/latest", None),
    # "numba": ("https://numba.pydata.org/numba-doc/latest", None),
    "pint": ("https://pint.readthedocs.io/en/latest", None),
    "jsonschema": ("https://python-jsonschema.readthedocs.io/en/stable/", None),
    "asdf": ("https://asdf.readthedocs.io/en/latest/", None),
    "networkx": ("https://networkx.org/documentation/stable/", None),
    "IPython": ("https://ipython.readthedocs.io/en/stable/", None),
    "k3d": ("https://k3d-jupyter.org/", None),
}

# Disable warnings caused by a bug -----------------------------------------------------

# see this Stack Overflow answer for further information:
# https://stackoverflow.com/a/30624034/6700329

nitpick_ignore = []

for line in (fh := open("nitpick_ignore")):
    if line.strip() == "" or line.startswith("#"):
        continue
    dtype, target = line.split(None, 1)
    target = target.strip()
    nitpick_ignore.append((dtype, target))
fh.close()

# Enable better object linkage ---------------------------------------------------------

# This option basically turns every Markdown like inline code block into a sphinx
# reference
default_role = "py:obj"

# see:
# https://stackoverflow.com/questions/34052582/how-do-i-refer-to-classes-and-methods-in-other-files-my-project-with-sphinx<|MERGE_RESOLUTION|>--- conflicted
+++ resolved
@@ -20,14 +20,10 @@
 import sys
 import typing
 
-<<<<<<< HEAD
 import traitlets
 from sphinx.util.logging import getLogger
 
 logger = getLogger("weldx_sphinx_conf")
-
-=======
->>>>>>> 04327b79
 
 def _workaround_imports_typechecking():
     """Load some packages needed for type annotations."""
