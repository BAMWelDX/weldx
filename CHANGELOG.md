# Release Notes

## 0.2.1 (unreleased)
### changes
- Documentation
    - Documentation is [published on readthedocs](https://weldx.readthedocs.io/en/latest/)
    - API documentation is now available
    - New tutorial about 3 dimensional geometries [#105]
- `CoordinateSystemManager` 
    - each instance can be named
    - gets a `plot` function to visualize the graph
    - coordinate systems can be updated using `add_cs`
    - supports deletion of coordinate systems
    - instances can now be merged and unmerged
- `LocalCoordinateSystem` now accepts `pd.TimedeltaIndex` and `pint.Quantity` as `time` inputs when provided with a reference `pd.Timestamp` as `time_ref` [#97]
- `LocalCoordinateSystem` now accepts `Rotation`-Objects as `orientation` [#97]
- Internal structure of `LocalCoordinateSystem` is now based on `pd.TimedeltaIndex` and a reference `pd.Timestamp` instead of `pd.DatetimeIndex`. As a consequence, providing a reference timestamp is now optional. [#126]
- `weldx.utility.xr_interp_like` now accepts non-iterable scalar inputs for interpolation [#97]
- add custom `wx_tag` validation and update `wx_property_tag` to allow new syntax [#99]\
  the following syntax can be used:
  ```yaml
  wx_tag: http://stsci.edu/schemas/asdf/core/software-* # allow every version
  wx_tag: http://stsci.edu/schemas/asdf/core/software-1 # fix major version
  wx_tag: http://stsci.edu/schemas/asdf/core/software-1.2 # fix minor version
  wx_tag: http://stsci.edu/schemas/asdf/core/software-1.2.3 # fix patchversion
  ```
- add `WxSyntaxError` exception for custom weldx ASDF syntax errors [#99]
- add basic schema layout and `GmawProcess` class for arc welding process implementation [#104]
- add example notebook and documentation for arc welding process [#104]
- fix propagating the `name` attribute when reading an ndarray `TimeSeries` object back from ASDF files [#104]
- fix `pint` regression in `TimeSeries` when mixing integer and float values [#121]
- add `pint` compatibility to some `geometry` classes (**experimental**)
  - when passing quantities to constructors (and some functions), values get converted to default unit `mm` and passed on as magnitude
  - old behavior is preserved
<<<<<<< HEAD
- add `weldx.utility._sine` to easily create sine TimeSeries [#168] 
=======
- add `weldx.utility.xr_check_coords` function to check coordinates of xarray object against dtype and value restrictions [#125]
>>>>>>> ca9cf39b


## 0.2.0 (30.07.2020)
### ASDF
- add `wx_unit` and `wx_shape` validators
- add `doc/shape-validation.md` documentation for `wx_shape` [[#75]](https://github.com/BAMWelDX/weldx/pull/75)
- add `doc/unit-validation.md` documentation for `wx_unit`
- add unit validation to `iso_groove-1.0.0.yaml` 
- fixed const/enum constraints and properties in `iso_groove-1.0.0.yaml`
- add NetCDF inspired common types (`Dimension`,`Variable`) with corresponding
 asdf serialization classes
- add asdf serialization classes and schemas for `xarray.DataArray`, 
`xarray.Dataset`, `weldx.transformations.LocalCoordinateSystem` and
`weldx.transformations.CoordinateSystemManager`.
- add test for `xarray.DataArray`, `xarray.Dataset`, `weldx.transformations.LocalCoordinateSystem` and
`weldx.transformations.CoordinateSystemManager` serialization.
- allow using `pint.Quantity` coordinates in `weldx.transformations.LocalCoordinateSystem` [[#70]](https://github.com/BAMWelDX/weldx/pull/70)
- add measurement related ASDF serialization classes: [[#70]](https://github.com/BAMWelDX/weldx/pull/70)
  - `equipment/generic_equipment-1.0.0`
  - `measurement/data-1.0.0`
  - `data_transformation-1.0.0`
  - `measurement/error-1.0.0`
  - `measurement/measurement-1.0.0`
  - `measurement/measurement_chain-1.0.0`
  - `measurement/signal-1.0.0`
  - `measurement/source-1.0.0`
- add example notebook for measurement chains in tutorials [[#70]](https://github.com/BAMWelDX/weldx/pull/70)
- add support for `sympy` expressions with `weldx.core.MathematicalExpression` and ASDF serialization in `core/mathematical_expression-1.0.0` [#70](https://github.com/BAMWelDX/weldx/pull/70), [#76](https://github.com/BAMWelDX/weldx/pull/76)
- add class to describe time series - `weldx.core.TimeSeries` [[#76]](https://github.com/BAMWelDX/weldx/pull/76)
- add `wx_property_tag` validator [[#72]](https://github.com/BAMWelDX/weldx/pull/72)
 
    the `wx_property_tag` validator restricts **all** properties of an object to a single tag.
    For example the following object can have any number of properties but all must be
    of type `tag:weldx.bam.de:weldx/time/timestamp-1.0.0`
    ```yaml
    type: object
    additionalProperties: true # must be true to allow any property
    wx_property_tag: "tag:weldx.bam.de:weldx/time/timestamp-1.0.0"  
    ```
    It can be used as a "named" mapping replacement instead of YAML `arrays`.
- add `core/transformation/rotation-1.0.0` schema that implements `scipy.spatial.transform.Rotation` and `transformations.WXRotation` class to create custom tagged `Rotation` instances for custom serialization. [#79]
- update requirements to `asdf>=2.7` [[#83]](https://github.com/BAMWelDX/weldx/pull/83)
- update `anyOf` to `oneOf` in ASDF schemas [[#83]](https://github.com/BAMWelDX/weldx/pull/83)
- add `__eq__` functions to `LocalCoordinateSystem` and `CoordinateSystemManager` [[#87]](https://github.com/BAMWelDX/weldx/pull/87)

## 0.1.0 (05.05.2020)
### ASDF
- add basic file/directory layout for asdf files
  - asdf schemas are located in `weldx/asdf/schemas/weldx.bam.de/weldx`
  - tag implementations are in `weldx/asdf/tags/weldx`
- implement support for pint quantities
- implement support for basic pandas time class
- implement base welding classes from AWS/NIST "A Welding Data Dictionary"
- add and implement ISO groove types (DIN EN ISO 9692-1:2013)
- add basic jinja templates and functions for adding simple dataclass objects
- setup package to include and install ASDF extensions and schemas (see setup.py, MANIFEST.in)
- add basic tests for writing/reading all ASDF classes (these only run code without any real checks!)

### module:
- add setup.py package configuration for install
  - required packages
  - package metadata
  - asdf extension entry points
  - version support
- update pandas, scipy, xarray and pint minimum versions (in conda env and setup.py)
- add versioneer
- update options in setup.cfg
- update tool configurations<|MERGE_RESOLUTION|>--- conflicted
+++ resolved
@@ -32,11 +32,8 @@
 - add `pint` compatibility to some `geometry` classes (**experimental**)
   - when passing quantities to constructors (and some functions), values get converted to default unit `mm` and passed on as magnitude
   - old behavior is preserved
-<<<<<<< HEAD
+- add `weldx.utility.xr_check_coords` function to check coordinates of xarray object against dtype and value restrictions [#125]
 - add `weldx.utility._sine` to easily create sine TimeSeries [#168] 
-=======
-- add `weldx.utility.xr_check_coords` function to check coordinates of xarray object against dtype and value restrictions [#125]
->>>>>>> ca9cf39b
 
 
 ## 0.2.0 (30.07.2020)
