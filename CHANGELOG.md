--- conflicted
+++ resolved
@@ -2,15 +2,13 @@
 
 ## 0.6.7 (unreleased)
 
-<<<<<<< HEAD
 ### Added
 
 - added `weldx.exceptions` module with `WeldxException` \[{pull}`871`\] .
-=======
+
 ### Fixes
 
 - fix compatibility with `pint=0.21` \[{pull}`876`\] .
->>>>>>> 7b5c0c1f
 
 ## 0.6.6 (19.04.2023)
 
