--- conflicted
+++ resolved
@@ -1,10 +1,9 @@
 # Release Notes
 
-<<<<<<< HEAD
 ## ASDF 2.8
 
 - fix inline array serialization for new 64bit inline limit
-=======
+
 ## 0.3.3 (30.03.2021)
 
 This is a bugfix release to correctly include the asdf schema files in conda
@@ -64,7 +63,6 @@
 - A warning is now emitted if a `LocalCoordinateSystem` drops a provided time during construction. This usually happens
   if the coordinates and orientation only contain a single data point.
   [[#285]](https://github.com/BAMWelDX/weldx/pull/285)
->>>>>>> bd643850
 
 ## 0.3.0 (12.03.2021)
 
