--- conflicted
+++ resolved
@@ -7,14 +7,12 @@
 - added `asdf.util.get_schema_path` helper function [[#325]](https://github.com/BAMWelDX/weldx/pull/325)
 - added `util.compare_nested` to check equality of two nested data
   structures. [[#328]](https://github.com/BAMWelDX/weldx/pull/328)
-<<<<<<< HEAD
 - added `WeldxFile` wrapper to handle asdf files with history and schemas more
   easily. [[#341]](https://github.com/BAMWelDX/weldx/pull/341).
-=======
 - added `WeldxFile` wrapper to handle asdf files with
   history and schemas more easily. [[#341]](https://github.com/BAMWelDX/weldx/pull/341).
 - add `"step"` as additional method to `util.xr_interp_like` [[#363]](https://github.com/BAMWelDX/weldx/pull/363)
->>>>>>> 4f6c67ba
+
 
 ### changes
 
