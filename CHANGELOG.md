--- conflicted
+++ resolved
@@ -1,17 +1,15 @@
 # Release Notes
 
-<<<<<<< HEAD
+
 ## ASDF 2.8
 
 - fix inline array serialization for new 64bit inline limit
-=======
 
 ## 0.4.0 (unreleased)
 
 ### changes
 - `WXRotation.from_euler()` now accepts a `pint.Quantity` as input. [[#318]](https://github.com/BAMWelDX/weldx/pull/318)
 - move tests folder to `weldx/tests` [[#323]](https://github.com/BAMWelDX/weldx/pull/323)
->>>>>>> 2d6a0915
 
 ## 0.3.3 (30.03.2021)
 
