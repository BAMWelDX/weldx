# Release Notes

## 0.4.0 (unreleased)

### added

- added `asdf.util.get_schema_path` helper function [[#325]](https://github.com/BAMWelDX/weldx/pull/325)
- added `util.compare_nested` to check equality of two nested data
  structures. [[#328]](https://github.com/BAMWelDX/weldx/pull/328)
- added `WeldxFile` wrapper to handle asdf files with history and schemas more
  easily. [[#341]](https://github.com/BAMWelDX/weldx/pull/341).
- added `WeldxFile` wrapper to handle asdf files with
  history and schemas more easily. [[#341]](https://github.com/BAMWelDX/weldx/pull/341).
- add `"step"` as additional method to `util.xr_interp_like` [[#363]](https://github.com/BAMWelDX/weldx/pull/363)


### changes

- `WXRotation.from_euler()` now accepts a `pint.Quantity` as input. [[#318]](https://github.com/BAMWelDX/weldx/pull/318)
- move tests folder to `weldx/tests` [[#323]](https://github.com/BAMWelDX/weldx/pull/323)
- `get_yaml_header` received a new option parse, which optionally returns the parsed YAML header
  as `asdf.tagged.TaggedDict`. [[#338]](https://github.com/BAMWelDX/weldx/pull/338)
- refactor `asdf_json_repr` into `view_tree` [[#339]](https://github.com/BAMWelDX/weldx/pull/339)
- The `MeasurementChain` is now internally based on a `networkx.DiGraph`. New functions are also added to the class to 
  simplify its usage. [[#326]](https://github.com/BAMWelDX/weldx/pull/326)
  The following additional changes were applied during the update of the `MeasurementChain`:
   - renamed `DataTransformation` class to `SignalTransformation`
   - renamed `Source` to `SignalSource`
   - Added additional functionality to `Signal`, `SignalTransformation` and `GenericEquipment`
   - Removed `Data` class
   - Updated asdf schemas of all modified classes and the ones that contained references to those classes
   

### documentation

- Add new tutorial about the `MeasurementChain` [[#326]](https://github.com/BAMWelDX/weldx/pull/326)
- Updated the measurement tutorial [[#326]](https://github.com/BAMWelDX/weldx/pull/326)

### ASDF

- fix inline array serialization for new 64bit inline limit [[#218]](https://github.com/BAMWelDX/weldx/pull/218)
- add `yaml_tag_handles` to `WeldxExtension` [[#218]](https://github.com/BAMWelDX/weldx/pull/218)
- add `uuid-1.0.0.yaml` schema as basic version 4 UUID
  implementation [[#330]](https://github.com/BAMWelDX/weldx/pull/330)
- add `core/graph/di_node`, `core/graph/di_edge` & `core/graph/di_graph` for implementing a
  generic `networkx.DiGraph` [[#330]](https://github.com/BAMWelDX/weldx/pull/330)
- compatibility with ASDF-2.8 [[#355]](https://github.com/BAMWelDX/weldx/pull/355)
<<<<<<< HEAD
- data attached to an instance of the `CoordinateSystemManger` is now also stored in a WelDX file 
  [[#364]](https://github.com/BAMWelDX/weldx/pull/339)
=======
- replace references to base asdf tags with `-1.*` version wildcard [[#373]](https://github.com/BAMWelDX/weldx/pull/373)
- update `single-pass-weldx.1.0.0.schema` to allow groove types by
  wildcard [[#373]](https://github.com/BAMWelDX/weldx/pull/373)
>>>>>>> e19fbc49

## 0.3.3 (30.03.2021)

This is a bugfix release to correctly include the asdf schema files in conda
builds. [[#314]](https://github.com/BAMWelDX/weldx/pull/314)

### ASDF

- fix required welding wire metadata in `single-pass-weldx.1.0.0.schema`
  [[#316]](https://github.com/BAMWelDX/weldx/pull/316)

## 0.3.2 (29.03.2021)

### added

- `weldx.util.deprecated` decorator [[#295]](https://github.com/BAMWelDX/weldx/pull/295)

### removed

- `rotation_matrix_x`, `rotation_matrix_y` and `rotation_matrix_z`
  [[#317]](https://github.com/BAMWelDX/weldx/pull/317)

### dependencies

- restrict `scipy!=1.6.0,scipy!=1.6.1`  [[#300]](https://github.com/BAMWelDX/weldx/pull/300)

### ASDF

- add validators to `rotation-1.0.0.yaml`
  & `gas_component-1.0.0.yaml` [[#303]](https://github.com/BAMWelDX/weldx/pull/303)
- update descriptions in `single-pass-weldx.1.0.0.schema` [[#308]](https://github.com/BAMWelDX/weldx/pull/308)

### fixes

- prevent creation of `IsoBaseGroove` with negative parameters [[#306]](https://github.com/BAMWelDX/weldx/pull/306)

## 0.3.1 (21.03.2021)

### added

- plot function for `MeasurementChain` [[#288]](https://github.com/BAMWelDX/weldx/pull/288)

### ASDF

- remove the `additionalProperties` restriction
  from `single_pass_weld-1.0.0.schema.yaml` [[#283]](https://github.com/BAMWelDX/weldx/pull/283)
- allow scalar `integer` value in `anyOf` of `time_series-1.0.0.yaml` to
  fix [#282](https://github.com/BAMWelDX/weldx/pull/282) [[#286]](https://github.com/BAMWelDX/weldx/pull/286)
- add examples to schema files [[#274]](https://github.com/BAMWelDX/weldx/pull/274)

### changes

- `plot_graph` of the CSM now renders static and time-dependent edges differently
  [[#291]](https://github.com/BAMWelDX/weldx/pull/291)
- use `pint` compatible array syntax in `IsoBaseGroove.to_profile()`
  methods [[#189]](https://github.com/BAMWelDX/weldx/pull/189)
- CSM and LCS plot function get a `scale_vectors` parameter. It scales the plotted coordinate system vectors when using
  matplotlib as backend [[#293]](https://github.com/BAMWelDX/weldx/pull/293)

### fixes

- A warning is now emitted if a `LocalCoordinateSystem` drops a provided time during construction. This usually happens
  if the coordinates and orientation only contain a single data point.
  [[#285]](https://github.com/BAMWelDX/weldx/pull/285)

## 0.3.0 (12.03.2021)

### added

- add `weldx.transformations.CoordinateSystemManager.relabel`
  function [[#219]](https://github.com/BAMWelDX/weldx/pull/219)
- add `SpatialDate` class for storing 3D point data with optional
  triangulation [[#234]](https://github.com/BAMWelDX/weldx/pull/234)
- add `plot` function to `SpatialData`[[#251]](https://github.com/BAMWelDX/weldx/pull/251)
- add `plot` function to visualize `LocalCoordinateSystem` and `CoordinateSystemManager` instances in 3d space
  [[#231]](https://github.com/BAMWelDX/weldx/pull/231)
- add `weldx.welding.groove.iso_9692_1.IsoBaseGroove.cross_sect_area` property to compute cross sectional area between
  the workpieces [[#248]](https://github.com/BAMWelDX/weldx/pull/248).
- add `weldx.welding.util.compute_welding_speed` function [[#248]](https://github.com/BAMWelDX/weldx/pull/248).

### ASDF

- Add possibility to store meta data and content of an external file in an ASDF
  file [[#215]](https://github.com/BAMWelDX/weldx/pull/215)
    - Python class: `weldx.asdf.ExternalFile`
    - Schema: `core/file-1.0.0.yaml`
- Added support for serializing generic metadata and userdata attributes for weldx
  classes. [[#209]](https://github.com/BAMWelDX/weldx/pull/209)
    - the provisional attribute names are `wx_metadata` and `wx_user`
- `None` values are removed from the asdf tree for all `weldx`
  classes. [[#212]](https://github.com/BAMWelDX/weldx/pull/212)
- add `datamodels` directory and example `http://weldx.bam.de/schemas/weldx/datamodels/single_pass_weld-1.0.0.schema`
  schema [[#190]](https://github.com/BAMWelDX/weldx/pull/190)
    - schemas in the `datamodels` directory do not define any tags and can be referenced in other schemas and
      as `custom_schema` when reading/writing `ASDF`-files
    - the `single_pass_weld-1.0.0.schema` is an example schema for a simple, linear, single pass GMAW application
    - add `core/geometry/point_cloud-1.0.0.yaml` schema [[#234]](https://github.com/BAMWelDX/weldx/pull/234)
- add file schema describing a simple linear welding
  application `datamodels/single_pass_weld-1.0.0.schema` [[#256]](https://github.com/BAMWelDX/weldx/pull/256)

### documentation

- Simplify tutorial code and enhance plots by using newly implemented plot functions
  [[#231]](https://github.com/BAMWelDX/weldx/pull/231) [[#251]](https://github.com/BAMWelDX/weldx/pull/251)
- add AWS shielding gas descriptions to documentation [[#270]](https://github.com/BAMWelDX/weldx/pull/270)

### changes

- pass variable names as tuple to `sympy.lambdify` in `MathematicalExpression` to prevent sympy
  deprecation [[#214]](https://github.com/BAMWelDX/weldx/pull/214)
- set `conda-forge` as primary channel in `environment.yaml`
  and `build_env.yaml` [[#214]](https://github.com/BAMWelDX/weldx/pull/214)
- set minimum Python version to 3.7 [[#220]](https://github.com/BAMWelDX/weldx/pull/220)
- `geometry.Profile.rasterize` can return list of rasterized shapes instead of flat ndarray (with
  setting `stack=False`) [[#223]](https://github.com/BAMWelDX/weldx/pull/223)
- `geometry.Profile.plot` plots individual line objects for each shape (instead of a single line
  object) [[#223]](https://github.com/BAMWelDX/weldx/pull/223)
- remove jinja templates and related code [[#228]](https://github.com/BAMWelDX/weldx/pull/228)
- add `stack` option to most `geometry` classes for rasterization [[#234]](https://github.com/BAMWelDX/weldx/pull/234)
- The graph of a `CoordinateSystemManager` is now plotted with `plot_graph` instead of `plot`.
  [[#231]](https://github.com/BAMWelDX/weldx/pull/231)
- add custom `wx_shape` validation for `TimeSeries` and `Quantity` [[#256]](https://github.com/BAMWelDX/weldx/pull/256)
- refactor the `transformations` and `visualization` module into smaller
  files [[#247]](https://github.com/BAMWelDX/weldx/pull/247)
- refactor `weldx.utility` into `weldx.util` [[#247]](https://github.com/BAMWelDX/weldx/pull/247)
- refactor `weldx.asdf.utils` into `weldx.asdf.util` [[#247]](https://github.com/BAMWelDX/weldx/pull/247)
- it is now allowed to merge a time-dependent `timedelta` subsystem into another `CSM` instance if the parent instance
  has set an explicit reference time [[#268]](https://github.com/BAMWelDX/weldx/pull/268)

### fixes

- don't inline time dependent `LCS.coordinates` [[#222]](https://github.com/BAMWelDX/weldx/pull/222)
- fix "datetime64" passing for "timedelta64" in `xr_check_coords` [[#221]](https://github.com/BAMWelDX/weldx/pull/221)
- fix `time_ref_restore` not working correctly if no `time_ref` was
  set [[#221]](https://github.com/BAMWelDX/weldx/pull/221)
- fix deprecated signature in `WXRotation` [[#224]](https://github.com/BAMWelDX/weldx/pull/224)
- fix a bug with singleton dimensions in xarray
  interpolation/matmul [[#243]](https://github.com/BAMWelDX/weldx/pull/243)
- update some documentation formatting and links [[#247]](https://github.com/BAMWelDX/weldx/pull/247)
- fix `wx_shape` validation for scalar `Quantity` and `TimeSeries`
  objects [[#256]](https://github.com/BAMWelDX/weldx/pull/256)
- fix a case where `CSM.time_union()` would return with mixed `DateTimeIndex` and `TimeDeltaIndex`
  types [[#268]](https://github.com/BAMWelDX/weldx/pull/268)

### dependencies

- Add [PyFilesystem](https://docs.pyfilesystem.org/en/latest/)(`fs`) as new dependency
- Add [k3d](https://github.com/K3D-tools/K3D-jupyter) as new dependency
- restrict `scipy<1.6`
  pending [ASDF #916](https://github.com/asdf-format/asdf/issues/916) [[#224]](https://github.com/BAMWelDX/weldx/pull/224)
- set minimum Python version to
  3.8 [[#229]](https://github.com/BAMWelDX/weldx/pull/229)[[#255]](https://github.com/BAMWelDX/weldx/pull/255)
- only import some packages upon first use [[#247]](https://github.com/BAMWelDX/weldx/pull/247)
- Add [meshio](https://pypi.org/project/meshio/) as new dependency [#265](https://github.com/BAMWelDX/weldx/pull/265)

## 0.2.2 (30.11.2020)

### added

- Added `weldx.utility.ureg_check_class` class decorator to enable `pint` dimensionality checks with `@dataclass`
  . [[#179]](https://github.com/BAMWelDX/weldx/pull/179)
- Made coordinates and orientations optional for LCS schema. Missing values are interpreted as unity
  translation/rotation. An empty LCS object represents a unity transformation
  step. [[#177]](https://github.com/BAMWelDX/weldx/pull/177)
- added `weldx.utility.lcs_coords_from_ts` function [[#199]](https://github.com/BAMWelDX/weldx/pull/199)
- add a tutorial with advanced use case for combining groove interpolation with different TCP movements and distance
  calculations [[#199]](https://github.com/BAMWelDX/weldx/pull/199)

### changes

- refactor welding groove classes [[#181]](https://github.com/BAMWelDX/weldx/pull/181)
    - refactor groove codebase to make use of subclasses and classnames for more generic functions
    - add `_meta` attribute to subclasses that map class attributes (dataclass parameters) to common names
    - rework `get_groove` to make use of new class layout and parse function arguments
- create `weldx.welding` module (contains GMAW processes and groove
  definitions) [[#181]](https://github.com/BAMWelDX/weldx/pull/181)
- move `GmawProcessTypeAsdf` to `asdf.tags` folder [[#181]](https://github.com/BAMWelDX/weldx/pull/181)
- reorder module imports in `weldx.__init__` [[#181]](https://github.com/BAMWelDX/weldx/pull/181)
- support timedelta dtypes in ASDF `data_array/variable` [[#191]](https://github.com/BAMWelDX/weldx/pull/191)
- add `set_axes_equal` option to some geometry plot functions (now defaults
  to `False`) [[#199]](https://github.com/BAMWelDX/weldx/pull/199)
- make `utility.sine` public function [[#199]](https://github.com/BAMWelDX/weldx/pull/199)
- switch to setuptools_scm versioning and move package metadata to
  setup.cfg [[#206]](https://github.com/BAMWelDX/weldx/pull/206)

### ASDF

- refactor ISO 9692-1 groove schema definitions and classes [[#181]](https://github.com/BAMWelDX/weldx/pull/181)
    - move base schema definitions in file `terms-1.0.0.yaml` to `weldx/groove`
    - split old schema into multiple files (1 per groove type) and create folder `iso_9692_1_2013_12`

## 0.2.1 (26.10.2020)

### changes

- Documentation
    - Documentation is [published on readthedocs](https://weldx.readthedocs.io/en/latest/)
    - API documentation is now available
    - New tutorial about 3 dimensional geometries [[#105]](https://github.com/BAMWelDX/weldx/pull/105)
- `CoordinateSystemManager`
    - supports multiple time formats and can get a reference time [[#162]](https://github.com/BAMWelDX/weldx/pull/162)
    - each instance can be named
    - gets a `plot` function to visualize the graph
    - coordinate systems can be updated using `add_cs`
    - supports deletion of coordinate systems
    - instances can now be merged and unmerged
- `LocalCoordinateSystem`
    - `LocalCoordinateSystem` now accepts `pd.TimedeltaIndex` and `pint.Quantity` as `time` inputs when provided with a
      reference `pd.Timestamp` as `time_ref` [[#97]](https://github.com/BAMWelDX/weldx/pull/97)
    - `LocalCoordinateSystem` now accepts `Rotation`-Objects
      as `orientation` [[#97]](https://github.com/BAMWelDX/weldx/pull/97)
    - Internal structure of `LocalCoordinateSystem` is now based on `pd.TimedeltaIndex` and a reference `pd.Timestamp`
      instead of `pd.DatetimeIndex`. As a consequence, providing a reference timestamp is now
      optional. [[#126]](https://github.com/BAMWelDX/weldx/pull/126)
- `weldx.utility.xr_interp_like` now accepts non-iterable scalar inputs for
  interpolation [[#97]](https://github.com/BAMWelDX/weldx/pull/97)
- add `pint` compatibility to some `geometry` classes (**experimental**)
    - when passing quantities to constructors (and some functions), values get converted to default unit `mm` and passed
      on as magnitude
    - old behavior is preserved
- add `weldx.utility.xr_check_coords` function to check coordinates of xarray object against dtype and value
  restrictions [[#125]](https://github.com/BAMWelDX/weldx/pull/125)
- add `weldx.utility._sine` to easily create sine TimeSeries [[#168]](https://github.com/BAMWelDX/weldx/pull/168)
- enable `force_ndarray_like=True` as default option when creating the
  global `pint.UnitRegistry` [[#167]](https://github.com/BAMWelDX/weldx/pull/167)
- `ut.xr_interp_like` keeps variable and coordinate attributes from original
  DataArray [[#174]](https://github.com/BAMWelDX/weldx/pull/174)
- rework `ut.to_pandas_time_index` to accept many different formats (LCS,
  DataArray) [[#174]](https://github.com/BAMWelDX/weldx/pull/174)
- add utility functions for handling time coordinates to "weldx"
  accessor [[#174]](https://github.com/BAMWelDX/weldx/pull/174)

### ASDF extension & schemas

- add `WxSyntaxError` exception for custom weldx ASDF syntax errors [[#99]](https://github.com/BAMWelDX/weldx/pull/99)
- add custom `wx_tag` validation and update `wx_property_tag` to allow new
  syntax [[#99]](https://github.com/BAMWelDX/weldx/pull/99) \
  the following syntax can be used:
  ```yaml
  wx_tag: http://stsci.edu/schemas/asdf/core/software-* # allow every version
  wx_tag: http://stsci.edu/schemas/asdf/core/software-1 # fix major version
  wx_tag: http://stsci.edu/schemas/asdf/core/software-1.2 # fix minor version
  wx_tag: http://stsci.edu/schemas/asdf/core/software-1.2.3 # fix patchversion
  ```
- add basic schema layout and `GmawProcess` class for arc welding process
  implementation [[#104]](https://github.com/BAMWelDX/weldx/pull/104)
- add example notebook and documentation for arc welding process [[#104]](https://github.com/BAMWelDX/weldx/pull/104)
- allow optional properties for validation with `wx_shape` by putting the name in brackets
  like `(optional_prop)`[[#176]](https://github.com/BAMWelDX/weldx/pull/176)

### fixes

- fix propagating the `name` attribute when reading an ndarray `TimeSeries` object back from ASDF
  files [[#104]](https://github.com/BAMWelDX/weldx/pull/104)
- fix `pint` regression in `TimeSeries` when mixing integer and float
  values [[#121]](https://github.com/BAMWelDX/weldx/pull/121)

## 0.2.0 (30.07.2020)

### ASDF

- add `wx_unit` and `wx_shape` validators
- add `doc/shape-validation.md` documentation for `wx_shape` [[#75]](https://github.com/BAMWelDX/weldx/pull/75)
- add `doc/unit-validation.md` documentation for `wx_unit`
- add unit validation to `iso_groove-1.0.0.yaml`
- fixed const/enum constraints and properties in `iso_groove-1.0.0.yaml`
- add NetCDF inspired common types (`Dimension`,`Variable`) with corresponding asdf serialization classes
- add asdf serialization classes and schemas for `xarray.DataArray`,
  `xarray.Dataset`, `weldx.transformations.LocalCoordinateSystem` and
  `weldx.transformations.CoordinateSystemManager`.
- add test for `xarray.DataArray`, `xarray.Dataset`, `weldx.transformations.LocalCoordinateSystem` and
  `weldx.transformations.CoordinateSystemManager` serialization.
- allow using `pint.Quantity` coordinates
  in `weldx.transformations.LocalCoordinateSystem` [[#70]](https://github.com/BAMWelDX/weldx/pull/70)
- add measurement related ASDF serialization classes: [[#70]](https://github.com/BAMWelDX/weldx/pull/70)
    - `equipment/generic_equipment-1.0.0`
    - `measurement/data-1.0.0`
    - `data_transformation-1.0.0`
    - `measurement/error-1.0.0`
    - `measurement/measurement-1.0.0`
    - `measurement/measurement_chain-1.0.0`
    - `measurement/signal-1.0.0`
    - `measurement/source-1.0.0`
- add example notebook for measurement chains in tutorials [[#70]](https://github.com/BAMWelDX/weldx/pull/70)
- add support for `sympy` expressions with `weldx.core.MathematicalExpression` and ASDF serialization
  in `core/mathematical_expression-1.0.0` [[#70]](https://github.com/BAMWelDX/weldx/pull/70)
  , [[#76]](https://github.com/BAMWelDX/weldx/pull/76)
- add class to describe time series - `weldx.core.TimeSeries` [[#76]](https://github.com/BAMWelDX/weldx/pull/76)
- add `wx_property_tag` validator [[#72]](https://github.com/BAMWelDX/weldx/pull/72)

  the `wx_property_tag` validator restricts **all** properties of an object to a single tag. For example the following
  object can have any number of properties but all must be of type `tag:weldx.bam.de:weldx/time/timestamp-1.0.0`
    ```yaml
    type: object
    additionalProperties: true # must be true to allow any property
    wx_property_tag: "tag:weldx.bam.de:weldx/time/timestamp-1.0.0"  
    ```
  It can be used as a "named" mapping replacement instead of YAML `arrays`.
- add `core/transformation/rotation-1.0.0` schema that implements `scipy.spatial.transform.Rotation`
  and `transformations.WXRotation` class to create custom tagged `Rotation` instances for custom
  serialization. [[#79]](https://github.com/BAMWelDX/weldx/pull/79)
- update requirements to `asdf>=2.7` [[#83]](https://github.com/BAMWelDX/weldx/pull/83)
- update `anyOf` to `oneOf` in ASDF schemas [[#83]](https://github.com/BAMWelDX/weldx/pull/83)
- add `__eq__` functions to `LocalCoordinateSystem`
  and `CoordinateSystemManager` [[#87]](https://github.com/BAMWelDX/weldx/pull/87)

## 0.1.0 (05.05.2020)

### ASDF

- add basic file/directory layout for asdf files
    - asdf schemas are located in `weldx/asdf/schemas/weldx.bam.de/weldx`
    - tag implementations are in `weldx/asdf/tags/weldx`
- implement support for pint quantities
- implement support for basic pandas time class
- implement base welding classes from AWS/NIST "A Welding Data Dictionary"
- add and implement ISO groove types (DIN EN ISO 9692-1:2013)
- add basic jinja templates and functions for adding simple dataclass objects
- setup package to include and install ASDF extensions and schemas (see setup.py, MANIFEST.in)
- add basic tests for writing/reading all ASDF classes (these only run code without any real checks!)

### module:

- add setup.py package configuration for install
    - required packages
    - package metadata
    - asdf extension entry points
    - version support
- update pandas, scipy, xarray and pint minimum versions (in conda env and setup.py)
- add versioneer
- update options in setup.cfg
- update tool configurations<|MERGE_RESOLUTION|>--- conflicted
+++ resolved
@@ -45,14 +45,12 @@
 - add `core/graph/di_node`, `core/graph/di_edge` & `core/graph/di_graph` for implementing a
   generic `networkx.DiGraph` [[#330]](https://github.com/BAMWelDX/weldx/pull/330)
 - compatibility with ASDF-2.8 [[#355]](https://github.com/BAMWelDX/weldx/pull/355)
-<<<<<<< HEAD
 - data attached to an instance of the `CoordinateSystemManger` is now also stored in a WelDX file 
   [[#364]](https://github.com/BAMWelDX/weldx/pull/339)
-=======
 - replace references to base asdf tags with `-1.*` version wildcard [[#373]](https://github.com/BAMWelDX/weldx/pull/373)
 - update `single-pass-weldx.1.0.0.schema` to allow groove types by
   wildcard [[#373]](https://github.com/BAMWelDX/weldx/pull/373)
->>>>>>> e19fbc49
+
 
 ## 0.3.3 (30.03.2021)
 
