--- conflicted
+++ resolved
@@ -4,11 +4,6 @@
 
 ### Fixes
 
-<<<<<<< HEAD
-- add `read_buffer_context` and `write_read_buffer_context` to `weldx.asdf.util`
-  to fix tests accessing closed files {issue}`873` \[{pull}`875`\].
-- fix compatibility with `pint=0.21` \[{pull}`876`\] .
-=======
 - fix compatibility with `pint=0.21` \[{pull}`876`\].
 - add `read_buffer_context` and `write_read_buffer_context` to `weldx.asdf.util`
   to fix tests accessing closed files. {issue}`873` \[{pull}`875`\].
@@ -17,7 +12,6 @@
 
 - removed keyword `dummy_inline_arrays` from function `asdf.util.write_buffer`
   as it was only used internally \[{pull}`875`\].
->>>>>>> cb1ea643
 
 ## 0.6.6 (19.04.2023)
 
