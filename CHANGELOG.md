# Release Notes

## 0.3.1 (unreleased)

### added

- plot function for `MeasurementChain` [[#288]](https://github.com/BAMWelDX/weldx/pull/288)

### ASDF

- remove the `additionalProperties` restriction
  from `single_pass_weld-1.0.0.schema.yaml` [[#283]](https://github.com/BAMWelDX/weldx/pull/283)
- allow scalar `integer` value in `anyOf` of `time_series-1.0.0.yaml` to
  fix [#282](https://github.com/BAMWelDX/weldx/pull/282) [[#286]](https://github.com/BAMWelDX/weldx/pull/286)
- add examples to schema files [[#274]](https://github.com/BAMWelDX/weldx/pull/274)

### changes

- `plot_graph` of the CSM now renders static and time-dependent edges differently
  [[#291]](https://github.com/BAMWelDX/weldx/pull/291)
<<<<<<< HEAD
- CSM and LCS plot function get a `scale_vectors` parameter. It scales the plotted coordinate system vectors 
  when using matplotlib as backend [[#293]](https://github.com/BAMWelDX/weldx/pull/293)
=======
- use `pint` compatible array syntax in `IsoBaseGroove.to_profile()`
  methods [[#189]](https://github.com/BAMWelDX/weldx/pull/189)
>>>>>>> ee85f64f

### fixes

- A warning is now emitted if a `LocalCoordinateSystem` drops a provided time during construction. This usually happens
  if the coordinates and orientation only contain a single data point.
  [[#285]](https://github.com/BAMWelDX/weldx/pull/285)

## 0.3.0 (12.03.2021)

### added

- add `weldx.transformations.CoordinateSystemManager.relabel`
  function [[#219]](https://github.com/BAMWelDX/weldx/pull/219)
- add `SpatialDate` class for storing 3D point data with optional
  triangulation [[#234]](https://github.com/BAMWelDX/weldx/pull/234)
- add `plot` function to `SpatialData`[[#251]](https://github.com/BAMWelDX/weldx/pull/251)
- add `plot` function to visualize `LocalCoordinateSystem` and `CoordinateSystemManager` instances in 3d space
  [[#231]](https://github.com/BAMWelDX/weldx/pull/231)
- add `weldx.welding.groove.iso_9692_1.IsoBaseGroove.cross_sect_area` property to compute cross sectional area between
  the workpieces [[#248]](https://github.com/BAMWelDX/weldx/pull/248).
- add `weldx.welding.util.compute_welding_speed` function [[#248]](https://github.com/BAMWelDX/weldx/pull/248).

### ASDF

- Add possibility to store meta data and content of an external file in an ASDF
  file [[#215]](https://github.com/BAMWelDX/weldx/pull/215)
    - Python class: `weldx.asdf.ExternalFile`
    - Schema: `core/file-1.0.0.yaml`
- Added support for serializing generic metadata and userdata attributes for weldx
  classes. [[#209]](https://github.com/BAMWelDX/weldx/pull/209)
    - the provisional attribute names are `wx_metadata` and `wx_user`
- `None` values are removed from the asdf tree for all `weldx`
  classes. [[#212]](https://github.com/BAMWelDX/weldx/pull/212)
- add `datamodels` directory and example `http://weldx.bam.de/schemas/weldx/datamodels/single_pass_weld-1.0.0.schema`
  schema [[#190]](https://github.com/BAMWelDX/weldx/pull/190)
    - schemas in the `datamodels` directory do not define any tags and can be referenced in other schemas and
      as `custom_schema` when reading/writing `ASDF`-files
    - the `single_pass_weld-1.0.0.schema` is an example schema for a simple, linear, single pass GMAW application
    - add `core/geometry/point_cloud-1.0.0.yaml` schema [[#234]](https://github.com/BAMWelDX/weldx/pull/234)
- add file schema describing a simple linear welding
  application `datamodels/single_pass_weld-1.0.0.schema` [[#256]](https://github.com/BAMWelDX/weldx/pull/256)

### documentation

- Simplify tutorial code and enhance plots by using newly implemented plot functions
  [[#231]](https://github.com/BAMWelDX/weldx/pull/231) [[#251]](https://github.com/BAMWelDX/weldx/pull/251)
- add AWS shielding gas descriptions to documentation [[#270]](https://github.com/BAMWelDX/weldx/pull/270)

### changes

- pass variable names as tuple to `sympy.lambdify` in `MathematicalExpression` to prevent sympy
  deprecation [[#214]](https://github.com/BAMWelDX/weldx/pull/214)
- set `conda-forge` as primary channel in `environment.yaml`
  and `build_env.yaml` [[#214]](https://github.com/BAMWelDX/weldx/pull/214)
- set minimum Python version to 3.7 [[#220]](https://github.com/BAMWelDX/weldx/pull/220)
- `geometry.Profile.rasterize` can return list of rasterized shapes instead of flat ndarray (with
  setting `stack=False`) [[#223]](https://github.com/BAMWelDX/weldx/pull/223)
- `geometry.Profile.plot` plots individual line objects for each shape (instead of a single line
  object) [[#223]](https://github.com/BAMWelDX/weldx/pull/223)
- remove jinja templates and related code [[#228]](https://github.com/BAMWelDX/weldx/pull/228)
- add `stack` option to most `geometry` classes for rasterization [[#234]](https://github.com/BAMWelDX/weldx/pull/234)
- The graph of a `CoordinateSystemManager` is now plotted with `plot_graph` instead of `plot`.
  [[#231]](https://github.com/BAMWelDX/weldx/pull/231)
- add custom `wx_shape` validation for `TimeSeries` and `Quantity` [[#256]](https://github.com/BAMWelDX/weldx/pull/256)
- refactor the `transformations` and `visualization` module into smaller
  files [[#247]](https://github.com/BAMWelDX/weldx/pull/247)
- refactor `weldx.utility` into `weldx.util` [[#247]](https://github.com/BAMWelDX/weldx/pull/247)
- refactor `weldx.asdf.utils` into `weldx.asdf.util` [[#247]](https://github.com/BAMWelDX/weldx/pull/247)
- it is now allowed to merge a time-dependent `timedelta` subsystem into another `CSM` instance if the parent instance
  has set an explicit reference time [[#268]](https://github.com/BAMWelDX/weldx/pull/268)

### fixes

- don't inline time dependent `LCS.coordinates` [[#222]](https://github.com/BAMWelDX/weldx/pull/222)
- fix "datetime64" passing for "timedelta64" in `xr_check_coords` [[#221]](https://github.com/BAMWelDX/weldx/pull/221)
- fix `time_ref_restore` not working correctly if no `time_ref` was
  set [[#221]](https://github.com/BAMWelDX/weldx/pull/221)
- fix deprecated signature in `WXRotation` [[#224]](https://github.com/BAMWelDX/weldx/pull/224)
- fix a bug with singleton dimensions in xarray
  interpolation/matmul [[#243]](https://github.com/BAMWelDX/weldx/pull/243)
- update some documentation formatting and links [[#247]](https://github.com/BAMWelDX/weldx/pull/247)
- fix `wx_shape` validation for scalar `Quantity` and `TimeSeries`
  objects [[#256]](https://github.com/BAMWelDX/weldx/pull/256)
- fix a case where `CSM.time_union()` would return with mixed `DateTimeIndex` and `TimeDeltaIndex`
  types [[#268]](https://github.com/BAMWelDX/weldx/pull/268)

### dependencies

- Add [PyFilesystem](https://docs.pyfilesystem.org/en/latest/)(`fs`) as new dependency
- Add [k3d](https://github.com/K3D-tools/K3D-jupyter) as new dependency
- restrict `scipy<1.6`
  pending [ASDF #916](https://github.com/asdf-format/asdf/issues/916) [[#224]](https://github.com/BAMWelDX/weldx/pull/224)
- set minimum Python version to
  3.8 [[#229]](https://github.com/BAMWelDX/weldx/pull/229)[[#255]](https://github.com/BAMWelDX/weldx/pull/255)
- only import some packages upon first use [[#247]](https://github.com/BAMWelDX/weldx/pull/247)
- Add [meshio](https://pypi.org/project/meshio/) as new dependency [#265](https://github.com/BAMWelDX/weldx/pull/265)

## 0.2.2 (30.11.2020)

### added

- Added `weldx.utility.ureg_check_class` class decorator to enable `pint` dimensionality checks with `@dataclass`
  . [[#179]](https://github.com/BAMWelDX/weldx/pull/179)
- Made coordinates and orientations optional for LCS schema. Missing values are interpreted as unity
  translation/rotation. An empty LCS object represents a unity transformation
  step. [[#177]](https://github.com/BAMWelDX/weldx/pull/177)
- added `weldx.utility.lcs_coords_from_ts` function [[#199]](https://github.com/BAMWelDX/weldx/pull/199)
- add a tutorial with advanced use case for combining groove interpolation with different TCP movements and distance
  calculations [[#199]](https://github.com/BAMWelDX/weldx/pull/199)

### changes

- refactor welding groove classes [[#181]](https://github.com/BAMWelDX/weldx/pull/181)
    - refactor groove codebase to make use of subclasses and classnames for more generic functions
    - add `_meta` attribute to subclasses that map class attributes (dataclass parameters) to common names
    - rework `get_groove` to make use of new class layout and parse function arguments
- create `weldx.welding` module (contains GMAW processes and groove
  definitions) [[#181]](https://github.com/BAMWelDX/weldx/pull/181)
- move `GmawProcessTypeAsdf` to `asdf.tags` folder [[#181]](https://github.com/BAMWelDX/weldx/pull/181)
- reorder module imports in `weldx.__init__` [[#181]](https://github.com/BAMWelDX/weldx/pull/181)
- support timedelta dtypes in ASDF `data_array/variable` [[#191]](https://github.com/BAMWelDX/weldx/pull/191)
- add `set_axes_equal` option to some geometry plot functions (now defaults
  to `False`) [[#199]](https://github.com/BAMWelDX/weldx/pull/199)
- make `utility.sine` public function [[#199]](https://github.com/BAMWelDX/weldx/pull/199)
- switch to setuptools_scm versioning and move package metadata to
  setup.cfg [[#206]](https://github.com/BAMWelDX/weldx/pull/206)

### ASDF

- refactor ISO 9692-1 groove schema definitions and classes [[#181]](https://github.com/BAMWelDX/weldx/pull/181)
    - move base schema definitions in file `terms-1.0.0.yaml` to `weldx/groove`
    - split old schema into multiple files (1 per groove type) and create folder `iso_9692_1_2013_12`

## 0.2.1 (26.10.2020)

### changes

- Documentation
    - Documentation is [published on readthedocs](https://weldx.readthedocs.io/en/latest/)
    - API documentation is now available
    - New tutorial about 3 dimensional geometries [[#105]](https://github.com/BAMWelDX/weldx/pull/105)
- `CoordinateSystemManager`
    - supports multiple time formats and can get a reference time [[#162]](https://github.com/BAMWelDX/weldx/pull/162)
    - each instance can be named
    - gets a `plot` function to visualize the graph
    - coordinate systems can be updated using `add_cs`
    - supports deletion of coordinate systems
    - instances can now be merged and unmerged
- `LocalCoordinateSystem`
    - `LocalCoordinateSystem` now accepts `pd.TimedeltaIndex` and `pint.Quantity` as `time` inputs when provided with a
      reference `pd.Timestamp` as `time_ref` [[#97]](https://github.com/BAMWelDX/weldx/pull/97)
    - `LocalCoordinateSystem` now accepts `Rotation`-Objects
      as `orientation` [[#97]](https://github.com/BAMWelDX/weldx/pull/97)
    - Internal structure of `LocalCoordinateSystem` is now based on `pd.TimedeltaIndex` and a reference `pd.Timestamp`
      instead of `pd.DatetimeIndex`. As a consequence, providing a reference timestamp is now
      optional. [[#126]](https://github.com/BAMWelDX/weldx/pull/126)
- `weldx.utility.xr_interp_like` now accepts non-iterable scalar inputs for
  interpolation [[#97]](https://github.com/BAMWelDX/weldx/pull/97)
- add `pint` compatibility to some `geometry` classes (**experimental**)
    - when passing quantities to constructors (and some functions), values get converted to default unit `mm` and passed
      on as magnitude
    - old behavior is preserved
- add `weldx.utility.xr_check_coords` function to check coordinates of xarray object against dtype and value
  restrictions [[#125]](https://github.com/BAMWelDX/weldx/pull/125)
- add `weldx.utility._sine` to easily create sine TimeSeries [[#168]](https://github.com/BAMWelDX/weldx/pull/168)
- enable `force_ndarray_like=True` as default option when creating the
  global `pint.UnitRegistry` [[#167]](https://github.com/BAMWelDX/weldx/pull/167)
- `ut.xr_interp_like` keeps variable and coordinate attributes from original
  DataArray [[#174]](https://github.com/BAMWelDX/weldx/pull/174)
- rework `ut.to_pandas_time_index` to accept many different formats (LCS,
  DataArray) [[#174]](https://github.com/BAMWelDX/weldx/pull/174)
- add utility functions for handling time coordinates to "weldx"
  accessor [[#174]](https://github.com/BAMWelDX/weldx/pull/174)

### ASDF extension & schemas

- add `WxSyntaxError` exception for custom weldx ASDF syntax errors [[#99]](https://github.com/BAMWelDX/weldx/pull/99)
- add custom `wx_tag` validation and update `wx_property_tag` to allow new
  syntax [[#99]](https://github.com/BAMWelDX/weldx/pull/99) \
  the following syntax can be used:
  ```yaml
  wx_tag: http://stsci.edu/schemas/asdf/core/software-* # allow every version
  wx_tag: http://stsci.edu/schemas/asdf/core/software-1 # fix major version
  wx_tag: http://stsci.edu/schemas/asdf/core/software-1.2 # fix minor version
  wx_tag: http://stsci.edu/schemas/asdf/core/software-1.2.3 # fix patchversion
  ```
- add basic schema layout and `GmawProcess` class for arc welding process
  implementation [[#104]](https://github.com/BAMWelDX/weldx/pull/104)
- add example notebook and documentation for arc welding process [[#104]](https://github.com/BAMWelDX/weldx/pull/104)
- allow optional properties for validation with `wx_shape` by putting the name in brackets
  like `(optional_prop)`[[#176]](https://github.com/BAMWelDX/weldx/pull/176)

### fixes

- fix propagating the `name` attribute when reading an ndarray `TimeSeries` object back from ASDF
  files [[#104]](https://github.com/BAMWelDX/weldx/pull/104)
- fix `pint` regression in `TimeSeries` when mixing integer and float
  values [[#121]](https://github.com/BAMWelDX/weldx/pull/121)

## 0.2.0 (30.07.2020)

### ASDF

- add `wx_unit` and `wx_shape` validators
- add `doc/shape-validation.md` documentation for `wx_shape` [[#75]](https://github.com/BAMWelDX/weldx/pull/75)
- add `doc/unit-validation.md` documentation for `wx_unit`
- add unit validation to `iso_groove-1.0.0.yaml`
- fixed const/enum constraints and properties in `iso_groove-1.0.0.yaml`
- add NetCDF inspired common types (`Dimension`,`Variable`) with corresponding asdf serialization classes
- add asdf serialization classes and schemas for `xarray.DataArray`,
  `xarray.Dataset`, `weldx.transformations.LocalCoordinateSystem` and
  `weldx.transformations.CoordinateSystemManager`.
- add test for `xarray.DataArray`, `xarray.Dataset`, `weldx.transformations.LocalCoordinateSystem` and
  `weldx.transformations.CoordinateSystemManager` serialization.
- allow using `pint.Quantity` coordinates
  in `weldx.transformations.LocalCoordinateSystem` [[#70]](https://github.com/BAMWelDX/weldx/pull/70)
- add measurement related ASDF serialization classes: [[#70]](https://github.com/BAMWelDX/weldx/pull/70)
    - `equipment/generic_equipment-1.0.0`
    - `measurement/data-1.0.0`
    - `data_transformation-1.0.0`
    - `measurement/error-1.0.0`
    - `measurement/measurement-1.0.0`
    - `measurement/measurement_chain-1.0.0`
    - `measurement/signal-1.0.0`
    - `measurement/source-1.0.0`
- add example notebook for measurement chains in tutorials [[#70]](https://github.com/BAMWelDX/weldx/pull/70)
- add support for `sympy` expressions with `weldx.core.MathematicalExpression` and ASDF serialization
  in `core/mathematical_expression-1.0.0` [[#70]](https://github.com/BAMWelDX/weldx/pull/70)
  , [[#76]](https://github.com/BAMWelDX/weldx/pull/76)
- add class to describe time series - `weldx.core.TimeSeries` [[#76]](https://github.com/BAMWelDX/weldx/pull/76)
- add `wx_property_tag` validator [[#72]](https://github.com/BAMWelDX/weldx/pull/72)

  the `wx_property_tag` validator restricts **all** properties of an object to a single tag. For example the following
  object can have any number of properties but all must be of type `tag:weldx.bam.de:weldx/time/timestamp-1.0.0`
    ```yaml
    type: object
    additionalProperties: true # must be true to allow any property
    wx_property_tag: "tag:weldx.bam.de:weldx/time/timestamp-1.0.0"  
    ```
  It can be used as a "named" mapping replacement instead of YAML `arrays`.
- add `core/transformation/rotation-1.0.0` schema that implements `scipy.spatial.transform.Rotation`
  and `transformations.WXRotation` class to create custom tagged `Rotation` instances for custom
  serialization. [[#79]](https://github.com/BAMWelDX/weldx/pull/79)
- update requirements to `asdf>=2.7` [[#83]](https://github.com/BAMWelDX/weldx/pull/83)
- update `anyOf` to `oneOf` in ASDF schemas [[#83]](https://github.com/BAMWelDX/weldx/pull/83)
- add `__eq__` functions to `LocalCoordinateSystem`
  and `CoordinateSystemManager` [[#87]](https://github.com/BAMWelDX/weldx/pull/87)

## 0.1.0 (05.05.2020)

### ASDF

- add basic file/directory layout for asdf files
    - asdf schemas are located in `weldx/asdf/schemas/weldx.bam.de/weldx`
    - tag implementations are in `weldx/asdf/tags/weldx`
- implement support for pint quantities
- implement support for basic pandas time class
- implement base welding classes from AWS/NIST "A Welding Data Dictionary"
- add and implement ISO groove types (DIN EN ISO 9692-1:2013)
- add basic jinja templates and functions for adding simple dataclass objects
- setup package to include and install ASDF extensions and schemas (see setup.py, MANIFEST.in)
- add basic tests for writing/reading all ASDF classes (these only run code without any real checks!)

### module:

- add setup.py package configuration for install
    - required packages
    - package metadata
    - asdf extension entry points
    - version support
- update pandas, scipy, xarray and pint minimum versions (in conda env and setup.py)
- add versioneer
- update options in setup.cfg
- update tool configurations<|MERGE_RESOLUTION|>--- conflicted
+++ resolved
@@ -18,13 +18,10 @@
 
 - `plot_graph` of the CSM now renders static and time-dependent edges differently
   [[#291]](https://github.com/BAMWelDX/weldx/pull/291)
-<<<<<<< HEAD
+- use `pint` compatible array syntax in `IsoBaseGroove.to_profile()`
+  methods [[#189]](https://github.com/BAMWelDX/weldx/pull/189)
 - CSM and LCS plot function get a `scale_vectors` parameter. It scales the plotted coordinate system vectors 
   when using matplotlib as backend [[#293]](https://github.com/BAMWelDX/weldx/pull/293)
-=======
-- use `pint` compatible array syntax in `IsoBaseGroove.to_profile()`
-  methods [[#189]](https://github.com/BAMWelDX/weldx/pull/189)
->>>>>>> ee85f64f
 
 ### fixes
 
