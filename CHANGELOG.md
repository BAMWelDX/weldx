--- conflicted
+++ resolved
@@ -51,12 +51,9 @@
 - `WeldxFile.show_asdf_header` prints output on console, before it only returned the header as parsed dict and string
   representation. Also tweaked efficiency by not writing binary
   blocks [[#459]](https://github.com/BAMWelDX/weldx/pull/459), [[#469]](https://github.com/BAMWelDX/weldx/pull/469).
-<<<<<<< HEAD
 - Merging and unmerging multiple `CoordinateSystemManager` instances now correctly preserves all attached data.
   [[#494]](https://github.com/BAMWelDX/weldx/pull/494).
-=======
 - `compare_nested` can compare sets [[#496]](https://github.com/BAMWelDX/weldx/pull/496)
->>>>>>> c7fadbb0
 
 ### documentation
 
