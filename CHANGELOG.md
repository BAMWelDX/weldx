--- conflicted
+++ resolved
@@ -7,13 +7,8 @@
 - added `asdf.util.get_schema_path` helper function [[#325]](https://github.com/BAMWelDX/weldx/pull/325)
 - added `util.compare_nested` to check equality of two nested data
   structures. [[#328]](https://github.com/BAMWelDX/weldx/pull/328)
-<<<<<<< HEAD
-- added `equal_unit_dimensionality` to compare the dimensionality of two quantities
-  [[#326]](https://github.com/BAMWelDX/weldx/pull/326)
-=======
 - added `WeldxFile` wrapper to handle asdf files with 
   history and schemas more easily. [[#341]](https://github.com/BAMWelDX/weldx/pull/341).  
->>>>>>> dd32b8ab
 
 ### changes
 
