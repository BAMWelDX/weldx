--- conflicted
+++ resolved
@@ -1,14 +1,11 @@
 # Release Notes
 
-<<<<<<< HEAD
 
 ## ASDF 2.8
 
 - fix inline array serialization for new 64bit inline limit
 - add `yaml_tag_handles` to `WeldxExtension`
 
-=======
->>>>>>> 996f8242
 ## 0.4.0 (unreleased)
 
 ### added
