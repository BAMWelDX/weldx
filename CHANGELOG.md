--- conflicted
+++ resolved
@@ -51,13 +51,10 @@
 - update `single-pass-weldx.1.0.0.schema` to allow groove types by
   wildcard [[#373]](https://github.com/BAMWelDX/weldx/pull/373)
 
-<<<<<<< HEAD
-=======
 ### fixes
 
 - added check for symmetric key difference for mappings
   with `util.compare_nested` [[#377]](https://github.com/BAMWelDX/weldx/pull/377)
->>>>>>> 713a8e01
 
 ## 0.3.3 (30.03.2021)
 
