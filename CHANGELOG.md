# Release Notes

## 0.5.0 (unreleased)

### added

- added "units" (exact) and "dimensionality" (dimensionality compatible) checking options
  to `util.xr_check_coords` [[#442]](https://github.com/BAMWelDX/weldx/pull/442)
- `Time` class that can be initialized from several other time types and provides time related utility functions
  [[#433]](https://github.com/BAMWelDX/weldx/pull/433)
- `TimeSeries` now supports setting a `reference_time` absolute time values for
  interpolation [[#440]](https://github.com/BAMWelDX/weldx/pull/440)
- `LocalCoordinateSystem.from_axis_vectors`
  and `CoordinateSystemManager.create_cs_from_axis_vectors` [[#472]](https://github.com/BAMWelDX/weldx/pulls/472)

### removed

- removed functions now covered by `Time`: ``pandas_time_delta_to_quantity``, ``to_pandas_time_index``
  , ``get_time_union`` [[#448]](https://github.com/BAMWelDX/weldx/pull/448)
- removed custom ``wx_tag`` validator [[#461]](https://github.com/BAMWelDX/weldx/pull/461)
- attrdict dependency replaced with a custom implementation of recursive dicts
  [[#470]](https://github.com/BAMWelDX/weldx/pulls/470).
- `from_xyz`, `from_xy_and_orientation`, `from_yz_and_orientation` and `from_xz_and_orientation`
  from `LocalCoordinateSystem`. Use `from_axis_vectors` instead. [[#472]](https://github.com/BAMWelDX/weldx/pulls/472)
- `create_cs_from_xyz`, `create_cs_from_xy_and_orientation`, `create_cs_from_yz_and_orientation` and
  `create_cs_from_xz_and_orientation` from `CoordinateSystemManager`. Use `create_cs_from_axis_vectors`
  instead. [[#472]](https://github.com/BAMWelDX/weldx/pulls/472)

### changes

- move `sine` utility function to `weldx.welding.util` [[#439]](https://github.com/BAMWelDX/weldx/pull/439)
- `LocalCoordinateSystem` and `CoordinateSystemManager` function parameters related to time now support all types that
  are also supported by the new `Time` class [[#448]](https://github.com/BAMWelDX/weldx/pull/448)

### fixes

- `WeldxFile.show_asdf_header` prints output on console, before it only returned the header as parsed dict and string
<<<<<<< HEAD
  representation. Also tweaked efficiency by not writing binary
=======
  representation. Also tweaked efficency by not writing binary
>>>>>>> 8a40edb2
  blocks [[#459]](https://github.com/BAMWelDX/weldx/pull/459).

### documentation

- added installation guide with complete environment setup (Jupyterlab with extensions) and possible problems and
  solutions [[#450]](https://github.com/BAMWelDX/weldx/pull/450)

### ASDF

- add ``time/time`` schema to support `Time` class [[#463]](https://github.com/BAMWelDX/weldx/pull/463).
- refactor all asdf uris to new ``asdf://`` naming convention,
  see https://asdf.readthedocs.io/en/latest/asdf/extending/uris.html#entities-identified-by-uri
  [[#467]](https://github.com/BAMWelDX/weldx/pull/467)
- replaced all referenced weldx tag versions in schemas
  with ``1.*`` [[#467]](https://github.com/BAMWelDX/weldx/pull/467)

### deprecations

### dependencies

## 0.4.1 (20.07.2021)

### added

- `closed_mesh` parameter to `Geometry.spatial_data`
  and `SpatialData.from_geometry_raster` [[#414]](https://github.com/BAMWelDX/weldx/pull/414)
- `TimeSeries.plot` and `Signal.plot` [[#420]](https://github.com/BAMWelDX/weldx/pull/420)
- abstract base class `TimeDependent` [[#460]](https://github.com/BAMWelDX/weldx/pull/460)

### changes

- `TimeSeries.__init__` accepts `xarray.DataArray` as `data`
  parameter [[#429]](https://github.com/BAMWelDX/weldx/pull/429)
- The `LocalCoordinateSystem.time` and `TimeSeries.time` now return an instance of `Time`
  [[#464]](https://github.com/BAMWelDX/weldx/pull/464)
- Fix wrong and incomplete type-hints [[#435]](https://github.com/BAMWelDX/weldx/pull/435)

### ASDF

- sort `List[str]` before serialization of most `weldx` classes to avoid random reordering in the same file and enforce
  consistency. [[#430]](https://github.com/BAMWelDX/weldx/pull/430)

### deprecations

- `lcs_coords_from_ts` will be removed in version 0.5.0 [[#426]](https://github.com/BAMWelDX/weldx/pull/426)

## 0.4.0 (13.07.2021)

Release `0.4.0` brings many new major features to `weldx`

### Highlights

- [Quality Standards](https://weldx.readthedocs.io/en/latest/tutorials/quality_standards.html):
  Users can now create and integrate their own quality standards by defining new ASDF schema definitions and loading
  them into weldx. It is possible to add new definitions or modify existing schemas to create your own flavour of the
  weldx standard.
- [WeldxFile](https://weldx.readthedocs.io/en/latest/tutorials/weldxfile.html):
  Create/Load/Modify asdf files directly using ``WeldxFile`` with many helpful utility functions included.
- [TimeSeries support](https://weldx.readthedocs.io/en/latest/tutorials/welding_example_02_weaving.html#add-a-sine-wave-to-the-TCP-movement)
  for ``LocalCoordinateSystem``:
  It is now possible to define a time-dependent ``LocalCoordinateSystem`` with a simple function by passing
  a ``TimeSeries``
  object with a ``MathematicalExpression`` as ``coordinates``. For an example, click the link above.
- [MeasurementChain](https://weldx.readthedocs.io/en/latest/tutorials/measurement_chain.html) \
  The ``MeasurementChain`` has been reworked to be easier and more flexible to use.

full changelog below:

### added

- add support for quality standards. Further information can be found in the corresponding new tutorial.
  [[#211]](https://github.com/BAMWelDX/weldx/pull/211)
- added `asdf.util.get_schema_path` helper function [[#325]](https://github.com/BAMWelDX/weldx/pull/325)
- added `util.compare_nested` to check equality of two nested data
  structures. [[#328]](https://github.com/BAMWelDX/weldx/pull/328)
- added `WeldxFile` wrapper to handle asdf files with history and schemas more
  easily. [[#341]](https://github.com/BAMWelDX/weldx/pull/341).
- add `"step"` as additional method to `util.xr_interp_like` [[#363]](https://github.com/BAMWelDX/weldx/pull/363)
- add `util.compare_nested_eq` decorator for dataclasses with array-like
  fields [[#378]](https://github.com/BAMWelDX/weldx/pull/378)
- adds a `dataclass_serialization_class` utility function that automatically generates the asdf serialization class for
  python dataclasses. [[#380]](https://github.com/BAMWelDX/weldx/pull/380)
- Added method to set the interpolation method to the `TimeSeries` [[#353]](https://github.com/BAMWelDX/weldx/pull/353)
- Add `is_discrete` and `is_expression` properties to `TimeSeries` [[#366]](https://github.com/BAMWelDX/weldx/pull/366)
- Add `MeasurementChain.output_signal` property that returns the output signal of the `MeasurementChain`
  [[#394]](https://github.com/BAMWelDX/weldx/pull/394)

### changes

- `WXRotation.from_euler()` now accepts a `pint.Quantity` as input. [[#318]](https://github.com/BAMWelDX/weldx/pull/318)
- move tests folder to `weldx/tests` [[#323]](https://github.com/BAMWelDX/weldx/pull/323)
- `get_yaml_header` received a new option parse, which optionally returns the parsed YAML header
  as `asdf.tagged.TaggedDict`. [[#338]](https://github.com/BAMWelDX/weldx/pull/338)
- refactor `asdf_json_repr` into `view_tree` [[#339]](https://github.com/BAMWelDX/weldx/pull/339)
- `TimeSeries.interp_time` [[#353]](https://github.com/BAMWelDX/weldx/pull/353)
    - now returns a new `TimeSeries` instead of a `xarray.DataArray`
    - if the data has already been interpolated before, a warning is emitted
    - `TimeSeries` supports now all interpolation methods supported by xarray
- The `MeasurementChain` is now internally based on a `networkx.DiGraph`. New functions are also added to the class to
  simplify its usage. [[#326]](https://github.com/BAMWelDX/weldx/pull/326)
  The following additional changes were applied during the update of the `MeasurementChain`:
    - renamed `DataTransformation` class to `SignalTransformation`
    - renamed `Source` to `SignalSource`
    - Added additional functionality to `Signal`, `SignalTransformation` and `GenericEquipment`
    - Removed `Data` class
    - Updated asdf schemas of all modified classes and the ones that contained references to those classes
- allow input of string quantities in `MathematicalExpression` parameters and a few other
  places [[#402]](https://github.com/BAMWelDX/weldx/pull/402) [[#416]](https://github.com/BAMWelDX/weldx/pull/416)
- `LocalCoordinateSystem.__init__` now accepts a `TimeSeries` as input. All methods of the `CoordinateSystemManager`
  also support this new behavior [[#366]](https://github.com/BAMWelDX/weldx/pull/366)
- During the creation of a `WeldxFile` the path of a passed custom schema is resolved automatically
  [[#412]](https://github.com/BAMWelDX/weldx/pull/412).

### documentation

- Add new tutorial about the `MeasurementChain` [[#326]](https://github.com/BAMWelDX/weldx/pull/326)
- Updated the measurement tutorial [[#326]](https://github.com/BAMWelDX/weldx/pull/326)

### ASDF

- fix inline array serialization for new 64bit inline limit [[#218]](https://github.com/BAMWelDX/weldx/pull/218)
- add `yaml_tag_handles` to `WeldxExtension` [[#218]](https://github.com/BAMWelDX/weldx/pull/218)
- add `uuid-1.0.0.yaml` schema as basic version 4 UUID
  implementation [[#330]](https://github.com/BAMWelDX/weldx/pull/330)
- add `core/graph/di_node`, `core/graph/di_edge` & `core/graph/di_graph` for implementing a
  generic `networkx.DiGraph` [[#330]](https://github.com/BAMWelDX/weldx/pull/330)
- compatibility with ASDF-2.8 [[#355]](https://github.com/BAMWelDX/weldx/pull/355)
- data attached to an instance of the `CoordinateSystemManger` is now also stored in a WelDX file
  [[#364]](https://github.com/BAMWelDX/weldx/pull/339)
- replace references to base asdf tags with `-1.*` version wildcard [[#373]](https://github.com/BAMWelDX/weldx/pull/373)
- update `single-pass-weldx.1.0.0.schema` to allow groove types by
  wildcard [[#373]](https://github.com/BAMWelDX/weldx/pull/373)
- fix attributes serialization of DataSet children [[#384]](https://github.com/BAMWelDX/weldx/pull/384).
- update `wx_shape` syntax in `local_coordinate_system-1.0.0` [[#366]](https://github.com/BAMWelDX/weldx/pull/366)
- add custom `wx_shape` validation to `variable-1.0.0` [[#366]](https://github.com/BAMWelDX/weldx/pull/366)
- remove outdated `TimeSeries` shape validation code [[#399]](https://github.com/BAMWelDX/weldx/pull/399)
- use asdf tag validation pattern for `wx_property_tag` [[#410]](https://github.com/BAMWelDX/weldx/pull/410)
- update `MathematicalExpression` schema [[#410]](https://github.com/BAMWelDX/weldx/pull/410)

### fixes

- added check for symmetric key difference for mappings
  with `util.compare_nested` [[#377]](https://github.com/BAMWelDX/weldx/pull/377)

### deprecations

- deprecate `wx_tag` validator (use default asdf uri pattern
  matching) [[#410]](https://github.com/BAMWelDX/weldx/pull/410)

## 0.3.3 (30.03.2021)

This is a bugfix release to correctly include the asdf schema files in conda
builds. [[#314]](https://github.com/BAMWelDX/weldx/pull/314)

### ASDF

- fix required welding wire metadata in `single-pass-weldx.1.0.0.schema`
  [[#316]](https://github.com/BAMWelDX/weldx/pull/316)

## 0.3.2 (29.03.2021)

### added

- `weldx.util.deprecated` decorator [[#295]](https://github.com/BAMWelDX/weldx/pull/295)

### removed

- `rotation_matrix_x`, `rotation_matrix_y` and `rotation_matrix_z`
  [[#317]](https://github.com/BAMWelDX/weldx/pull/317)

### dependencies

- restrict `scipy!=1.6.0,scipy!=1.6.1`  [[#300]](https://github.com/BAMWelDX/weldx/pull/300)

### ASDF

- add validators to `rotation-1.0.0.yaml`
  & `gas_component-1.0.0.yaml` [[#303]](https://github.com/BAMWelDX/weldx/pull/303)
- update descriptions in `single-pass-weldx.1.0.0.schema` [[#308]](https://github.com/BAMWelDX/weldx/pull/308)

### fixes

- prevent creation of `IsoBaseGroove` with negative parameters [[#306]](https://github.com/BAMWelDX/weldx/pull/306)

## 0.3.1 (21.03.2021)

### added

- plot function for `MeasurementChain` [[#288]](https://github.com/BAMWelDX/weldx/pull/288)

### ASDF

- remove the `additionalProperties` restriction
  from `single_pass_weld-1.0.0.schema.yaml` [[#283]](https://github.com/BAMWelDX/weldx/pull/283)
- allow scalar `integer` value in `anyOf` of `time_series-1.0.0.yaml` to
  fix [#282](https://github.com/BAMWelDX/weldx/pull/282) [[#286]](https://github.com/BAMWelDX/weldx/pull/286)
- add examples to schema files [[#274]](https://github.com/BAMWelDX/weldx/pull/274)

### changes

- `plot_graph` of the CSM now renders static and time-dependent edges differently
  [[#291]](https://github.com/BAMWelDX/weldx/pull/291)
- use `pint` compatible array syntax in `IsoBaseGroove.to_profile()`
  methods [[#189]](https://github.com/BAMWelDX/weldx/pull/189)
- CSM and LCS plot function get a `scale_vectors` parameter. It scales the plotted coordinate system vectors when using
  matplotlib as backend [[#293]](https://github.com/BAMWelDX/weldx/pull/293)

### fixes

- A warning is now emitted if a `LocalCoordinateSystem` drops a provided time during construction. This usually happens
  if the coordinates and orientation only contain a single data point.
  [[#285]](https://github.com/BAMWelDX/weldx/pull/285)

## 0.3.0 (12.03.2021)

### added

- add `weldx.transformations.CoordinateSystemManager.relabel`
  function [[#219]](https://github.com/BAMWelDX/weldx/pull/219)
- add `SpatialDate` class for storing 3D point data with optional
  triangulation [[#234]](https://github.com/BAMWelDX/weldx/pull/234)
- add `plot` function to `SpatialData`[[#251]](https://github.com/BAMWelDX/weldx/pull/251)
- add `plot` function to visualize `LocalCoordinateSystem` and `CoordinateSystemManager` instances in 3d space
  [[#231]](https://github.com/BAMWelDX/weldx/pull/231)
- add `weldx.welding.groove.iso_9692_1.IsoBaseGroove.cross_sect_area` property to compute cross sectional area between
  the workpieces [[#248]](https://github.com/BAMWelDX/weldx/pull/248).
- add `weldx.welding.util.compute_welding_speed` function [[#248]](https://github.com/BAMWelDX/weldx/pull/248).

### ASDF

- Add possibility to store meta data and content of an external file in an ASDF
  file [[#215]](https://github.com/BAMWelDX/weldx/pull/215)
    - Python class: `weldx.asdf.ExternalFile`
    - Schema: `core/file-1.0.0.yaml`
- Added support for serializing generic metadata and userdata attributes for weldx
  classes. [[#209]](https://github.com/BAMWelDX/weldx/pull/209)
    - the provisional attribute names are `wx_metadata` and `wx_user`
- `None` values are removed from the asdf tree for all `weldx`
  classes. [[#212]](https://github.com/BAMWelDX/weldx/pull/212)
- add `datamodels` directory and example `http://weldx.bam.de/schemas/weldx/datamodels/single_pass_weld-1.0.0.schema`
  schema [[#190]](https://github.com/BAMWelDX/weldx/pull/190)
    - schemas in the `datamodels` directory do not define any tags and can be referenced in other schemas and
      as `custom_schema` when reading/writing `ASDF`-files
    - the `single_pass_weld-1.0.0.schema` is an example schema for a simple, linear, single pass GMAW application
    - add `core/geometry/point_cloud-1.0.0.yaml` schema [[#234]](https://github.com/BAMWelDX/weldx/pull/234)
- add file schema describing a simple linear welding
  application `datamodels/single_pass_weld-1.0.0.schema` [[#256]](https://github.com/BAMWelDX/weldx/pull/256)

### documentation

- Simplify tutorial code and enhance plots by using newly implemented plot functions
  [[#231]](https://github.com/BAMWelDX/weldx/pull/231) [[#251]](https://github.com/BAMWelDX/weldx/pull/251)
- add AWS shielding gas descriptions to documentation [[#270]](https://github.com/BAMWelDX/weldx/pull/270)

### changes

- pass variable names as tuple to `sympy.lambdify` in `MathematicalExpression` to prevent sympy
  deprecation [[#214]](https://github.com/BAMWelDX/weldx/pull/214)
- set `conda-forge` as primary channel in `environment.yaml`
  and `build_env.yaml` [[#214]](https://github.com/BAMWelDX/weldx/pull/214)
- set minimum Python version to 3.7 [[#220]](https://github.com/BAMWelDX/weldx/pull/220)
- `geometry.Profile.rasterize` can return list of rasterized shapes instead of flat ndarray (with
  setting `stack=False`) [[#223]](https://github.com/BAMWelDX/weldx/pull/223)
- `geometry.Profile.plot` plots individual line objects for each shape (instead of a single line
  object) [[#223]](https://github.com/BAMWelDX/weldx/pull/223)
- remove jinja templates and related code [[#228]](https://github.com/BAMWelDX/weldx/pull/228)
- add `stack` option to most `geometry` classes for rasterization [[#234]](https://github.com/BAMWelDX/weldx/pull/234)
- The graph of a `CoordinateSystemManager` is now plotted with `plot_graph` instead of `plot`.
  [[#231]](https://github.com/BAMWelDX/weldx/pull/231)
- add custom `wx_shape` validation for `TimeSeries` and `Quantity` [[#256]](https://github.com/BAMWelDX/weldx/pull/256)
- refactor the `transformations` and `visualization` module into smaller
  files [[#247]](https://github.com/BAMWelDX/weldx/pull/247)
- refactor `weldx.utility` into `weldx.util` [[#247]](https://github.com/BAMWelDX/weldx/pull/247)
- refactor `weldx.asdf.utils` into `weldx.asdf.util` [[#247]](https://github.com/BAMWelDX/weldx/pull/247)
- it is now allowed to merge a time-dependent `timedelta` subsystem into another `CSM` instance if the parent instance
  has set an explicit reference time [[#268]](https://github.com/BAMWelDX/weldx/pull/268)

### fixes

- don't inline time dependent `LCS.coordinates` [[#222]](https://github.com/BAMWelDX/weldx/pull/222)
- fix "datetime64" passing for "timedelta64" in `xr_check_coords` [[#221]](https://github.com/BAMWelDX/weldx/pull/221)
- fix `time_ref_restore` not working correctly if no `time_ref` was
  set [[#221]](https://github.com/BAMWelDX/weldx/pull/221)
- fix deprecated signature in `WXRotation` [[#224]](https://github.com/BAMWelDX/weldx/pull/224)
- fix a bug with singleton dimensions in xarray
  interpolation/matmul [[#243]](https://github.com/BAMWelDX/weldx/pull/243)
- update some documentation formatting and links [[#247]](https://github.com/BAMWelDX/weldx/pull/247)
- fix `wx_shape` validation for scalar `Quantity` and `TimeSeries`
  objects [[#256]](https://github.com/BAMWelDX/weldx/pull/256)
- fix a case where `CSM.time_union()` would return with mixed `DateTimeIndex` and `TimeDeltaIndex`
  types [[#268]](https://github.com/BAMWelDX/weldx/pull/268)

### dependencies

- Add [PyFilesystem](https://docs.pyfilesystem.org/en/latest/)(`fs`) as new dependency
- Add [k3d](https://github.com/K3D-tools/K3D-jupyter) as new dependency
- restrict `scipy<1.6`
  pending [ASDF #916](https://github.com/asdf-format/asdf/issues/916) [[#224]](https://github.com/BAMWelDX/weldx/pull/224)
- set minimum Python version to
  3.8 [[#229]](https://github.com/BAMWelDX/weldx/pull/229)[[#255]](https://github.com/BAMWelDX/weldx/pull/255)
- only import some packages upon first use [[#247]](https://github.com/BAMWelDX/weldx/pull/247)
- Add [meshio](https://pypi.org/project/meshio/) as new dependency [#265](https://github.com/BAMWelDX/weldx/pull/265)

## 0.2.2 (30.11.2020)

### added

- Added `weldx.utility.ureg_check_class` class decorator to enable `pint` dimensionality checks with `@dataclass`
  . [[#179]](https://github.com/BAMWelDX/weldx/pull/179)
- Made coordinates and orientations optional for LCS schema. Missing values are interpreted as unity
  translation/rotation. An empty LCS object represents a unity transformation
  step. [[#177]](https://github.com/BAMWelDX/weldx/pull/177)
- added `weldx.utility.lcs_coords_from_ts` function [[#199]](https://github.com/BAMWelDX/weldx/pull/199)
- add a tutorial with advanced use case for combining groove interpolation with different TCP movements and distance
  calculations [[#199]](https://github.com/BAMWelDX/weldx/pull/199)

### changes

- refactor welding groove classes [[#181]](https://github.com/BAMWelDX/weldx/pull/181)
    - refactor groove codebase to make use of subclasses and classnames for more generic functions
    - add `_meta` attribute to subclasses that map class attributes (dataclass parameters) to common names
    - rework `get_groove` to make use of new class layout and parse function arguments
- create `weldx.welding` module (contains GMAW processes and groove
  definitions) [[#181]](https://github.com/BAMWelDX/weldx/pull/181)
- move `GmawProcessTypeAsdf` to `asdf.tags` folder [[#181]](https://github.com/BAMWelDX/weldx/pull/181)
- reorder module imports in `weldx.__init__` [[#181]](https://github.com/BAMWelDX/weldx/pull/181)
- support timedelta dtypes in ASDF `data_array/variable` [[#191]](https://github.com/BAMWelDX/weldx/pull/191)
- add `set_axes_equal` option to some geometry plot functions (now defaults
  to `False`) [[#199]](https://github.com/BAMWelDX/weldx/pull/199)
- make `utility.sine` public function [[#199]](https://github.com/BAMWelDX/weldx/pull/199)
- switch to setuptools_scm versioning and move package metadata to
  setup.cfg [[#206]](https://github.com/BAMWelDX/weldx/pull/206)

### ASDF

- refactor ISO 9692-1 groove schema definitions and classes [[#181]](https://github.com/BAMWelDX/weldx/pull/181)
    - move base schema definitions in file `terms-1.0.0.yaml` to `weldx/groove`
    - split old schema into multiple files (1 per groove type) and create folder `iso_9692_1_2013_12`

## 0.2.1 (26.10.2020)

### changes

- Documentation
    - Documentation is [published on readthedocs](https://weldx.readthedocs.io/en/latest/)
    - API documentation is now available
    - New tutorial about 3 dimensional geometries [[#105]](https://github.com/BAMWelDX/weldx/pull/105)
- `CoordinateSystemManager`
    - supports multiple time formats and can get a reference time [[#162]](https://github.com/BAMWelDX/weldx/pull/162)
    - each instance can be named
    - gets a `plot` function to visualize the graph
    - coordinate systems can be updated using `add_cs`
    - supports deletion of coordinate systems
    - instances can now be merged and unmerged
- `LocalCoordinateSystem`
    - `LocalCoordinateSystem` now accepts `pd.TimedeltaIndex` and `pint.Quantity` as `time` inputs when provided with a
      reference `pd.Timestamp` as `time_ref` [[#97]](https://github.com/BAMWelDX/weldx/pull/97)
    - `LocalCoordinateSystem` now accepts `Rotation`-Objects
      as `orientation` [[#97]](https://github.com/BAMWelDX/weldx/pull/97)
    - Internal structure of `LocalCoordinateSystem` is now based on `pd.TimedeltaIndex` and a reference `pd.Timestamp`
      instead of `pd.DatetimeIndex`. As a consequence, providing a reference timestamp is now
      optional. [[#126]](https://github.com/BAMWelDX/weldx/pull/126)
- `weldx.utility.xr_interp_like` now accepts non-iterable scalar inputs for
  interpolation [[#97]](https://github.com/BAMWelDX/weldx/pull/97)
- add `pint` compatibility to some `geometry` classes (**experimental**)
    - when passing quantities to constructors (and some functions), values get converted to default unit `mm` and passed
      on as magnitude
    - old behavior is preserved
- add `weldx.utility.xr_check_coords` function to check coordinates of xarray object against dtype and value
  restrictions [[#125]](https://github.com/BAMWelDX/weldx/pull/125)
- add `weldx.utility._sine` to easily create sine TimeSeries [[#168]](https://github.com/BAMWelDX/weldx/pull/168)
- enable `force_ndarray_like=True` as default option when creating the
  global `pint.UnitRegistry` [[#167]](https://github.com/BAMWelDX/weldx/pull/167)
- `ut.xr_interp_like` keeps variable and coordinate attributes from original
  DataArray [[#174]](https://github.com/BAMWelDX/weldx/pull/174)
- rework `ut.to_pandas_time_index` to accept many different formats (LCS,
  DataArray) [[#174]](https://github.com/BAMWelDX/weldx/pull/174)
- add utility functions for handling time coordinates to "weldx"
  accessor [[#174]](https://github.com/BAMWelDX/weldx/pull/174)

### ASDF extension & schemas

- add `WxSyntaxError` exception for custom weldx ASDF syntax errors [[#99]](https://github.com/BAMWelDX/weldx/pull/99)
- add custom `wx_tag` validation and update `wx_property_tag` to allow new
  syntax [[#99]](https://github.com/BAMWelDX/weldx/pull/99) \
  the following syntax can be used:
  ```yaml
  wx_tag: http://stsci.edu/schemas/asdf/core/software-* # allow every version
  wx_tag: http://stsci.edu/schemas/asdf/core/software-1 # fix major version
  wx_tag: http://stsci.edu/schemas/asdf/core/software-1.2 # fix minor version
  wx_tag: http://stsci.edu/schemas/asdf/core/software-1.2.3 # fix patchversion
  ```
- add basic schema layout and `GmawProcess` class for arc welding process
  implementation [[#104]](https://github.com/BAMWelDX/weldx/pull/104)
- add example notebook and documentation for arc welding process [[#104]](https://github.com/BAMWelDX/weldx/pull/104)
- allow optional properties for validation with `wx_shape` by putting the name in brackets
  like `(optional_prop)`[[#176]](https://github.com/BAMWelDX/weldx/pull/176)

### fixes

- fix propagating the `name` attribute when reading an ndarray `TimeSeries` object back from ASDF
  files [[#104]](https://github.com/BAMWelDX/weldx/pull/104)
- fix `pint` regression in `TimeSeries` when mixing integer and float
  values [[#121]](https://github.com/BAMWelDX/weldx/pull/121)

## 0.2.0 (30.07.2020)

### ASDF

- add `wx_unit` and `wx_shape` validators
- add `doc/shape-validation.md` documentation for `wx_shape` [[#75]](https://github.com/BAMWelDX/weldx/pull/75)
- add `doc/unit-validation.md` documentation for `wx_unit`
- add unit validation to `iso_groove-1.0.0.yaml`
- fixed const/enum constraints and properties in `iso_groove-1.0.0.yaml`
- add NetCDF inspired common types (`Dimension`,`Variable`) with corresponding asdf serialization classes
- add asdf serialization classes and schemas for `xarray.DataArray`,
  `xarray.Dataset`, `weldx.transformations.LocalCoordinateSystem` and
  `weldx.transformations.CoordinateSystemManager`.
- add test for `xarray.DataArray`, `xarray.Dataset`, `weldx.transformations.LocalCoordinateSystem` and
  `weldx.transformations.CoordinateSystemManager` serialization.
- allow using `pint.Quantity` coordinates
  in `weldx.transformations.LocalCoordinateSystem` [[#70]](https://github.com/BAMWelDX/weldx/pull/70)
- add measurement related ASDF serialization classes: [[#70]](https://github.com/BAMWelDX/weldx/pull/70)
    - `equipment/generic_equipment-1.0.0`
    - `measurement/data-1.0.0`
    - `data_transformation-1.0.0`
    - `measurement/error-1.0.0`
    - `measurement/measurement-1.0.0`
    - `measurement/measurement_chain-1.0.0`
    - `measurement/signal-1.0.0`
    - `measurement/source-1.0.0`
- add example notebook for measurement chains in tutorials [[#70]](https://github.com/BAMWelDX/weldx/pull/70)
- add support for `sympy` expressions with `weldx.core.MathematicalExpression` and ASDF serialization
  in `core/mathematical_expression-1.0.0` [[#70]](https://github.com/BAMWelDX/weldx/pull/70)
  , [[#76]](https://github.com/BAMWelDX/weldx/pull/76)
- add class to describe time series - `weldx.core.TimeSeries` [[#76]](https://github.com/BAMWelDX/weldx/pull/76)
- add `wx_property_tag` validator [[#72]](https://github.com/BAMWelDX/weldx/pull/72)

  the `wx_property_tag` validator restricts **all** properties of an object to a single tag. For example the following
  object can have any number of properties but all must be of type `tag:weldx.bam.de:weldx/time/timestamp-1.0.0`
    ```yaml
    type: object
    additionalProperties: true # must be true to allow any property
    wx_property_tag: "tag:weldx.bam.de:weldx/time/timestamp-1.0.0"  
    ```
  It can be used as a "named" mapping replacement instead of YAML `arrays`.
- add `core/transformation/rotation-1.0.0` schema that implements `scipy.spatial.transform.Rotation`
  and `transformations.WXRotation` class to create custom tagged `Rotation` instances for custom
  serialization. [[#79]](https://github.com/BAMWelDX/weldx/pull/79)
- update requirements to `asdf>=2.7` [[#83]](https://github.com/BAMWelDX/weldx/pull/83)
- update `anyOf` to `oneOf` in ASDF schemas [[#83]](https://github.com/BAMWelDX/weldx/pull/83)
- add `__eq__` functions to `LocalCoordinateSystem`
  and `CoordinateSystemManager` [[#87]](https://github.com/BAMWelDX/weldx/pull/87)

## 0.1.0 (05.05.2020)

### ASDF

- add basic file/directory layout for asdf files
    - asdf schemas are located in `weldx/asdf/schemas/weldx.bam.de/weldx`
    - tag implementations are in `weldx/asdf/tags/weldx`
- implement support for pint quantities
- implement support for basic pandas time class
- implement base welding classes from AWS/NIST "A Welding Data Dictionary"
- add and implement ISO groove types (DIN EN ISO 9692-1:2013)
- add basic jinja templates and functions for adding simple dataclass objects
- setup package to include and install ASDF extensions and schemas (see setup.py, MANIFEST.in)
- add basic tests for writing/reading all ASDF classes (these only run code without any real checks!)

### module:

- add setup.py package configuration for install
    - required packages
    - package metadata
    - asdf extension entry points
    - version support
- update pandas, scipy, xarray and pint minimum versions (in conda env and setup.py)
- add versioneer
- update options in setup.cfg
- update tool configurations<|MERGE_RESOLUTION|>--- conflicted
+++ resolved
@@ -35,11 +35,7 @@
 ### fixes
 
 - `WeldxFile.show_asdf_header` prints output on console, before it only returned the header as parsed dict and string
-<<<<<<< HEAD
   representation. Also tweaked efficiency by not writing binary
-=======
-  representation. Also tweaked efficency by not writing binary
->>>>>>> 8a40edb2
   blocks [[#459]](https://github.com/BAMWelDX/weldx/pull/459).
 
 ### documentation
