--- conflicted
+++ resolved
@@ -12,11 +12,9 @@
 - added `WeldxFile` wrapper to handle asdf files with history and schemas more
   easily. [[#341]](https://github.com/BAMWelDX/weldx/pull/341).
 - add `"step"` as additional method to `util.xr_interp_like` [[#363]](https://github.com/BAMWelDX/weldx/pull/363)
-<<<<<<< HEAD
 - add `util.compare_nested_eq` decorator for dataclasses with array-like
   fields [[#378]](https://github.com/BAMWelDX/weldx/pull/378)
-=======
->>>>>>> f2dcc437
+
 
 ### changes
 
