# Release Notes

## ASDF 2.8

- fix inline array serialization for new 64bit inline limit
- add `yaml_tag_handles` to `WeldxExtension`

## 0.4.0 (unreleased)

### added

- added `asdf.util.get_schema_path` helper function [[#325]](https://github.com/BAMWelDX/weldx/pull/325)
- added `util.compare_nested` to check equality of two nested data
  structures. [[#328]](https://github.com/BAMWelDX/weldx/pull/328)
<<<<<<< HEAD
=======
- added `WeldxFile` wrapper to handle asdf files with
  history and schemas more easily. [[#341]](https://github.com/BAMWelDX/weldx/pull/341).
>>>>>>> 327781c6

### changes

- `WXRotation.from_euler()` now accepts a `pint.Quantity` as input. [[#318]](https://github.com/BAMWelDX/weldx/pull/318)
- move tests folder to `weldx/tests` [[#323]](https://github.com/BAMWelDX/weldx/pull/323)
- `get_yaml_header` received a new option parse, which optionally returns the parsed YAML header
  as `asdf.tagged.TaggedDict`. [[#338]](https://github.com/BAMWelDX/weldx/pull/338)
<<<<<<< HEAD
=======
- refactor `asdf_json_repr` into `view_tree` [[#339]](https://github.com/BAMWelDX/weldx/pull/339)
>>>>>>> 327781c6

### ASDF

- fix inline array serialization for new 64bit inline limit [[#218]](https://github.com/BAMWelDX/weldx/pull/218)
- add `yaml_tag_handles` to `WeldxExtension` [[#218]](https://github.com/BAMWelDX/weldx/pull/218)
- add `uuid-1.0.0.yaml` schema as basic version 4 UUID
  implementation [[#330]](https://github.com/BAMWelDX/weldx/pull/330)
- add `core/graph/di_node`, `core/graph/di_edge` & `core/graph/di_graph` for implementing a
  generic `networkx.DiGraph` [[#330]](https://github.com/BAMWelDX/weldx/pull/330)
- compatibility with ASDF-2.8 [[#355]](https://github.com/BAMWelDX/weldx/pull/355)


## 0.3.3 (30.03.2021)

This is a bugfix release to correctly include the asdf schema files in conda
builds. [[#314]](https://github.com/BAMWelDX/weldx/pull/314)

### ASDF

- fix required welding wire metadata in `single-pass-weldx.1.0.0.schema`
  [[#316]](https://github.com/BAMWelDX/weldx/pull/316)

## 0.3.2 (29.03.2021)

### added

- `weldx.util.deprecated` decorator [[#295]](https://github.com/BAMWelDX/weldx/pull/295)

### removed

- `rotation_matrix_x`, `rotation_matrix_y` and `rotation_matrix_z`
  [[#317]](https://github.com/BAMWelDX/weldx/pull/317)

### dependencies

- restrict `scipy!=1.6.0,scipy!=1.6.1`  [[#300]](https://github.com/BAMWelDX/weldx/pull/300)

### ASDF

- add validators to `rotation-1.0.0.yaml`
  & `gas_component-1.0.0.yaml` [[#303]](https://github.com/BAMWelDX/weldx/pull/303)
- update descriptions in `single-pass-weldx.1.0.0.schema` [[#308]](https://github.com/BAMWelDX/weldx/pull/308)

### fixes

- prevent creation of `IsoBaseGroove` with negative parameters [[#306]](https://github.com/BAMWelDX/weldx/pull/306)

## 0.3.1 (21.03.2021)

### added

- plot function for `MeasurementChain` [[#288]](https://github.com/BAMWelDX/weldx/pull/288)

### ASDF

- remove the `additionalProperties` restriction
  from `single_pass_weld-1.0.0.schema.yaml` [[#283]](https://github.com/BAMWelDX/weldx/pull/283)
- allow scalar `integer` value in `anyOf` of `time_series-1.0.0.yaml` to
  fix [#282](https://github.com/BAMWelDX/weldx/pull/282) [[#286]](https://github.com/BAMWelDX/weldx/pull/286)
- add examples to schema files [[#274]](https://github.com/BAMWelDX/weldx/pull/274)

### changes

- `plot_graph` of the CSM now renders static and time-dependent edges differently
  [[#291]](https://github.com/BAMWelDX/weldx/pull/291)
- use `pint` compatible array syntax in `IsoBaseGroove.to_profile()`
  methods [[#189]](https://github.com/BAMWelDX/weldx/pull/189)
- CSM and LCS plot function get a `scale_vectors` parameter. It scales the plotted coordinate system vectors when using
  matplotlib as backend [[#293]](https://github.com/BAMWelDX/weldx/pull/293)

### fixes

- A warning is now emitted if a `LocalCoordinateSystem` drops a provided time during construction. This usually happens
  if the coordinates and orientation only contain a single data point.
  [[#285]](https://github.com/BAMWelDX/weldx/pull/285)

## 0.3.0 (12.03.2021)

### added

- add `weldx.transformations.CoordinateSystemManager.relabel`
  function [[#219]](https://github.com/BAMWelDX/weldx/pull/219)
- add `SpatialDate` class for storing 3D point data with optional
  triangulation [[#234]](https://github.com/BAMWelDX/weldx/pull/234)
- add `plot` function to `SpatialData`[[#251]](https://github.com/BAMWelDX/weldx/pull/251)
- add `plot` function to visualize `LocalCoordinateSystem` and `CoordinateSystemManager` instances in 3d space
  [[#231]](https://github.com/BAMWelDX/weldx/pull/231)
- add `weldx.welding.groove.iso_9692_1.IsoBaseGroove.cross_sect_area` property to compute cross sectional area between
  the workpieces [[#248]](https://github.com/BAMWelDX/weldx/pull/248).
- add `weldx.welding.util.compute_welding_speed` function [[#248]](https://github.com/BAMWelDX/weldx/pull/248).

### ASDF

- Add possibility to store meta data and content of an external file in an ASDF
  file [[#215]](https://github.com/BAMWelDX/weldx/pull/215)
    - Python class: `weldx.asdf.ExternalFile`
    - Schema: `core/file-1.0.0.yaml`
- Added support for serializing generic metadata and userdata attributes for weldx
  classes. [[#209]](https://github.com/BAMWelDX/weldx/pull/209)
    - the provisional attribute names are `wx_metadata` and `wx_user`
- `None` values are removed from the asdf tree for all `weldx`
  classes. [[#212]](https://github.com/BAMWelDX/weldx/pull/212)
- add `datamodels` directory and example `http://weldx.bam.de/schemas/weldx/datamodels/single_pass_weld-1.0.0.schema`
  schema [[#190]](https://github.com/BAMWelDX/weldx/pull/190)
    - schemas in the `datamodels` directory do not define any tags and can be referenced in other schemas and
      as `custom_schema` when reading/writing `ASDF`-files
    - the `single_pass_weld-1.0.0.schema` is an example schema for a simple, linear, single pass GMAW application
    - add `core/geometry/point_cloud-1.0.0.yaml` schema [[#234]](https://github.com/BAMWelDX/weldx/pull/234)
- add file schema describing a simple linear welding
  application `datamodels/single_pass_weld-1.0.0.schema` [[#256]](https://github.com/BAMWelDX/weldx/pull/256)

### documentation

- Simplify tutorial code and enhance plots by using newly implemented plot functions
  [[#231]](https://github.com/BAMWelDX/weldx/pull/231) [[#251]](https://github.com/BAMWelDX/weldx/pull/251)
- add AWS shielding gas descriptions to documentation [[#270]](https://github.com/BAMWelDX/weldx/pull/270)

### changes

- pass variable names as tuple to `sympy.lambdify` in `MathematicalExpression` to prevent sympy
  deprecation [[#214]](https://github.com/BAMWelDX/weldx/pull/214)
- set `conda-forge` as primary channel in `environment.yaml`
  and `build_env.yaml` [[#214]](https://github.com/BAMWelDX/weldx/pull/214)
- set minimum Python version to 3.7 [[#220]](https://github.com/BAMWelDX/weldx/pull/220)
- `geometry.Profile.rasterize` can return list of rasterized shapes instead of flat ndarray (with
  setting `stack=False`) [[#223]](https://github.com/BAMWelDX/weldx/pull/223)
- `geometry.Profile.plot` plots individual line objects for each shape (instead of a single line
  object) [[#223]](https://github.com/BAMWelDX/weldx/pull/223)
- remove jinja templates and related code [[#228]](https://github.com/BAMWelDX/weldx/pull/228)
- add `stack` option to most `geometry` classes for rasterization [[#234]](https://github.com/BAMWelDX/weldx/pull/234)
- The graph of a `CoordinateSystemManager` is now plotted with `plot_graph` instead of `plot`.
  [[#231]](https://github.com/BAMWelDX/weldx/pull/231)
- add custom `wx_shape` validation for `TimeSeries` and `Quantity` [[#256]](https://github.com/BAMWelDX/weldx/pull/256)
- refactor the `transformations` and `visualization` module into smaller
  files [[#247]](https://github.com/BAMWelDX/weldx/pull/247)
- refactor `weldx.utility` into `weldx.util` [[#247]](https://github.com/BAMWelDX/weldx/pull/247)
- refactor `weldx.asdf.utils` into `weldx.asdf.util` [[#247]](https://github.com/BAMWelDX/weldx/pull/247)
- it is now allowed to merge a time-dependent `timedelta` subsystem into another `CSM` instance if the parent instance
  has set an explicit reference time [[#268]](https://github.com/BAMWelDX/weldx/pull/268)

### fixes

- don't inline time dependent `LCS.coordinates` [[#222]](https://github.com/BAMWelDX/weldx/pull/222)
- fix "datetime64" passing for "timedelta64" in `xr_check_coords` [[#221]](https://github.com/BAMWelDX/weldx/pull/221)
- fix `time_ref_restore` not working correctly if no `time_ref` was
  set [[#221]](https://github.com/BAMWelDX/weldx/pull/221)
- fix deprecated signature in `WXRotation` [[#224]](https://github.com/BAMWelDX/weldx/pull/224)
- fix a bug with singleton dimensions in xarray
  interpolation/matmul [[#243]](https://github.com/BAMWelDX/weldx/pull/243)
- update some documentation formatting and links [[#247]](https://github.com/BAMWelDX/weldx/pull/247)
- fix `wx_shape` validation for scalar `Quantity` and `TimeSeries`
  objects [[#256]](https://github.com/BAMWelDX/weldx/pull/256)
- fix a case where `CSM.time_union()` would return with mixed `DateTimeIndex` and `TimeDeltaIndex`
  types [[#268]](https://github.com/BAMWelDX/weldx/pull/268)

### dependencies

- Add [PyFilesystem](https://docs.pyfilesystem.org/en/latest/)(`fs`) as new dependency
- Add [k3d](https://github.com/K3D-tools/K3D-jupyter) as new dependency
- restrict `scipy<1.6`
  pending [ASDF #916](https://github.com/asdf-format/asdf/issues/916) [[#224]](https://github.com/BAMWelDX/weldx/pull/224)
- set minimum Python version to
  3.8 [[#229]](https://github.com/BAMWelDX/weldx/pull/229)[[#255]](https://github.com/BAMWelDX/weldx/pull/255)
- only import some packages upon first use [[#247]](https://github.com/BAMWelDX/weldx/pull/247)
- Add [meshio](https://pypi.org/project/meshio/) as new dependency [#265](https://github.com/BAMWelDX/weldx/pull/265)

## 0.2.2 (30.11.2020)

### added

- Added `weldx.utility.ureg_check_class` class decorator to enable `pint` dimensionality checks with `@dataclass`
  . [[#179]](https://github.com/BAMWelDX/weldx/pull/179)
- Made coordinates and orientations optional for LCS schema. Missing values are interpreted as unity
  translation/rotation. An empty LCS object represents a unity transformation
  step. [[#177]](https://github.com/BAMWelDX/weldx/pull/177)
- added `weldx.utility.lcs_coords_from_ts` function [[#199]](https://github.com/BAMWelDX/weldx/pull/199)
- add a tutorial with advanced use case for combining groove interpolation with different TCP movements and distance
  calculations [[#199]](https://github.com/BAMWelDX/weldx/pull/199)

### changes

- refactor welding groove classes [[#181]](https://github.com/BAMWelDX/weldx/pull/181)
    - refactor groove codebase to make use of subclasses and classnames for more generic functions
    - add `_meta` attribute to subclasses that map class attributes (dataclass parameters) to common names
    - rework `get_groove` to make use of new class layout and parse function arguments
- create `weldx.welding` module (contains GMAW processes and groove
  definitions) [[#181]](https://github.com/BAMWelDX/weldx/pull/181)
- move `GmawProcessTypeAsdf` to `asdf.tags` folder [[#181]](https://github.com/BAMWelDX/weldx/pull/181)
- reorder module imports in `weldx.__init__` [[#181]](https://github.com/BAMWelDX/weldx/pull/181)
- support timedelta dtypes in ASDF `data_array/variable` [[#191]](https://github.com/BAMWelDX/weldx/pull/191)
- add `set_axes_equal` option to some geometry plot functions (now defaults
  to `False`) [[#199]](https://github.com/BAMWelDX/weldx/pull/199)
- make `utility.sine` public function [[#199]](https://github.com/BAMWelDX/weldx/pull/199)
- switch to setuptools_scm versioning and move package metadata to
  setup.cfg [[#206]](https://github.com/BAMWelDX/weldx/pull/206)

### ASDF

- refactor ISO 9692-1 groove schema definitions and classes [[#181]](https://github.com/BAMWelDX/weldx/pull/181)
    - move base schema definitions in file `terms-1.0.0.yaml` to `weldx/groove`
    - split old schema into multiple files (1 per groove type) and create folder `iso_9692_1_2013_12`

## 0.2.1 (26.10.2020)

### changes

- Documentation
    - Documentation is [published on readthedocs](https://weldx.readthedocs.io/en/latest/)
    - API documentation is now available
    - New tutorial about 3 dimensional geometries [[#105]](https://github.com/BAMWelDX/weldx/pull/105)
- `CoordinateSystemManager`
    - supports multiple time formats and can get a reference time [[#162]](https://github.com/BAMWelDX/weldx/pull/162)
    - each instance can be named
    - gets a `plot` function to visualize the graph
    - coordinate systems can be updated using `add_cs`
    - supports deletion of coordinate systems
    - instances can now be merged and unmerged
- `LocalCoordinateSystem`
    - `LocalCoordinateSystem` now accepts `pd.TimedeltaIndex` and `pint.Quantity` as `time` inputs when provided with a
      reference `pd.Timestamp` as `time_ref` [[#97]](https://github.com/BAMWelDX/weldx/pull/97)
    - `LocalCoordinateSystem` now accepts `Rotation`-Objects
      as `orientation` [[#97]](https://github.com/BAMWelDX/weldx/pull/97)
    - Internal structure of `LocalCoordinateSystem` is now based on `pd.TimedeltaIndex` and a reference `pd.Timestamp`
      instead of `pd.DatetimeIndex`. As a consequence, providing a reference timestamp is now
      optional. [[#126]](https://github.com/BAMWelDX/weldx/pull/126)
- `weldx.utility.xr_interp_like` now accepts non-iterable scalar inputs for
  interpolation [[#97]](https://github.com/BAMWelDX/weldx/pull/97)
- add `pint` compatibility to some `geometry` classes (**experimental**)
    - when passing quantities to constructors (and some functions), values get converted to default unit `mm` and passed
      on as magnitude
    - old behavior is preserved
- add `weldx.utility.xr_check_coords` function to check coordinates of xarray object against dtype and value
  restrictions [[#125]](https://github.com/BAMWelDX/weldx/pull/125)
- add `weldx.utility._sine` to easily create sine TimeSeries [[#168]](https://github.com/BAMWelDX/weldx/pull/168)
- enable `force_ndarray_like=True` as default option when creating the
  global `pint.UnitRegistry` [[#167]](https://github.com/BAMWelDX/weldx/pull/167)
- `ut.xr_interp_like` keeps variable and coordinate attributes from original
  DataArray [[#174]](https://github.com/BAMWelDX/weldx/pull/174)
- rework `ut.to_pandas_time_index` to accept many different formats (LCS,
  DataArray) [[#174]](https://github.com/BAMWelDX/weldx/pull/174)
- add utility functions for handling time coordinates to "weldx"
  accessor [[#174]](https://github.com/BAMWelDX/weldx/pull/174)

### ASDF extension & schemas

- add `WxSyntaxError` exception for custom weldx ASDF syntax errors [[#99]](https://github.com/BAMWelDX/weldx/pull/99)
- add custom `wx_tag` validation and update `wx_property_tag` to allow new
  syntax [[#99]](https://github.com/BAMWelDX/weldx/pull/99) \
  the following syntax can be used:
  ```yaml
  wx_tag: http://stsci.edu/schemas/asdf/core/software-* # allow every version
  wx_tag: http://stsci.edu/schemas/asdf/core/software-1 # fix major version
  wx_tag: http://stsci.edu/schemas/asdf/core/software-1.2 # fix minor version
  wx_tag: http://stsci.edu/schemas/asdf/core/software-1.2.3 # fix patchversion
  ```
- add basic schema layout and `GmawProcess` class for arc welding process
  implementation [[#104]](https://github.com/BAMWelDX/weldx/pull/104)
- add example notebook and documentation for arc welding process [[#104]](https://github.com/BAMWelDX/weldx/pull/104)
- allow optional properties for validation with `wx_shape` by putting the name in brackets
  like `(optional_prop)`[[#176]](https://github.com/BAMWelDX/weldx/pull/176)

### fixes

- fix propagating the `name` attribute when reading an ndarray `TimeSeries` object back from ASDF
  files [[#104]](https://github.com/BAMWelDX/weldx/pull/104)
- fix `pint` regression in `TimeSeries` when mixing integer and float
  values [[#121]](https://github.com/BAMWelDX/weldx/pull/121)

## 0.2.0 (30.07.2020)

### ASDF

- add `wx_unit` and `wx_shape` validators
- add `doc/shape-validation.md` documentation for `wx_shape` [[#75]](https://github.com/BAMWelDX/weldx/pull/75)
- add `doc/unit-validation.md` documentation for `wx_unit`
- add unit validation to `iso_groove-1.0.0.yaml`
- fixed const/enum constraints and properties in `iso_groove-1.0.0.yaml`
- add NetCDF inspired common types (`Dimension`,`Variable`) with corresponding asdf serialization classes
- add asdf serialization classes and schemas for `xarray.DataArray`,
  `xarray.Dataset`, `weldx.transformations.LocalCoordinateSystem` and
  `weldx.transformations.CoordinateSystemManager`.
- add test for `xarray.DataArray`, `xarray.Dataset`, `weldx.transformations.LocalCoordinateSystem` and
  `weldx.transformations.CoordinateSystemManager` serialization.
- allow using `pint.Quantity` coordinates
  in `weldx.transformations.LocalCoordinateSystem` [[#70]](https://github.com/BAMWelDX/weldx/pull/70)
- add measurement related ASDF serialization classes: [[#70]](https://github.com/BAMWelDX/weldx/pull/70)
    - `equipment/generic_equipment-1.0.0`
    - `measurement/data-1.0.0`
    - `data_transformation-1.0.0`
    - `measurement/error-1.0.0`
    - `measurement/measurement-1.0.0`
    - `measurement/measurement_chain-1.0.0`
    - `measurement/signal-1.0.0`
    - `measurement/source-1.0.0`
- add example notebook for measurement chains in tutorials [[#70]](https://github.com/BAMWelDX/weldx/pull/70)
- add support for `sympy` expressions with `weldx.core.MathematicalExpression` and ASDF serialization
  in `core/mathematical_expression-1.0.0` [[#70]](https://github.com/BAMWelDX/weldx/pull/70)
  , [[#76]](https://github.com/BAMWelDX/weldx/pull/76)
- add class to describe time series - `weldx.core.TimeSeries` [[#76]](https://github.com/BAMWelDX/weldx/pull/76)
- add `wx_property_tag` validator [[#72]](https://github.com/BAMWelDX/weldx/pull/72)

  the `wx_property_tag` validator restricts **all** properties of an object to a single tag. For example the following
  object can have any number of properties but all must be of type `tag:weldx.bam.de:weldx/time/timestamp-1.0.0`
    ```yaml
    type: object
    additionalProperties: true # must be true to allow any property
    wx_property_tag: "tag:weldx.bam.de:weldx/time/timestamp-1.0.0"  
    ```
  It can be used as a "named" mapping replacement instead of YAML `arrays`.
- add `core/transformation/rotation-1.0.0` schema that implements `scipy.spatial.transform.Rotation`
  and `transformations.WXRotation` class to create custom tagged `Rotation` instances for custom
  serialization. [[#79]](https://github.com/BAMWelDX/weldx/pull/79)
- update requirements to `asdf>=2.7` [[#83]](https://github.com/BAMWelDX/weldx/pull/83)
- update `anyOf` to `oneOf` in ASDF schemas [[#83]](https://github.com/BAMWelDX/weldx/pull/83)
- add `__eq__` functions to `LocalCoordinateSystem`
  and `CoordinateSystemManager` [[#87]](https://github.com/BAMWelDX/weldx/pull/87)

## 0.1.0 (05.05.2020)

### ASDF

- add basic file/directory layout for asdf files
    - asdf schemas are located in `weldx/asdf/schemas/weldx.bam.de/weldx`
    - tag implementations are in `weldx/asdf/tags/weldx`
- implement support for pint quantities
- implement support for basic pandas time class
- implement base welding classes from AWS/NIST "A Welding Data Dictionary"
- add and implement ISO groove types (DIN EN ISO 9692-1:2013)
- add basic jinja templates and functions for adding simple dataclass objects
- setup package to include and install ASDF extensions and schemas (see setup.py, MANIFEST.in)
- add basic tests for writing/reading all ASDF classes (these only run code without any real checks!)

### module:

- add setup.py package configuration for install
    - required packages
    - package metadata
    - asdf extension entry points
    - version support
- update pandas, scipy, xarray and pint minimum versions (in conda env and setup.py)
- add versioneer
- update options in setup.cfg
- update tool configurations<|MERGE_RESOLUTION|>--- conflicted
+++ resolved
@@ -1,9 +1,4 @@
 # Release Notes
-
-## ASDF 2.8
-
-- fix inline array serialization for new 64bit inline limit
-- add `yaml_tag_handles` to `WeldxExtension`
 
 ## 0.4.0 (unreleased)
 
@@ -12,11 +7,8 @@
 - added `asdf.util.get_schema_path` helper function [[#325]](https://github.com/BAMWelDX/weldx/pull/325)
 - added `util.compare_nested` to check equality of two nested data
   structures. [[#328]](https://github.com/BAMWelDX/weldx/pull/328)
-<<<<<<< HEAD
-=======
 - added `WeldxFile` wrapper to handle asdf files with
   history and schemas more easily. [[#341]](https://github.com/BAMWelDX/weldx/pull/341).
->>>>>>> 327781c6
 
 ### changes
 
@@ -24,10 +16,7 @@
 - move tests folder to `weldx/tests` [[#323]](https://github.com/BAMWelDX/weldx/pull/323)
 - `get_yaml_header` received a new option parse, which optionally returns the parsed YAML header
   as `asdf.tagged.TaggedDict`. [[#338]](https://github.com/BAMWelDX/weldx/pull/338)
-<<<<<<< HEAD
-=======
 - refactor `asdf_json_repr` into `view_tree` [[#339]](https://github.com/BAMWelDX/weldx/pull/339)
->>>>>>> 327781c6
 
 ### ASDF
 
