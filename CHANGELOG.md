--- conflicted
+++ resolved
@@ -7,8 +7,6 @@
 - added `asdf.util.get_schema_path` helper function [[#325]](https://github.com/BAMWelDX/weldx/pull/325)
 - added `util.compare_nested` to check equality of two nested data
   structures. [[#328]](https://github.com/BAMWelDX/weldx/pull/328)
-- added `WeldxFile` wrapper to handle asdf files with history and schemas more
-  easily. [[#341]](https://github.com/BAMWelDX/weldx/pull/341).
 - added `WeldxFile` wrapper to handle asdf files with history and schemas more
   easily. [[#341]](https://github.com/BAMWelDX/weldx/pull/341).
 - add `"step"` as additional method to `util.xr_interp_like` [[#363]](https://github.com/BAMWelDX/weldx/pull/363)
@@ -24,14 +22,10 @@
 - `get_yaml_header` received a new option parse, which optionally returns the parsed YAML header
   as `asdf.tagged.TaggedDict`. [[#338]](https://github.com/BAMWelDX/weldx/pull/338)
 - refactor `asdf_json_repr` into `view_tree` [[#339]](https://github.com/BAMWelDX/weldx/pull/339)
-<<<<<<< HEAD
 - `TimeSeries.interp_time` [[#353]](https://github.com/BAMWelDX/weldx/pull/353)
     - now returns a new `TimeSeries` instead of a `xarray.DataArray`
     - if the data has already been interpolated before, a warning is emitted
 - The `MeasurementChain` is now internally based on a `networkx.DiGraph`. New functions are also added to the class to 
-=======
-- The `MeasurementChain` is now internally based on a `networkx.DiGraph`. New functions are also added to the class to
->>>>>>> 3f2e32e3
   simplify its usage. [[#326]](https://github.com/BAMWelDX/weldx/pull/326)
   The following additional changes were applied during the update of the `MeasurementChain`:
     - renamed `DataTransformation` class to `SignalTransformation`
