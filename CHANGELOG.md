--- conflicted
+++ resolved
@@ -39,15 +39,12 @@
   overlap between the interpolation time range and the coordinate systems time range. This also affects the results of
   some `CoordinateSystemManager` methods (``get_cs``
   , ``interp_time``) [[#476]](https://github.com/BAMWelDX/weldx/pull/476)
-<<<<<<< HEAD
-- xarray implementations for the `LocalCoordinateSystem` now operate on time as a dimension instead of
-  coordinates [[#486]](https://github.com/BAMWelDX/weldx/pull/486)
-=======
 - `WeldxAccessor.time_ref` setter now raises a `TypeError` if `None` is passed to it
   [[#489]](https://github.com/BAMWelDX/weldx/pull/489)
 - move xarray related utility functions into `weldx.util.xarray` and all other ones into `weldx.util.util`. Content from
   both submodules can still be accessed using `weldx.util` [[#490]](https://github.com/BAMWelDX/weldx/pull/490)
->>>>>>> 12a85931
+- xarray implementations for the `LocalCoordinateSystem` now operate on time as a dimension instead of
+  coordinates [[#486]](https://github.com/BAMWelDX/weldx/pull/486)
 
 ### fixes
 
