name: static analysis
on: [push, pull_request]

jobs:
  pydocstyle:
    name: pydocstyle
    runs-on: ${{ matrix.os }}
    strategy:
      fail-fast: false
      matrix:
        os: [ubuntu-latest]
        py: ['3.8']
    steps:
      - uses: actions/checkout@v2
      - uses: actions/setup-python@v2
        with:
          python-version: ${{ matrix.py }}
      - name: pip installs
        run: pip install pydocstyle
      - name: run pydocstyle
        run: |
          pydocstyle

  flake8:
    name: flake8
    runs-on: ${{ matrix.os }}
    strategy:
      fail-fast: false
      matrix:
        os: [ubuntu-latest]
        py: ['3.8']
    steps:
      - uses: actions/checkout@v2
      - uses: actions/setup-python@v2
        with:
          python-version: ${{ matrix.py }}
      - name: pip installs
        run: pip install flake8==3.8.*
      - name: run flake8
        run: |
          flake8

  isort:
    name: isort
    runs-on: ${{ matrix.os }}
    continue-on-error: true
    strategy:
      fail-fast: false
      matrix:
        os: [ubuntu-latest]
        py: ['3.8']
    steps:
      - uses: actions/checkout@v2
      - uses: actions/setup-python@v2
        with:
          python-version: ${{ matrix.py }}
      - name: pip installs
        run: pip install isort==5.*
      - name: show isort diff
        run: |
          isort ./weldx/*.py --diff
      - name: run isort
        run: |
          isort ./weldx/*.py -c

  black:
    runs-on: ubuntu-latest
    steps:
      - uses: actions/checkout@v2
<<<<<<< HEAD
      - uses: actions/setup-python@v2
      - uses: psf/black@20.8b1

  mypy:
    name: mypy
    runs-on: ${{ matrix.os }}
    strategy:
      fail-fast: false
      matrix:
        os: [ubuntu-latest]
        py: ['3.9']
    steps:
      - uses: actions/checkout@v2
      - uses: actions/setup-python@v2
        with:
          python-version: ${{ matrix.py }}
      - name: pip installs
        run: pip install mypy
      - name: run mypy
        run: |
          mypy --install-types --non-interactive .
=======
      - uses: psf/black@stable
        with:
          options: "--check --diff --verbose"
>>>>>>> f953ce6c
<|MERGE_RESOLUTION|>--- conflicted
+++ resolved
@@ -67,9 +67,9 @@
     runs-on: ubuntu-latest
     steps:
       - uses: actions/checkout@v2
-<<<<<<< HEAD
-      - uses: actions/setup-python@v2
-      - uses: psf/black@20.8b1
+      - uses: psf/black@stable
+        with:
+          options: "--check --diff --verbose"
 
   mypy:
     name: mypy
@@ -88,9 +88,4 @@
         run: pip install mypy
       - name: run mypy
         run: |
-          mypy --install-types --non-interactive .
-=======
-      - uses: psf/black@stable
-        with:
-          options: "--check --diff --verbose"
->>>>>>> f953ce6c
+          mypy --install-types --non-interactive .