--- conflicted
+++ resolved
@@ -1,21 +1,10 @@
 name: pytest asdf
 on:
   push:
-<<<<<<< HEAD
-    paths:
-      - 'weldx/**'
-      - '.github/workflows/pytest_asdf.yml'
-  pull_request:
-    types: [opened, synchronize, reopened, ready_for_review]
-    paths:
-      - 'weldx/**'
-      - '.github/workflows/pytest_asdf.yml'
-=======
   pull_request:
   # Run every Monday at 6am UTC
   schedule:
     - cron: '0 6 * * 1'
->>>>>>> 5b6a7447
 
 jobs:
   pytest:
