name: pytest compat
on:
  push:
  pull_request:
    types: [opened, synchronize, reopened, ready_for_review]
    paths:
      - 'weldx/**'
      - 'tutorials/**'
      - '.github/workflows/pytest_compat.yml'
  # Run every Monday at 6am UTC
  schedule:
    - cron: '0 6 * * 1'

jobs:
  detect-ci-trigger:  # only run pytest job if review PR or on master
    name: Detect CI Trigger
    runs-on: ubuntu-latest
    outputs:
      triggered: ${{ steps.detect-trigger.outputs.trigger-found }}
    steps:
      - id: detect-trigger
<<<<<<< HEAD
        run: echo "::set-output name=trigger-found::${{github.event.pull_request.draft == false || (github.ref == 'refs/heads/master' }}"
=======
        run: echo "::set-output name=triggered::${{ github.event.pull_request.draft == false || github.ref == 'refs/heads/master' }}"
>>>>>>> 24d59e84

  pytest:
    name: pytest
    needs: detect-ci-trigger
    if: needs.detect-ci-trigger.outputs.triggered == 'true'  # for explicitly enabled ci
    runs-on: ${{ matrix.os }}
    strategy:
      fail-fast: false
      matrix:
        os: [macos-latest, windows-latest]
        py: ['3.8']
    steps:
      - uses: actions/checkout@v2
        with:
          fetch-depth: 0 # Fetch all history for all tags and branches
      - uses: actions/setup-python@v2
        with:
          python-version: ${{ matrix.py }}

      - uses: actions/cache@v2
        if: startsWith(runner.os, 'macOS')
        with:
          path: ~/Library/Caches/pip
          key: ${{ runner.os }}-pip-${{ hashFiles('setup.cfg') }}
          restore-keys: |
            ${{ runner.os }}-pip-

      - uses: actions/cache@v2
        if: startsWith(runner.os, 'Windows')
        with:
          path: ~\AppData\Local\pip\Cache
          key: ${{ runner.os }}-pip-${{ hashFiles('setup.cfg') }}
          restore-keys: |
            ${{ runner.os }}-pip-

      - name: pip installs
        run: |
          pip install wheel
          pip install -e .[test]

      - name: setup matplotlib
        if: startsWith(runner.os, 'Windows')
        run: |
            if not exist %userprofile%\.matplotlib\ ( mkdir %userprofile%\.matplotlib\ )
            echo backend: Agg > %userprofile%\.matplotlib\matplotlibrc
            python -c "import matplotlib as m; print(m.matplotlib_fname())"
            python -c "import matplotlib as m; print(m.rc_params()['backend'])"
        shell: cmd

      - name: run pytest
        run: |
          pytest -n 2 --runslow
          echo "Exited with '$?'"<|MERGE_RESOLUTION|>--- conflicted
+++ resolved
@@ -19,11 +19,7 @@
       triggered: ${{ steps.detect-trigger.outputs.trigger-found }}
     steps:
       - id: detect-trigger
-<<<<<<< HEAD
-        run: echo "::set-output name=trigger-found::${{github.event.pull_request.draft == false || (github.ref == 'refs/heads/master' }}"
-=======
-        run: echo "::set-output name=triggered::${{ github.event.pull_request.draft == false || github.ref == 'refs/heads/master' }}"
->>>>>>> 24d59e84
+        run: echo "::set-output name=trigger-found::${{ github.event.pull_request.draft == false || github.ref == 'refs/heads/master' }}"
 
   pytest:
     name: pytest
