--- conflicted
+++ resolved
@@ -75,15 +75,7 @@
 
       - name: Build docs
         shell: bash -l {0}
-<<<<<<< HEAD
-        run: sphinx-build -W -n -b html -d build/doctrees doc build/html --keep-going -j auto
-
-      - uses: actions/upload-artifact@v1
-        if: |
-          startsWith(github.ref, 'refs/tags/') ||
-          (github.event_name == 'release' && github.event.action == 'created')
-=======
-        run: sphinx-build -W -n -b html -d build/doctrees doc build/html --keep-going -D nbsphinx_execute=${{ env.nbsphinx_execute }}
+        run: sphinx-build -W -n -b html -d build/doctrees doc build/html --keep-going -j auto -D nbsphinx_execute=${{ env.nbsphinx_execute }}
 
       - uses: actions/upload-artifact@v2
         if: |
@@ -93,7 +85,6 @@
           (github.ref == 'refs/heads/master') ||
           (github.event_name == 'release' && github.event.action == 'created')
           )
->>>>>>> 3865c6f6
         with:
           name: weldx-docs
           path: build/html