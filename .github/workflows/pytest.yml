--- conflicted
+++ resolved
@@ -56,10 +56,9 @@
         run: |
           python -m pip install -e .
 
-<<<<<<< HEAD
       - name: activate env
         run: micromamba activate weldx
-=======
+
       - name: install cookiecutter
         if: matrix.py == '3.8'
         run: |
@@ -74,7 +73,6 @@
         if: matrix.py == '3.8'
         run: |
           pip install -e ./quality_standard_demo
->>>>>>> 1ce3e3a2
 
       - name: run pytest
         run: |
