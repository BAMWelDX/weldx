name: pytest
concurrency:
  group: ${{ github.workflow }}-${{ github.ref }}
  cancel-in-progress: ${{ github.ref != 'refs/heads/master' }}
on:
  push:
  pull_request:
    types: [opened, synchronize, reopened, ready_for_review]
  schedule:
    - cron: '0 6 * * 1'
  workflow_dispatch:

# execute commands with conda aware shell by default:
defaults:
  run:
    shell: bash -l {0}

jobs:
  event_file:
    name: "Upload PR Event File"
    runs-on: ubuntu-latest
    steps:
      - name: Upload
        uses: actions/upload-artifact@v4
        with:
          name: Event File
          path: ${{ github.event_path }}

  main:
    name: pytest
    runs-on: ${{ matrix.os }}
    strategy:
      fail-fast: false
      matrix:
        os: [ubuntu-latest]
<<<<<<< HEAD
        py: ['3.9', '3.10', '3.11', '3.12', '3.13']
=======
        py: ['3.9', '3.10', '3.11', '3.12']
        asdf: ['4']
        include:
          - os: ubuntu-latest
            py: '3.10'
            asdf: 3
          - os: ubuntu-latest
            py: '3.10'
            asdf: 2
>>>>>>> 71e3f7e4
    steps:
      - uses: actions/checkout@v4
        with:
          fetch-depth: '0' # Fetch all history for all tags and branches

      - uses: CagtayFabry/pydeps2env@v1.3.0
        with:
          files: 'pyproject.toml'
          channels: 'conda-forge defaults'
          extras: 'test vis media'
          build_system: 'include'

      - name: Setup Conda Environment
        uses: mamba-org/setup-micromamba@v2.0.4
        with:
          micromamba-version: "2.0.2-0"
          environment-file: ./environment.yml
          environment-name: weldx
          init-shell: >-
            bash
            powershell
          # persist on the same day.
          cache-environment-key: environment-${{ steps.date.outputs.date }}
          create-args: >-
            python=${{ matrix.py }}
            asdf=${{ matrix.asdf }}
            wheel
            pip

      - name: pip installs
        run: |
          python -m pip install -e .

      - name: activate env
        run: micromamba activate weldx

      - name: install cookiecutter
        if: matrix.py == '3.10'
        run: |
          pip install cookiecutter

      - name: create installable quality standard from repo
        if: matrix.py == '3.10'
        run: |
          cookiecutter --no-input https://github.com/BAMWeldx/quality-standard-template

      - name: install quality standard
        if: matrix.py == '3.10'
        run: |
          pip install -e ./quality_standard_demo

      - name: run pytest
        run: |
          pytest -n 2 --runslow --junit-xml pytest.xml

      - name: Upload Test Results
        if: always() && (matrix.py == '3.10') && (matrix.asdf == 4)
        uses: actions/upload-artifact@v4
        with:
          name: Unit Test Results
          path: pytest.xml

      - name: run pytest on notebooks (append coverage)
        if: matrix.py == '3.10'
        run: |
          pytest -n 2 --dist loadfile --nbval --current-env --cov-append ./doc/src/tutorials/

      - name: test with WeldxFile
        if: matrix.py == '3.10'
        run: |
          pytest -n 2  --weldx-file-rw-buffer --weldx-file-rw-buffer-disp-header --cov-append ./weldx/tests/asdf_tests

      - name: test quality standard
        if: matrix.py == '3.10'
        run: |
          pytest --cov-append ./weldx/tests/asdf_tests/quality_standards_check.py


      - name: test installable quality standard from template repository
        if: matrix.py == '3.10'
        run: |
          pytest --cov-append ./weldx/tests/asdf_tests/installable_quality_standard_check.py

      - name: coverage xml (combination is performed by pytest-cov)
        if: matrix.py == '3.10'
        run: coverage xml

      - name: codecov.io
        if: matrix.py == '3.10'
        uses: codecov/codecov-action@v5.4.0

  compat:
    name: pytest
    if: |
      (github.event.pull_request.draft == false) ||
      (github.event_name == 'workflow_dispatch') ||
      (github.ref == 'refs/heads/master')
    runs-on: ${{ matrix.os }}
    strategy:
      fail-fast: false
      matrix:
        os: [windows-latest]
        py: ['3.10']
    steps:
      - uses: actions/checkout@v4
        with:
          fetch-depth: '0' # Fetch all history for all tags and branches

      - uses: CagtayFabry/pydeps2env@v1.3.0
        with:
          files: 'pyproject.toml'
          channels: 'conda-forge defaults'
          extras: 'test vis media'
          build_system: 'include'

      - name: Setup Conda Environment
        uses: mamba-org/setup-micromamba@v2.0.4
        with:
          environment-file: ./environment.yml
          environment-name: weldx
          init-shell: >-
            bash
            powershell
          # persist on the same day.
          cache-environment-key: environment-${{ steps.date.outputs.date }}
          create-args: >-
            python=${{ matrix.py }}
            wheel
            pip

      - name: activate env
        run: micromamba activate weldx

      - name: pip installs
        run: |
          python -m pip install -e .

      - name: setup matplotlib
        if: startsWith(runner.os, 'Windows')
        run: |
          if not exist %userprofile%\.matplotlib\ ( mkdir %userprofile%\.matplotlib\ )
          echo backend: Agg > %userprofile%\.matplotlib\matplotlibrc
        shell: cmd

      - name: run pytest
        run: |
          pytest -n 2 --runslow
          echo "Exited with '$?'"<|MERGE_RESOLUTION|>--- conflicted
+++ resolved
@@ -33,10 +33,7 @@
       fail-fast: false
       matrix:
         os: [ubuntu-latest]
-<<<<<<< HEAD
         py: ['3.9', '3.10', '3.11', '3.12', '3.13']
-=======
-        py: ['3.9', '3.10', '3.11', '3.12']
         asdf: ['4']
         include:
           - os: ubuntu-latest
@@ -45,7 +42,6 @@
           - os: ubuntu-latest
             py: '3.10'
             asdf: 2
->>>>>>> 71e3f7e4
     steps:
       - uses: actions/checkout@v4
         with:
