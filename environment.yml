name: weldx
channels:
  - conda-forge
  - defaults
dependencies:
  - python=3.7
  - setuptools_scm
  - numpy>=1.18
  - pandas>=1.0
  - scipy=1.5.3
  - sympy>=1.6
  - xarray>=0.15
  - pint>=0.11
  - bottleneck
  - boltons
  - asdf>=2.7
  - openpyxl
<<<<<<< HEAD
  - jinja2
  - fs
=======
>>>>>>> 78ad82b7
  # graph packages
  - networkx
  # Code quality
  - black
  - codecov
  - flake8=3.7
  - isort>=5.1
  - pydocstyle=5
  - pytest
  - pytest-cov
  # Plotting
  - ipykernel
  - ipympl
  - line_profiler
  - matplotlib
  - memory_profiler
  - seaborn
  - snakeviz
  # documentation
  - sphinx
  - recommonmark
  - sphinxcontrib-napoleon
  - nbsphinx
  - sphinx-copybutton
  - pydata-sphinx-theme
  - numpydoc>=0.5
  - sphinx-autodoc-typehints
  # pip packages
  - pip
  - pip:
    - git+https://github.com/CagtayFabry/sphinx-asdf.git@sphinx-weldx<|MERGE_RESOLUTION|>--- conflicted
+++ resolved
@@ -15,11 +15,7 @@
   - boltons
   - asdf>=2.7
   - openpyxl
-<<<<<<< HEAD
-  - jinja2
   - fs
-=======
->>>>>>> 78ad82b7
   # graph packages
   - networkx
   # Code quality
