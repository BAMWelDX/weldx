--- conflicted
+++ resolved
@@ -15,12 +15,9 @@
   - sphinx
   - recommonmark
   - openpyxl
-<<<<<<< HEAD
   - jinja2
-=======
   # graph packages
   - networkx
->>>>>>> 5e0d04d1
   # Code quality
   - black
   - codecov
