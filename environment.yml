--- conflicted
+++ resolved
@@ -12,11 +12,8 @@
   - xarray>=0.15
   - pint>=0.11
   - bottleneck
-<<<<<<< HEAD
+  - boltons
   - fs
-=======
-  - boltons
->>>>>>> 7620f9d7
   # - asdf>=2.7
   - openpyxl
   - jinja2
