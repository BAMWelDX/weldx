--- conflicted
+++ resolved
@@ -298,216 +298,4 @@
         ) as ff:
             buff = BytesIO()
             ff.write_to(buff, all_array_storage="inline")
-<<<<<<< HEAD
-            buff.seek(0)
-
-
-def test_validators():
-    """Test custom ASDF validators."""
-    test = ValidatorTestClass(
-        length_prop=Q_(1, "inch"),
-        velocity_prop=Q_(2, "km / s"),
-        current_prop=Q_(np.eye(2, 2), "mA"),
-        nested_prop=dict(q1=Q_(np.eye(3, 3), "m"), q2=Q_(2, "m^3")),
-        simple_prop={"value": float(3), "unit": "m"},
-    )
-
-    tree = {"root_node": test}
-
-    data = _write_read_buffer(tree)
-    test_read = data["root_node"]
-    assert isinstance(data, dict)
-    assert test_read.length_prop == test.length_prop
-    assert test_read.velocity_prop == test.velocity_prop
-    assert np.all(test_read.current_prop == test.current_prop)
-    assert np.all(test_read.nested_prop["q1"] == test.nested_prop["q1"])
-    assert test_read.nested_prop["q2"] == test.nested_prop["q2"]
-    assert test_read.simple_prop == test.simple_prop
-
-    with pytest.raises(jsonschema.exceptions.ValidationError):
-        test = ValidatorTestClass(
-            length_prop=Q_(1, "s"),  # wrong unit
-            velocity_prop=Q_(2, "km / s"),
-            current_prop=Q_(np.eye(2, 2), "mA"),
-            nested_prop=dict(q1=Q_(np.eye(3, 3), "m"), q2=Q_(2, "m^3")),
-            simple_prop={"value": float(3), "unit": "m"},
-        )
-        tree = {"root_node": test}
-        data = _write_read_buffer(tree)
-
-    with pytest.raises(jsonschema.exceptions.ValidationError):
-        test = ValidatorTestClass(
-            length_prop=Q_(1, "s"),
-            velocity_prop=Q_(2, "liter"),  # wrong unit
-            current_prop=Q_(np.eye(2, 2), "mA"),
-            nested_prop=dict(q1=Q_(np.eye(3, 3), "m"), q2=Q_(2, "m^3")),
-            simple_prop={"value": float(3), "unit": "m"},
-        )
-        tree = {"root_node": test}
-        data = _write_read_buffer(tree)
-
-    with pytest.raises(jsonschema.exceptions.ValidationError):
-        test = ValidatorTestClass(
-            length_prop=Q_(1, "inch"),
-            velocity_prop=Q_(2, "km / s"),
-            current_prop=Q_(np.eye(2, 2), "V"),  # wrong unit
-            nested_prop=dict(q1=Q_(np.eye(3, 3), "m"), q2=Q_(2, "m^3")),
-            simple_prop={"value": float(3), "unit": "m"},
-        )
-        tree = {"root_node": test}
-        data = _write_read_buffer(tree)
-
-    with pytest.raises(jsonschema.exceptions.ValidationError):
-        test = ValidatorTestClass(
-            length_prop=Q_(1, "m"),
-            velocity_prop=Q_(2, "km / s"),
-            current_prop=Q_(np.eye(2, 2), "mA"),
-            nested_prop=dict(q1=Q_(np.eye(3, 3), "m"), q2=Q_(2, "V")),  # wrong unit
-            simple_prop={"value": float(3), "unit": "m"},
-        )
-        tree = {"root_node": test}
-        data = _write_read_buffer(tree)
-
-    with pytest.raises(jsonschema.exceptions.ValidationError):
-        test = ValidatorTestClass(
-            length_prop=Q_(1, "m"),
-            velocity_prop=Q_(2, "km / s"),
-            current_prop=Q_(np.eye(2, 2), "mA"),
-            nested_prop=dict(q1=Q_(np.eye(3, 3), "m"), q2=Q_(2, "m^3")),
-            simple_prop={"value": float(3), "unit": "s"},  # wrong unit
-        )
-        tree = {"root_node": test}
-        data = _write_read_buffer(tree)
-
-    with pytest.raises(jsonschema.exceptions.ValidationError):
-        test = ValidatorTestClass(
-            length_prop=Q_(1, "m"),
-            velocity_prop=Q_(2, "km / s"),
-            current_prop=Q_(np.eye(2, 4), "mA"),  # wrong shape
-            nested_prop=dict(q1=Q_(np.eye(3, 3), "m"), q2=Q_(2, "m^3")),
-            simple_prop={"value": float(3), "unit": "m"},
-        )
-        tree = {"root_node": test}
-        data = _write_read_buffer(tree)
-
-    with pytest.raises(jsonschema.exceptions.ValidationError):
-        test = ValidatorTestClass(
-            length_prop=Q_(1, "m"),
-            velocity_prop=Q_(2, "km / s"),
-            current_prop=Q_(np.eye(2, 2), "mA"),
-            nested_prop=dict(q1=Q_(np.eye(5, 3), "m"), q2=Q_(2, "m^3")),  # wrong shape
-            simple_prop={"value": float(3), "unit": "m"},
-        )
-        tree = {"root_node": test}
-        data = _write_read_buffer(tree)
-
-
-def test_shape_validators():
-    """Test custom ASDF shape validators."""
-    test = ShapeValidatorTestClass(
-        prop1=np.ones((1, 2, 3)),
-        prop2=np.ones((3, 2, 1)),
-        prop3=np.ones((2, 4, 6, 8, 10)),
-        prop4=np.ones((1, 3, 5, 7, 9)),
-        nested_prop={"p1": np.ones((10, 8, 6, 4, 2)), "p2": np.ones((9, 7, 5, 3, 1))},
-    )
-
-    tree = {"root_node": test}
-
-    _write_read_buffer(tree)
-    # test_read = data["root_node"]
-    # TODO: add value assertion
-
-
-def test_shape_validator_syntax():
-    """Test handling of custom shape validation syntax in Python."""
-
-    def val(list_test, list_expected):
-        """Add shape key to lists."""
-        res = _custom_shape_validator({"shape": list_test}, list_expected)
-        if isinstance(res, dict):
-            return True
-        return False
-
-    # correct evaluation
-    assert val([3], [3])
-    assert val([2, 4, 5], [2, 4, 5])
-    assert val([1, 2, 3], ["..."])
-    assert val([1, 2], [1, 2, "..."])
-    assert val([1, 2], ["...", 1, 2])
-    assert val([1, 2, 3], [1, 2, None])
-    assert val([1, 2, 3], [None, 2, 3])
-    assert val([1], [1, "..."])
-    assert val([1, 2, 3, 4, 5], [1, "..."])
-    assert val([1, 2, 3, 4, 5], ["...", 4, 5])
-    assert val([1, 2], [1, 2, "(3)"])
-    assert val([2, 3], ["(1)", 2, 3])
-    assert val([1, 2, 3], ["(1)", 2, 3])
-    assert val([2, 3], ["(1~3)", 2, 3])
-    assert val([2, 2, 3], ["(1~3)", 2, 3])
-    assert val([1, 2, 3], [1, "1~3", 3])
-    assert val([1, 2, 3], [1, "1~", 3])
-    assert val([1, 2, 3], [1, "~3", 3])
-    assert val([1, 2, 3], [1, "~", 3])
-    assert val([1, 200, 3], [1, "~", 3])
-    assert val([1, 2, 3], [1, 2, "(~)"])
-    assert val([1, 2, 300], [1, 2, "(~)"])
-    assert val([1, 2, 3], [1, "(n)", "..."])
-
-    # shape mismatch
-    assert not val([2, 2, 3], [1, "..."])
-    assert not val([2, 2, 3], ["...", 1])
-    assert not val([1], [1, 2])
-    assert not val([1, 2], [1])
-    assert not val([1, 2], [3, 2])
-    assert not val([1], [1, "~"])
-    assert not val([1], ["~", 1])
-    assert not val([1, 2, 3], [1, 2, "(4)"])
-    assert not val([1, 2, 3], ["(2)", 2, 3])
-    assert not val([1, 2], [1, "4~8"])
-    assert not val([1, 9], [1, "4~8"])
-    assert not val([1, 2], [1, "(4~8)"])
-    assert not val([1, 9], [1, "(4~8)"])
-
-    # syntax errors, these should throw a ValueError
-    with pytest.raises(ValueError):
-        val([1, 2], [1, "~", "(...)"])  # value error?
-    with pytest.raises(ValueError):
-        val([1, 2], [1, "(2)", 3])
-    with pytest.raises(ValueError):
-        val([1, 2], [1, 2, "((3))"])
-    with pytest.raises(ValueError):
-        val([1, 2], [1, 2, "3)"])
-    with pytest.raises(ValueError):
-        val([1, 2], [1, 2, "*3"])
-    with pytest.raises(ValueError):
-        val([1, 2], [1, 2, "(3"])
-    with pytest.raises(ValueError):
-        val([1, 2], [1, 2, "(3)3"])
-    with pytest.raises(ValueError):
-        val([1, 2], [1, 2, "2(3)"])
-    with pytest.raises(ValueError):
-        val([1, 2], [1, "...", 2])  # should this be allowed? syntax/value error?
-    with pytest.raises(ValueError):
-        val([1, 2], ["(1)", "..."])
-    with pytest.raises(ValueError):
-        val([1, 2], [1, "4~1"])
-    # no negative shape numbers allowed in syntax
-    with pytest.raises(ValueError):
-        val([-1, -2], [-1, -2])
-    with pytest.raises(ValueError):
-        val([1, 2], [1, 2, "(-3)"])
-    with pytest.raises(ValueError):
-        val([1, 2], [1, 2, "(-3~-1)"])
-    with pytest.raises(ValueError):
-        val([1, 2], [1, 2, "(-3~1)"])
-    with pytest.raises(ValueError):
-        val([1, 2, 1], ["(-3~1)", 2, 1])
-    # no variables allowed in '~'
-    with pytest.raises(ValueError):
-        val([1, 2], [1, "(n~m)"])
-    with pytest.raises(ValueError):
-        val([1, 2], [1, "(1~3~5)"])
-=======
-            buff.seek(0)
->>>>>>> 05d65ded
+            buff.seek(0)