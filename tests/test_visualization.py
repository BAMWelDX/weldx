"""Test functions of the visualization package."""

import weldx.visualization as vs
import weldx.transformations as tf

# pylint: disable=W0611
from mpl_toolkits.mplot3d import Axes3D  # noqa: F401 unused import

# pylint: enable=W0611

import matplotlib.pyplot as plt
import pandas as pd
import pytest


def test_plot_coordinate_system():
<<<<<<< HEAD
    """This test just executes all possible code paths."""
    lcs_constant = tf.LocalCoordinateSystem()

    time = pd.DatetimeIndex(["2016-01-10", "2016-01-11"])
    orientation_tdp = [
        [[1, 0, 0], [0, 1, 0], [0, 0, 1]],
        [[0, 1, 0], [-1, 0, 0], [0, 0, 1]],
    ]
    coordinates_tdp = [[0, 0, 0], [0, 0, 1]]
    lcs_tdp = tf.LocalCoordinateSystem(
        orientation=orientation_tdp, coordinates=coordinates_tdp, time=time
    )
=======
    """Test executing all possible code paths."""
    cs = tf.LocalCoordinateSystem()
>>>>>>> 14719aee
    fig = plt.figure()
    ax = fig.gca(projection="3d")

    vs.plot_coordinate_system(lcs_constant, ax, "g")
    vs.plot_coordinate_system(lcs_tdp, ax, "r", "2016-01-10")
    vs.plot_coordinate_system(lcs_tdp, ax, "r", "2016-01-11", time_idx=1)

    # exceptions ------------------------------------------

    # label without color
    with pytest.raises(Exception):
        vs.plot_coordinate_system(lcs_constant, ax, label="label")


def test_set_axes_equal():
    """Test executing all possible code paths."""
    fig = plt.figure()
    ax = fig.gca(projection="3d")
    vs.set_axes_equal(ax)<|MERGE_RESOLUTION|>--- conflicted
+++ resolved
@@ -14,8 +14,7 @@
 
 
 def test_plot_coordinate_system():
-<<<<<<< HEAD
-    """This test just executes all possible code paths."""
+    """Test executing all possible code paths."""
     lcs_constant = tf.LocalCoordinateSystem()
 
     time = pd.DatetimeIndex(["2016-01-10", "2016-01-11"])
@@ -27,10 +26,7 @@
     lcs_tdp = tf.LocalCoordinateSystem(
         orientation=orientation_tdp, coordinates=coordinates_tdp, time=time
     )
-=======
-    """Test executing all possible code paths."""
-    cs = tf.LocalCoordinateSystem()
->>>>>>> 14719aee
+
     fig = plt.figure()
     ax = fig.gca(projection="3d")
 
