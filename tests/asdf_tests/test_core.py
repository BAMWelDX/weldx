"""Tests asdf implementations of core module."""

import numpy as np
import pandas as pd
import pytest
import xarray as xr
from jsonschema.exceptions import ValidationError

import weldx.transformations as tf
from weldx.asdf.utils import _write_buffer, _write_read_buffer
from weldx.constants import WELDX_QUANTITY as Q_
from weldx.core import MathematicalExpression, TimeSeries


# xarray.DataArray ---------------------------------------------------------------------
def get_xarray_example_data_array():
    """
    Get an xarray.DataArray for test purposes.

    Returns
    -------
    xarray.DataArray
        DataArray for test purposes

    """
    data = np.array([[0, 1], [2, 3]])

    time_labels = ["2020-05-01", "2020-05-03"]
    d1 = np.array([-1, 1])
    d2 = pd.DatetimeIndex(time_labels)
    coords = {"d1": d1, "d2": d2, "time_labels": (["d2"], time_labels)}

    dax = xr.DataArray(data=data, dims=["d1", "d2"], coords=coords)

    dax.attrs = {"answer": 42}

    return dax


@pytest.mark.parametrize("copy_arrays", [True, False])
def test_xarray_data_array(copy_arrays):
    """Test ASDF read/write of xarray.DataArray."""
    dax = get_xarray_example_data_array()
    tree = {"dax": dax}
    dax_file = _write_read_buffer(tree, open_kwargs={"copy_arrays": copy_arrays})["dax"]
    assert dax.identical(dax_file)


# xarray.Dataset ---------------------------------------------------------------------
def get_xarray_example_dataset():
    """
    Get an xarray.Dataset for test purposes.

    Returns
    -------
        Dataset for test purposes
    """

    temp_data = [
        [[15.0, 16.0, 17.0], [18.0, 19.0, 20.0]],
        [[21.0, 22.0, 23.0], [24.0, 25.0, 26.0]],
    ]
    temp = Q_(temp_data, "°C")
    precipitation = [
        [[1.0, 2.0, 3.0], [4.0, 5.0, 6.0]],
        [[7.0, 8.0, 9.0], [10.0, 11.0, 12.0]],
    ]
    lon = [[-99.83, -99.32], [-99.79, -99.23]]
    lat = [[42.25, 42.21], [42.63, 42.59]]

    dsx = xr.Dataset(
        {
            "temperature": (["x", "y", "time"], temp),
            "precipitation": (["x", "y", "time"], precipitation),
        },
        coords={
            "lon": (["x", "y"], lon),
            "lat": (["x", "y"], lat),
            "time": pd.date_range("2014-09-06", periods=3),
            "time_labels": (["time"], ["2014-09-06", "2014-09-09", "2014-09-12"]),
            "reference_time": pd.Timestamp("2014-09-05"),
        },
    )
    dsx.attrs = {"temperature": "Celsius"}
    return dsx


@pytest.mark.parametrize("copy_arrays", [True, False])
def test_xarray_dataset(copy_arrays):
    dsx = get_xarray_example_dataset()
    tree = {"dsx": dsx}
    dsx_file = _write_read_buffer(tree, open_kwargs={"copy_arrays": copy_arrays})["dsx"]
    assert dsx.identical(dsx_file)


# weldx.transformations.LocalCoordinateSystem ------------------------------------------
def get_local_coordinate_system(time_dep_orientation: bool, time_dep_coordinates: bool):
    """
    Get a local coordinate system.

    Parameters
    ----------
    time_dep_orientation :
        If True, the coordinate system has a time dependent orientation.
    time_dep_coordinates :
        If True, the coordinate system has a time dependent coordinates.

    Returns
    -------
    weldx.transformations.LocalCoordinateSystem:
        A local coordinate system

    """
    if not time_dep_coordinates:
        coords = Q_(np.asarray([2.0, 5.0, 1.0]), "mm")
    else:
        coords = Q_(
            np.asarray(
                [[2.0, 5.0, 1.0], [1.0, -4.0, 1.2], [0.3, 4.4, 4.2], [1.1, 2.3, 0.2]]
            ),
            "mm",
        )

    if not time_dep_orientation:
        orientation = tf.rotation_matrix_z(np.pi / 3)
    else:
        orientation = tf.rotation_matrix_z(np.pi / 2 * np.array([1, 2, 3, 4]))

    if not time_dep_orientation and not time_dep_coordinates:
        return tf.LocalCoordinateSystem(orientation=orientation, coordinates=coords)

    time = pd.DatetimeIndex(["2000-01-01", "2000-01-02", "2000-01-03", "2000-01-04"])
    return tf.LocalCoordinateSystem(
        orientation=orientation, coordinates=coords, time=time
    )


@pytest.mark.parametrize("time_dep_orientation", [False, True])
@pytest.mark.parametrize("time_dep_coordinates", [False, True])
@pytest.mark.parametrize("copy_arrays", [True, False])
def test_local_coordinate_system(
    time_dep_orientation, time_dep_coordinates, copy_arrays
):
    """Test (de)serialization of LocalCoordinateSystem in ASDF."""
    lcs = get_local_coordinate_system(time_dep_orientation, time_dep_coordinates)
    data = _write_read_buffer({"lcs": lcs}, open_kwargs={"copy_arrays": copy_arrays})
    assert data["lcs"] == lcs


def test_local_coordinate_system_shape_violation():
    """Test if the shape validators work as expected."""
    # coordinates have wrong shape ------------------------
    orientation = xr.DataArray(
        data=[[1, 2, 3], [4, 5, 6], [7, 8, 9]],
        dims=["u", "v"],
        coords={"u": ["x", "y", "z"], "v": [0, 1, 2]},
    )
    coordinates = xr.DataArray(data=[1, 2], dims=["c"], coords={"c": ["x", "y"]},)
    lcs = tf.LocalCoordinateSystem(
        orientation=orientation, coordinates=coordinates, construction_checks=False
    )

    with pytest.raises(ValidationError):
        _write_buffer({"lcs": lcs})

    # orientations have wrong shape -----------------------
    orientation = xr.DataArray(
        data=[[1, 2], [3, 4]], dims=["c", "v"], coords={"c": ["x", "y"], "v": [0, 1]},
    )
    coordinates = xr.DataArray(
        data=[1, 2, 3], dims=["u"], coords={"u": ["x", "y", "z"]},
    )
    lcs = tf.LocalCoordinateSystem(
        orientation=orientation, coordinates=coordinates, construction_checks=False
    )

    with pytest.raises(ValidationError):
        _write_buffer({"lcs": lcs})


# weldx.transformations.CoordinateSystemManager ----------------------------------------
def get_example_coordinate_system_manager():
    """Get a consistent CoordinateSystemManager instance for test purposes."""
    csm = tf.CoordinateSystemManager("root")
    csm.create_cs("lcs_01", "root", coordinates=[1, 2, 3])
    csm.create_cs(
        "lcs_02",
        "root",
        orientation=tf.rotation_matrix_z(np.pi / 3),
        coordinates=[4, -7, 8],
    )
    csm.create_cs(
        "lcs_03",
        "lcs_02",
        orientation=tf.rotation_matrix_y(np.pi / 11),
        coordinates=[4, -7, 8],
    )
    return csm


@pytest.mark.parametrize("copy_arrays", [True, False])
def test_coordinate_system_manager(copy_arrays):
    csm = get_example_coordinate_system_manager()
    tree = {"cs_hierarchy": csm}
<<<<<<< HEAD
    data = _write_read_buffer(tree, open_kwargs={"copy_arrays": copy_arrays})
    csm_file = data["cs_hierarchy"]
    assert csm == csm_file
=======
    with asdf.AsdfFile(
        tree, extensions=[WeldxExtension(), WeldxAsdfExtension()], copy_arrays=True
    ) as f:
        f.write_to(buffer_csm)
        buffer_csm.seek(0)


def test_coordinate_system_manager_load():
    """Test if a CoordinateSystemManager can be read from an asdf file."""
    f = asdf.open(buffer_csm, extensions=[WeldxExtension(), WeldxAsdfExtension()])
    csm_exp = get_example_coordinate_system_manager()
    csm_file = f.tree["cs_hierarchy"]

    assert are_coordinate_system_managers_equal(csm_exp, csm_file)


# weldx.core.TimeSeries ----------------------------------------------------------------

buffer_ts = BytesIO()


def get_example_time_series(num):
    if num == 1:
        return TimeSeries(Q_(42, "m"))
    if num == 2:
        return TimeSeries(Q_([42, 23, 12], "m"), time=pd.TimedeltaIndex([0, 2, 5]))
    if num == 4:
        return TimeSeries(Q_([42, 23, 12], "m"), time=pd.TimedeltaIndex([0, 2, 4]))

    expr = MathematicalExpression(
        "a*t+b", parameters={"a": Q_(2, "1/s"), "b": Q_(5, "")}
    )
    return TimeSeries(expr)


def test_time_series_save():
    """Test if a TimeSeries can be written to an asdf file."""
    tree = {
        "ts1": get_example_time_series(1),
        "ts2": get_example_time_series(2),
        "ts3": get_example_time_series(3),
        "ts4": get_example_time_series(4),
    }
    with asdf.AsdfFile(
        tree, extensions=[WeldxExtension(), WeldxAsdfExtension()], copy_arrays=True
    ) as f:
        f.write_to(buffer_ts)
        buffer_ts.seek(0)


def test_time_series_load():
    """Test if a TimeSeries can be read from an asdf file."""
    f = asdf.open(
        buffer_ts, extensions=[WeldxExtension(), WeldxAsdfExtension()], lazy_load=False,
    )

    ts1_exp = get_example_time_series(1)
    ts1_file = f.tree["ts1"]
    assert ts1_file.data == ts1_exp.data
    assert ts1_file.time == ts1_exp.time
    assert ts1_file.interpolation == ts1_exp.interpolation

    ts2_exp = get_example_time_series(2)
    ts2_file = f.tree["ts2"]
    assert np.all(ts2_file.data == ts2_exp.data)
    assert np.all(ts2_file.time == ts2_exp.time)
    assert ts2_file.interpolation == ts2_exp.interpolation

    ts3_exp = get_example_time_series(3)
    ts3_file = f.tree["ts3"]

    expr_exp = ts3_exp.data
    expr_file = ts3_file.data

    assert expr_exp == expr_file
    assert ts3_file.time == ts3_exp.time
    assert ts3_file.interpolation == ts3_exp.interpolation

    ts4_exp = get_example_time_series(4)
    ts4_file = f.tree["ts4"]
    assert np.all(ts4_file.data == ts4_exp.data)
    assert np.all(ts4_file.time == ts4_exp.time)
    assert ts4_file.interpolation == ts4_exp.interpolation
>>>>>>> be0fdaca
<|MERGE_RESOLUTION|>--- conflicted
+++ resolved
@@ -202,25 +202,9 @@
 def test_coordinate_system_manager(copy_arrays):
     csm = get_example_coordinate_system_manager()
     tree = {"cs_hierarchy": csm}
-<<<<<<< HEAD
     data = _write_read_buffer(tree, open_kwargs={"copy_arrays": copy_arrays})
     csm_file = data["cs_hierarchy"]
     assert csm == csm_file
-=======
-    with asdf.AsdfFile(
-        tree, extensions=[WeldxExtension(), WeldxAsdfExtension()], copy_arrays=True
-    ) as f:
-        f.write_to(buffer_csm)
-        buffer_csm.seek(0)
-
-
-def test_coordinate_system_manager_load():
-    """Test if a CoordinateSystemManager can be read from an asdf file."""
-    f = asdf.open(buffer_csm, extensions=[WeldxExtension(), WeldxAsdfExtension()])
-    csm_exp = get_example_coordinate_system_manager()
-    csm_file = f.tree["cs_hierarchy"]
-
-    assert are_coordinate_system_managers_equal(csm_exp, csm_file)
 
 
 # weldx.core.TimeSeries ----------------------------------------------------------------
@@ -289,5 +273,4 @@
     ts4_file = f.tree["ts4"]
     assert np.all(ts4_file.data == ts4_exp.data)
     assert np.all(ts4_file.time == ts4_exp.time)
-    assert ts4_file.interpolation == ts4_exp.interpolation
->>>>>>> be0fdaca
+    assert ts4_file.interpolation == ts4_exp.interpolation