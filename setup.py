--- conflicted
+++ resolved
@@ -6,14 +6,11 @@
 
 import versioneer
 from setuptools import find_packages, setup
-<<<<<<< HEAD
-=======
 
 # add README.md as long description
 this_directory = path.abspath(path.dirname(__file__))
 with open(path.join(this_directory, "README.md"), encoding="utf-8") as f:
     long_description = f.read()
->>>>>>> 27d48840
 
 requirements = [
     "numpy>=0.18",
