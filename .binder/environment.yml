--- conflicted
+++ resolved
@@ -4,7 +4,8 @@
   - defaults
 dependencies:
   - python=3.7
-<<<<<<< HEAD
+  - setuptools_scm
+  - pip
   - numpy>=1.18
   - pandas>=1.0
   - scipy>=1.4
@@ -27,23 +28,14 @@
   - pytest
   - pytest-cov
   # Plotting
-=======
-  - setuptools_scm
-  - pip
-  # Notebook + Plotting
->>>>>>> 4d00c853
   - ipykernel
   - ipywidgets
   - ipympl=0.5.8
-<<<<<<< HEAD
   - k3d
   - matplotlib=3.3.1
   - seaborn
   - snakeviz
   - ipywidgets
-=======
-  - matplotlib=3.3.1
->>>>>>> 4d00c853
   - nodejs=14
   - pip:
     - git+https://github.com/BAMWelDX/weldx.git